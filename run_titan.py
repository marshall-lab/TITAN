--- conflicted
+++ resolved
@@ -46,13 +46,9 @@
     help="whether to use base setting",
 )
 
-<<<<<<< HEAD
 # how many cores can we use
 NCORES = os.environ.get("SLURM_CPUS_PER_TASK", cpu_count())
 NCORES = int(NCORES)  # environment variable returns string
-
-=======
->>>>>>> 4f94ba57
 
 def sweep_range(string):
     error_msg = "Sweep range must have format param:start:stop[:step]"
@@ -220,24 +216,10 @@
             "Sweeping more than 100 models. Set `force` flag if you really want to do this."
         )
 
-<<<<<<< HEAD
     sweep_defs *= num_reps
 
     tic = time_mod.time()
     wct = []  # wall clock times
-=======
-    print(sweep_defs)
-
-    for sweep in sweep_defs:
-        print("\n====SWEEPING====")
-        for param, val in sweep.items():
-            print(f"\t{param}: {val}")
-            path = param.split(".")
-            sweep_item = params
-            for p in path[:-1]:
-                sweep_item = sweep_item[p]
-            sweep_item[path[-1]] = val
->>>>>>> 4f94ba57
 
     with Pool(processes=NCORES) as pool:
         results = [
@@ -271,12 +253,6 @@
 
 if __name__ == "__main__":
     args = parser.parse_args()
-<<<<<<< HEAD
-=======
-
-    print(args.sweep)
-
->>>>>>> 4f94ba57
     main(
         args.setting.strip(),
         args.params.strip(),
