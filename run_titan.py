--- conflicted
+++ resolved
@@ -82,98 +82,5 @@
     print(("all tasks - sum:  %8.4f seconds" % sum(wct)))
 
 
-<<<<<<< HEAD
-def open_outputs():
-    for agentRace in ["WHITE", "BLACK"]:
-        for agentTypes in params.agentPopulations:
-            name = "basicReport_" + agentTypes + "_" + agentRace
-            tmpReport = open("results/" + name + ".txt", "w")
-            tmpReport.write(
-                "rseed\tpseed\tnseed\tt\tTotal\tHIV\tAIDS\tTstd\tART\tnHR\tIncid\tHR_6mo\tHR_Ev\tNewDiag\tDeaths\tPrEP\tIDUpart_PrEP\tMSMWpart_PrEP\ttestedPart_PrEP\tvaccinated\n"
-            )
-            tmpReport.close()
-
-    for demographicTypes in list(params.DemographicParams.keys()):
-        name = "basicReport_" + demographicTypes
-        tmpReport = open("results/" + name + ".txt", "w")
-        tmpReport.write(
-            "rseed\tpseed\tnseed\tt\tTotal\tHIV\tAIDS\tTstd\tART\tnHR\tIncid\tHR_6mo\tHR_Ev\tNewDiag\tDeaths\tPrEP\n"
-        )
-        tmpReport.close()
-
-    # component report file creation
-    name = "componentReport_ALL"
-    tmpReport = open("results/" + name + ".txt", "w")
-    tmpReport.write(
-        "rseed\tpseed\tnseed\tt\tcompID\ttotalN\tNhiv\tNprepElig\tNprep\tNnewinf\n"
-    )
-    tmpReport.close()
-
-    whiteReport = open("results/W_pop_report.txt", "w")
-    whiteReport.write("seed\tt\tTotal-HIV\tMSM\tTested+\tHAART\n")
-    whiteReport.close()
-
-    blackReport = open("results/B_pop_report.txt", "w")
-    blackReport.write("seed\tt\tTotal-HIV\tMSM\tTested+\tHAART\n")
-    blackReport.close()
-
-    incidenceReport = open("results/IncidenceReport.txt", "w")
-    incidenceReport.write(
-        "seed\tt\tTotal\tW_HM\tB_HM\tHM\tW_HF\tB_HF\tHF\tW_MSM\tB_MSM\tMSM\n"
-    )
-    incidenceReport.close()
-
-    prevalenceReport = open("results/PrevalenceReport.txt", "w")
-    prevalenceReport.write("seed\tt\tTotal\tHM\tHF\tHIV_tot\tHIV_HM\tHIV_HF\n")
-    prevalenceReport.close()
-
-    incarReport = open("results/IncarReport.txt", "w")
-    incarReport.write(
-        "seed\tt\tTotal\tW_HM\tB_HM\tW_HF\tB_HF\tW_MSM\tB_MSM\tW_HIV\tB_HIV\tW_rlsd_HM\tW_rlsd_HF\tB_rlsd_HM\tB_rlsd_HF\tW_rlsdHIV\tB_rlsdHIV\n"
-    )
-    incarReport.close()
-
-    newlyhighriskReport = open("results/newlyHR_Report.txt", "w")
-    newlyhighriskReport.write(
-        "seed\tt\tnewHR_HM\tnewHR_HIV_HM\tnewHR_AIDS_HM\tnewHR_Tested_HM\tnewHR_ART_HM\tnewHR_HF\tnewHR_HIV_HF\tnewHR_AIDS_HF\tnewHR_Tested_HF\tnewHR_ART_HF\n"
-    )
-    newlyhighriskReport.close()
-
-    highriskReport = open("results/HR_incidenceReport.txt", "w")
-    highriskReport.write("seed\tt\tTot_Ev\tHM_Ev\tHF_Ev\tTot_6mo\tHM_6mo\tHF_6mo\n")
-    highriskReport.close()
-
-    deathReport = open("results/DeathReport.txt", "w")
-    deathReport.write("seed\tt\tTotal\tHM\tMSM\tHF\tHIV_tot\tHIV_HM\tHIV_MSM\tHIV_HF\n")
-    deathReport.close()
-
-    iduReport = open("results/iduReport.txt", "w")
-    iduReport.write("seed\tt\tTotal-IDU\tIDU-HIV\tIDU-AIDS\tIDU-HAART\tIDU-tested\n")
-    iduReport.close()
-
-    femaleReport = open("results/FemaleReport.txt", "w")
-    femaleReport.write(
-        "seed\tt\tTotal\tHIV\tAIDS\tTested\tART\tIncidence\tHRInc_6mo\tHRInc_Ev\tNewlyDiag\tDeaths\n"
-    )
-    femaleReport.close()
-
-    maleReport = open("results/MaleReport.txt", "w")
-    maleReport.write(
-        "seed\tt\tTotal\tHIV\tAIDS\tTested\tART\tIncidence\tHRInc_6mo\tHRInc_Ev\tNewlyDiag\tDeaths\tPrEP\n"
-    )
-    maleReport.close()
-
-    msmReport = open("results/MSMReport.txt", "w")
-    msmReport.write(
-        "seed\tt\tTotal\tHIV\tAIDS\tTested\tART\tIncidence\tHRInc_6mo\tHRInc_Ev\tNewlyDiag\tDeaths\tPrEP\n"
-    )
-    msmReport.close()
-
-    PrEPReport = open("results/PrEPReport.txt", "w")
-    PrEPReport.write("seed\tt\tNewEnroll\tIDUpartner\tTestedPartner\tMSMWpartner\n")
-
-
-=======
->>>>>>> 1faea0c2
 if __name__ == "__main__":
     main()