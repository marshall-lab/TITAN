--- conflicted
+++ resolved
@@ -60,7 +60,6 @@
 
             def trimComponent(component, maxComponentSize):
                 for ag in component.nodes:
-<<<<<<< HEAD
                     # if random.random() < 0.1:
                     for rel in ag._relationships:
                         # print("Removed edge:",rel)
@@ -84,34 +83,15 @@
 
                     else:
                         totNods += cNodes
-=======
-                    if random.random() < 0.1:
-                        for rel in ag._relationships:
-                            rel.progress(forceKill=True)
-                            self.Relationships.remove(rel)
-                            component.remove_edge(rel._ID1, rel._ID2)
-                            self.G.remove_edge(rel._ID1, rel._ID2)
-
-                # still too big, recurse
-                if component.number_of_nodes() > maxComponentSize:
-                    trimComponent(componenent, maxComponentSize)
->>>>>>> 26a97eaa
 
             self.G = nx.Graph()
             self.Ginit = self.G
             for i in range(10):
-<<<<<<< HEAD
                 self.update_partner_assignments(params.PARTNERTURNOVER, self.G)
             components = list(
                 self.G.subgraph(c).copy() for c in nx.connected_components(self.G)
             )
 
-=======
-                self.update_partner_assignments(
-                    params.PARTNERTURNOVER, self.get_Graph()
-                )
-            components = sorted(self.connected_components(), key=len, reverse=True)
->>>>>>> 26a97eaa
             for comp in components:
                 if (
                     params.calcComponentStats
@@ -135,26 +115,14 @@
         return (self.G.subgraph(c).copy() for c in nx.connected_components(self.G))
 
     def write_G_edgelist(self, path: str):
-        f = open(path, "wb")
         G = self.G
-<<<<<<< HEAD
-
         nx.write_edgelist(G, path, data=["relationship"], delimiter="\t")
-=======
-        nx.write_edgelist(G, f, data=False)
-        f.close()
->>>>>>> 26a97eaa
 
     def write_network_stats(
         self, t: int = 0, path: str = "results/network/networkStats.txt"
     ):
-<<<<<<< HEAD
         subgraphs = (self.G.subgraph(c).copy() for c in nx.connected_components(self.G))
         components = sorted(subgraphs, key=len, reverse=True)
-=======
-        G = self.G
-        components = sorted(self.connected_components(), key=len, reverse=True)
->>>>>>> 26a97eaa
         bigG = components[0]
         outfile = open(path, "w")
         outfile.write(nx.info(self.G))
