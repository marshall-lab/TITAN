--- conflicted
+++ resolved
@@ -3,12 +3,7 @@
 
 import random
 
-<<<<<<< HEAD
 from typing import List, Dict, Any, Optional
-=======
-from typing import List, Dict, Set, Any
-from scipy.stats import poisson  # type: ignore
->>>>>>> 2069b2fa
 import numpy as np  # type: ignore
 import networkx as nx  # type: ignore
 
@@ -95,13 +90,8 @@
             self.initialize_incarceration()
 
         # initialize relationships
-<<<<<<< HEAD
-        print("\tCreating relationships")
-        for i in range(10):
-            self.update_partner_assignments()
-=======
+        print("\tCreating Relationships")
         self.update_partner_assignments()
->>>>>>> 2069b2fa
 
         if self.enable_graph:
             self.initialize_graph()
@@ -234,13 +224,8 @@
                 self.demographics[race][sex_type].num_partners, self.np_random, size=1
             )
 
-<<<<<<< HEAD
         if self.features.pca:
             if self.pop_random.random() < self.prep.pca.awareness.init:
-=======
-        if self.params.features.pca:
-            if self.pop_random.random() < self.params.prep.pca.awareness.init:
->>>>>>> 2069b2fa
                 agent.prep_awareness = True
             attprob = self.pop_random.random()
             pvalue = 0.0
@@ -327,13 +312,7 @@
         age = self.pop_random.randrange(min_age, max_age)
         return age, i
 
-<<<<<<< HEAD
-    # REVIEWED should these be in the network class? - max to incorporate with network/pop/model disentangling?
-
-    def update_agent_partners(self, agent: Agent, sex_partners: Optional[Dict] = None) -> bool:
-=======
     def update_agent_partners(self, agent: Agent, need_partners: Set) -> bool:
->>>>>>> 2069b2fa
         """
         :Purpose:
             Finds and bonds new partner. Creates relationship object for partnership,
@@ -348,16 +327,9 @@
             noMatch : bool
             Bool if no match was found for agent (used for retries)
         """
-<<<<<<< HEAD
-        if sex_partners is None:
-            sex_partners = self.get_sex_partners()
-
-        partner = get_partner(agent, self.all_agents, self.params, self.pop_random, sex_partners)
-=======
         partner, bond_type = select_partner(
             agent, need_partners, self.params, self.pop_random
         )
->>>>>>> 2069b2fa
         no_match = False
 
         if partner:
@@ -365,13 +337,6 @@
             duration = get_partnership_duration(agent, self.params, self.pop_random)
             relationship = Relationship(agent, partner, duration, bond_type=bond_type)
             self.add_relationship(relationship)
-<<<<<<< HEAD
-=======
-
-            if self.enable_graph:
-                self.graph.add_edge(agent, partner)
-
->>>>>>> 2069b2fa
         else:
             no_match = True
 
@@ -390,22 +355,6 @@
         sex_partners = self.get_sex_partners()
 
         # Now create partnerships until available partnerships are out
-<<<<<<< HEAD
-        for agent in self.all_agents:
-            acquire_prob = self.params.calibration.sex.partner * (
-                agent.mean_num_partners / (12.0)
-            )
-            if self.pop_random.random() < acquire_prob:
-                self.update_agent_partners(agent, sex_partners = sex_partners)
-
-    def get_sex_partners(self):
-        sex_types = self.params.classes.sex_types
-        sex_partners = {}
-        for k in sex_types.keys():
-            sex_partners[k] = {p for p in self.all_agents if p.so in sex_types[k].sleeps_with}
-
-        return sex_partners
-=======
         eligible_partners = set()
         eligible_agents = set()
         for agent in self.all_agents.members:
@@ -426,7 +375,6 @@
                     found_no_partners += 1
                 if found_no_partners >= 5:
                     break
->>>>>>> 2069b2fa
 
     def initialize_graph(self):
         """
@@ -445,15 +393,9 @@
                     if self.pop_random.random() < 0.1:
                         for rel in ag.relationships:
                             if len(ag.relationships) == 1:
-<<<<<<< HEAD
                                 break  # Make sure that agents stay part of the network by keeping one bond
                             rel.progress(force=True)
                             self.remove_relationship(rel)
-=======
-                                break  # Make sure that agents stay part of the network
-                            rel.progress(forceKill=True)
-                            self.relationships.remove(rel)
->>>>>>> 2069b2fa
                             component.remove_edge(rel.agent1, rel.agent2)
 
                 # recurse on new sub-components
