--- conflicted
+++ resolved
@@ -180,31 +180,9 @@
             .drug_type[drug_type]
         )
 
-<<<<<<< HEAD
         for exposure in self.exposures:
             agent_feature = getattr(agent, exposure.name)
             agent_feature.init_agent(self, time)
-=======
-        # HIV
-        if (
-            self.pop_random.random() < agent_params.hiv.init
-            and time >= self.params.hiv.init
-        ):
-            agent.hiv = True
-
-            # if HIV, when did the agent convert? Random sample
-            agent.hiv_time = self.pop_random.randint(
-                time - loc.params.hiv.max_init_time, time
-            )
-
-            if self.pop_random.random() < agent_params.hiv.aids.init:
-                agent.aids = True
-
-            if self.pop_random.random() < agent_params.hiv.dx.init:
-                agent.hiv_dx = True
-
-                self.dx_counts[agent.race][agent.sex_type] += 1
->>>>>>> ad521c6d
 
         for bond, bond_def in loc.params.classes.bond_types.items():
             agent.partners[bond] = set()
