--- conflicted
+++ resolved
@@ -17,21 +17,12 @@
 rSeed_run = 0
 N_MC = 1  # total number of iterations (Monte Carlo runs)
 N_REPS = 1
-<<<<<<< HEAD
-N_POP = 5578  # population size
-TIME_RANGE = 3  # total time steps to iterate
-burnDuration = 0
-model = "Custom"  # Model Type for fast flag toggling
-setting = "AtlantaMSM"
-network_type = "max_k_comp_size"
-=======
 N_POP = 100  # population size
 TIME_RANGE = 12  # total time steps to iterate
 burnDuration = 6  # total time for burning in period (equillibration)
 model = "Custom"  # Model Type for fast flag toggling
 setting = "Phil2005"
 network_type = "scale_free"
->>>>>>> 26a97eaa
 ####################
 
 """
@@ -42,16 +33,18 @@
 startAgentList = False
 endingAgentList = False
 intermAgentList = False
-intermPrintFreq = 12
+intermPrintFreq = 10
 MSMreport = True
 HMreport = False
 HFreport = False
 drawFigures = False
-drawEdgeList = True
-calcComponentStats = True
+calcComponentStats = False
 flag_agentZero = False
 
 reports = [
+    "deathReport",
+    "incarReport",
+    "newlyhighriskReport",
     "prepReport",
     "basicReport",
 ]
@@ -67,7 +60,7 @@
 cal_NeedleActScaling = 1.00  # IDU act frequency scaling factor
 cal_SexualPartScaling = 1.0  # Sexual partner number scaling factor
 cal_SexualActScaling = 0.45  # Sexual acts  scaling factor
-cal_pXmissionScaling = 0.0  # 0.92 # Global transmission probability scaling factor
+cal_pXmissionScaling = 1.0  # 0.92 # Global transmission probability scaling factor
 cal_AcuteScaling = 4.3  # Infectivity multiplier ratio for Acute status infections
 cal_RR_Dx = 0.0  # Risk reduction in transmission probability for agents diagnosed
 cal_RR_HAART = 1.0  # Scaling factor for effectiveness of ART therapy on xmission P
@@ -82,57 +75,6 @@
 cal_ptnrSampleDepth = 100  # Sampling depth for partnering algorithm.
 
 """
-Network Params
-"""
-nonSex = 0.308
-multiplex = 0.105
-sexualOnly = 0.587
-bond_type = ["social"]
-mean_partner_type = "bins"
-
-"""
-Peer change params
-"""
-attitude = {0: 0.167, 1: 0.082, 2: 0.184, 3: 0.139, 4: 0.429}
-PCA_PrEP = 0.30 * (
-    1 - 0.575
-)  # chance of attempting * chance of initiating oral or inj PrEP
-opinion_threshold = (
-    3.0  # opinion needed to initiate PrEP on a 0-4 scale (translated from 1-5 scale)
-)
-pcaChoice = "bridge"  # eigenvector or bridge, how the PCA is selected
-awarenessProb = 0.055  # static probability of becoming spontaneously aware of PrEP
-starting_awareness = 0.00  # awareness of PrEP at t0
-knowledgeTransmission = (
-    0.01  # per-act probability of knowledge change in unaware partner
-)
-opinionTransmission = (
-    0.005  # per-act probability of opinion change in less-prominent partner
-)
-interactionProb: Dict[str, Any] = {
-    "sexOnly": {1: {}},
-    "multiplex": {1: {}, 2: {}, 3: {}, 4: {}, 5: {}, 6: {}},
-    "social": {1: {}, 2: {}, 3: {}, 4: {}, 5: {}, 6: {}},
-}  # prob of interaction per timestep (or at relationship formation for sexual)
-interactionProb["sexOnly"][1] = {"pvalue": 1.00, "min": 0, "max": 0}
-
-
-interactionProb["multiplex"][1] = {"pvalue": 0.306, "min": 0, "max": 0}
-interactionProb["multiplex"][2] = {"pvalue": 0.144, "min": 1, "max": 1}
-interactionProb["multiplex"][3] = {"pvalue": 0.067, "min": 2, "max": 2}
-interactionProb["multiplex"][4] = {"pvalue": 0.106, "min": 4, "max": 4}
-interactionProb["multiplex"][5] = {"pvalue": 0.150, "min": 5, "max": 29}
-interactionProb["multiplex"][6] = {"pvalue": 0.228, "min": 30, "max": 30}
-
-interactionProb["social"][1] = {"pvalue": 0.253, "min": 0, "max": 0}
-interactionProb["social"][2] = {"pvalue": 0.123, "min": 1, "max": 1}
-interactionProb["social"][3] = {"pvalue": 0.060, "min": 2, "max": 2}
-interactionProb["social"][4] = {"pvalue": 0.140, "min": 4, "max": 4}
-interactionProb["social"][5] = {"pvalue": 0.168, "min": 5, "max": 29}
-interactionProb["social"][6] = {"pvalue": 0.256, "min": 30, "max": 30}
-
-
-"""
 High risk params
 """
 HR_partnerScale = 300  # Linear increase to partner number during HR period
@@ -145,6 +87,7 @@
 # Misc. params
 flag_AssortativeMix = True
 AssortMixType = "Race"
+flag_AgeAssortMix = False
 flag_RaceAssortMix = True
 AssortMixCoeff = 0.75  # Proportion of race1 mixing with race2 when partnering.
 safeNeedleExchangePrev = 1.0  # Prevalence scalar on SNE
@@ -183,11 +126,9 @@
 inc_treat_RIC = False  # Force retention in care of ART therapy
 
 # PrEP params
-init_with_vaccine = True
-PrEP_type = ["Oral", "Inj"]  # Oral/Inj PrEP and/or vaccine
-LAI_chance = 0.5
+PrEP_type = ["Oral", "Vaccine"]  # Oral/Inj PrEP and/or vaccine
 PrEP_Target = (
-    0.088  # Target coverage for PrEP therapy at 10 years (unused in non-PrEP models)
+    0.5  # Target coverage for PrEP therapy at 10 years (unused in non-PrEP models)
 )
 PrEP_startT = 0  # Start date for PrEP program (0 for start of model)
 PrEP_Adherence = 0.82  # Probability of being adherent
@@ -197,7 +138,7 @@
 PrEP_resist = 0.01
 PrEP_disc = 0.15
 PrEP_target_model = {
-    "RandomTrial"  # Allcomers, Clinical, Allcomers, HighPN5, HighPN10, SRIns, SR,Rec, MSM
+    "CDCwomen"  # Allcomers, Clinical, Allcomers, HighPN5, HighPN10, SRIns, SR,Rec, MSM
 }
 PrEP_clinic_cat = "Mid"  # If clinical target model, which category does it follow
 
@@ -206,22 +147,15 @@
     PrEP_AdhEffic = 0.96
     PrEP_NonAdhEffic = 0.76
     PrEP_falloutT = 1
-<<<<<<< HEAD
-    PrEP_disc = 0.00  # 0.15
-    PrEP_peakLoad = 1.0
-    PrEP_halflife = 1.0
-elif "Inj" in PrEP_type:  # TODO make both of these compatible; can use both at once??
-=======
     PrEP_disc = 0.15
     PrEP_peakLoad = 1.0
     PrEP_halflife = 1.0
 elif "Inj" in PrEP_type:
->>>>>>> 26a97eaa
     PrEP_Adherence = 1.0
     PrEP_AdhEffic = 1.0
     PrEP_NonAdhEffic = 1.00
     PrEP_falloutT = 12
-    PrEP_disc = 0.00  # 0.04
+    PrEP_disc = 0.04
     PrEP_peakLoad = 4.91
     PrEP_halflife = 40.0
 
@@ -229,10 +163,9 @@
 Model Type for fast flag toggling
     flag_incar      Incarceration effects
     flag_PrEP       PrEP enrollment
-    flag_high_risk         High risk behavior for incar or genPop
+    flag_HR         High risk behavior for incar or genPop
     flag_ART        ART therapy enrollment
     flag_DandR      Die and replace functionality
-
 """
 
 ####################
@@ -246,11 +179,7 @@
     flag_ART = True
     flag_DandR = True
     flag_staticN = False
-<<<<<<< HEAD
-    flag_PCA = True
-=======
     flag_booster = False
->>>>>>> 26a97eaa
 elif model == "Incar":
     flag_incar = True
     flag_PrEP = False
@@ -258,11 +187,7 @@
     flag_ART = True
     flag_DandR = True
     flag_staticN = False
-<<<<<<< HEAD
-    flag_PCA = True
-=======
     flag_booster = False
->>>>>>> 26a97eaa
 elif model == "NoIncar":
     flag_incar = False
     flag_PrEP = False
@@ -270,11 +195,7 @@
     flag_ART = True
     flag_DandR = True
     flag_staticN = False
-<<<<<<< HEAD
-    flag_PCA = True
-=======
     flag_booster = False
->>>>>>> 26a97eaa
 elif model == "VaccinePrEP":
     flag_incar = False
     flag_PrEP = True
@@ -283,23 +204,16 @@
     flag_DandR = True
     flag_staticN = False
     flag_booster = True
-    flag_PCA = True
 elif model == "Custom":
     flag_incar = False
     flag_PrEP = True
-<<<<<<< HEAD
     flag_high_risk = False
-    flag_ART = False
-    flag_DandR = False
-    flag_staticN = True
-    flag_PCA = True
-=======
-    flag_HR = False
     flag_ART = True
     flag_DandR = True
     flag_staticN = False
     flag_booster = False
->>>>>>> 26a97eaa
+    flag_PCA = False
+    init_with_vaccine = False
 
 agentSexTypes = ["HM", "HF", "MSM", "WSW", "MTF"]
 agentPopulations = deepcopy(agentSexTypes)
@@ -329,16 +243,16 @@
     "HAARTprev": 0.0,
     "HAARTadh": 0.0,  # Adherence to ART therapy
     "HAARTdisc": 0.0,  # Probability of discontinuing ART therapy
-    "EligSE_PartnerType": [],  # List of agent SO types the agent cant partner with
+    "EligSE_PartnerType": "MSM",  # List of agent SO types the agent cant partner with
     "PrEPdisc": 0.0,  # Probability of discontinuing PrEP treatment
     "HighRiskPrev": 0.0,
-    "EligSE_PartnerType": [],
     "PrEPadh": 1.0,
     "PrEP_coverage": 0,
     "boosterInterval": 0,
     "boosterProb": 0,
     "vaccinePrev": 0,
     "vaccineInit": 0,
+    "HighRiskDuration": 10,
 }
 
 RaceClass1: Dict[str, Any] = {"MSM": {}, "HM": {}, "HF": {}, "IDU": {}, "ALL": {}}
@@ -399,19 +313,14 @@
 )
 
 RaceClass1["ALL"].update(
-    {"Proportion": 0.00, "HAARTdisc": 0.018, "PrEPdisc": 0.0, "AssortMixCoeff": 0.722}
+    {"Proportion": 0.611, "HAARTdisc": 0.018, "PrEPdisc": 0.0, "AssortMixCoeff": 0.722}
 )
 
 # RaceClass2 = {'MSM':{}, 'HM':{}, 'HF':{}, 'PWID':{}, 'ALL':{}}
 RaceClass2["MSM"].update(
     {
-<<<<<<< HEAD
-        "POP": 1.00,  # 0.028,
-        "HIV": 0.367,
-=======
         "POP": 0.00,  # 0.028,
         "HIV": 0.5,  # 0.434,
->>>>>>> 26a97eaa
         "AIDS": 0.232,
         "HAARTprev": 0.627,
         "INCARprev": 0.00,
@@ -425,18 +334,19 @@
         "INCAR": 0.00,  # 0.0011,
         "HAARTadh": 0.817,  # 0.598,#0.34,
         "HAARTdisc": 0.07,
-        "PrEPdisc": 0.00,
+        "PrEPdisc": 0.10,
         "EligSE_PartnerType": "MSM",
         "PrEPadh": 0.568,
-        "PrEP_coverage": 0.5,
+        "PrEP_coverage": 0.0,
         "vaccinePrev": 1.0,
         "boosterInterval": 3,
         "boosterProb": 1.0,
     }
 )
+RaceClass2["HM"].update({"EligSE_PartnerType": "HF"})
 
 RaceClass2["ALL"].update(
-    {"Proportion": 1.00, "HAARTdisc": 0.018, "PrEPdisc": 0.0, "AssortMixCoeff": 0.765}
+    {"Proportion": 0.389, "HAARTdisc": 0.018, "PrEPdisc": 0.0, "AssortMixCoeff": 0.765}
 )
 
 DemographicParams = {"WHITE": RaceClass1, "BLACK": RaceClass2}
@@ -561,6 +471,17 @@
     "HIV": {0: 0.0, 1: 0.144, 2: 0.144, 3: 0.250, 4: 0.377, 5: 0.194},
 }
 
+
+"""
+Age mixing matrix for assortative mixing by age
+"""
+mixingMatrix: Dict[int, Any] = {1: {}, 2: {}, 3: {}, 4: {}, 5: {}}
+mixingMatrix[1] = {1: 0.500, 2: 0.226, 3: 0.123, 4: 0.088, 5: 0.064}
+mixingMatrix[2] = {1: 0.156, 2: 0.500, 3: 0.185, 4: 0.099, 5: 0.061}
+mixingMatrix[3] = {1: 0.074, 2: 0.162, 3: 0.500, 4: 0.184, 5: 0.079}
+mixingMatrix[4] = {1: 0.057, 2: 0.093, 3: 0.199, 4: 0.500, 5: 0.150}
+mixingMatrix[5] = {1: 0.062, 2: 0.086, 3: 0.128, 4: 0.224, 5: 0.500}
+
 """
 Clinic bins for targetting strategies
 Bins represent partner numbers of the following category 0:0, 1:1, 2:2,  3:3-4, 4:5-9, 5:10+
@@ -574,6 +495,59 @@
     4: {"Prob": 0.246, "min": 5, "max": 9},
     5: {"Prob": 0.471, "min": 10, "max": 120},
 }
+
+
+"""
+Network Params
+"""
+nonSex = 0.308
+multiplex = 0.105
+sexualOnly = 0.587
+bond_type = ["social"]
+mean_partner_type = "bins"
+
+"""
+Peer change params
+"""
+
+LAI_chance = 0
+attitude = {0: 0.167, 1: 0.082, 2: 0.184, 3: 0.139, 4: 0.429}
+PCA_PrEP = 0.30 * (
+    1 - 0.575
+)  # chance of attempting * chance of initiating oral or inj PrEP
+opinion_threshold = (
+    3.0  # opinion needed to initiate PrEP on a 0-4 scale (translated from 1-5 scale)
+)
+pcaChoice = "bridge"  # eigenvector or bridge, how the PCA is selected
+awarenessProb = 0.055  # static probability of becoming spontaneously aware of PrEP
+starting_awareness = 0.00  # awareness of PrEP at t0
+knowledgeTransmission = (
+    0.01  # per-act probability of knowledge change in unaware partner
+)
+opinionTransmission = (
+    0.005  # per-act probability of opinion change in less-prominent partner
+)
+interactionProb: Dict[str, Any] = {
+    "sexOnly": {1: {}},
+    "multiplex": {1: {}, 2: {}, 3: {}, 4: {}, 5: {}, 6: {}},
+    "social": {1: {}, 2: {}, 3: {}, 4: {}, 5: {}, 6: {}},
+}  # prob of interaction per timestep (or at relationship formation for sexual)
+interactionProb["sexOnly"][1] = {"pvalue": 1.00, "min": 0, "max": 0}
+
+
+interactionProb["multiplex"][1] = {"pvalue": 0.306, "min": 0, "max": 0}
+interactionProb["multiplex"][2] = {"pvalue": 0.144, "min": 1, "max": 1}
+interactionProb["multiplex"][3] = {"pvalue": 0.067, "min": 2, "max": 2}
+interactionProb["multiplex"][4] = {"pvalue": 0.106, "min": 4, "max": 4}
+interactionProb["multiplex"][5] = {"pvalue": 0.150, "min": 5, "max": 29}
+interactionProb["multiplex"][6] = {"pvalue": 0.228, "min": 30, "max": 30}
+
+interactionProb["social"][1] = {"pvalue": 0.253, "min": 0, "max": 0}
+interactionProb["social"][2] = {"pvalue": 0.123, "min": 1, "max": 1}
+interactionProb["social"][3] = {"pvalue": 0.060, "min": 2, "max": 2}
+interactionProb["social"][4] = {"pvalue": 0.140, "min": 4, "max": 4}
+interactionProb["social"][5] = {"pvalue": 0.168, "min": 5, "max": 29}
+interactionProb["social"][6] = {"pvalue": 0.256, "min": 30, "max": 30}
 
 partnerNumber: Dict[int, Any] = {
     0: 0.083,
