--- conflicted
+++ resolved
@@ -73,10 +73,6 @@
 """
 Network Params
 """
-<<<<<<< HEAD
-mean_partner_type = "mean"
-bond_type = []
-=======
 nonSex = 0.5
 multiplex = 0.2
 bond_type = ["social"]
@@ -116,7 +112,6 @@
 interactionProb["social"][5] = {"pvalue": 0.168, "min": 5, "max": 29}
 interactionProb["social"][6] = {"pvalue": 0.256, "min": 30, "max": 30}
 
->>>>>>> a6af11b2
 
 """
 High risk params
