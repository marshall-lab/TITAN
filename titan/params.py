--- conflicted
+++ resolved
@@ -18,19 +18,11 @@
 N_MC = 1  # total number of iterations (Monte Carlo runs)
 N_REPS = 1
 N_POP = 1040  # population size
-<<<<<<< HEAD
-TIME_RANGE = 6  # total time steps to iterate
-burnDuration = 1
-model = "VaccinePrEP"  # Model Type for fast flag toggling
-setting = "AtlantaMSM"
-network_type = "scale_free"
-=======
 TIME_RANGE = 3  # total time steps to iterate
 burnDuration = 0
 model = "Custom"  # Model Type for fast flag toggling
 setting = "Chicago"
 network_type = "max_k_comp_size"
->>>>>>> d6ef20bb
 ####################
 
 """
@@ -192,11 +184,7 @@
 PrEP_resist = 0.01
 PrEP_disc = 0.15
 PrEP_target_model = {
-<<<<<<< HEAD
     "Racial"  # Allcomers, Clinical, Allcomers, HighPN5, HighPN10, SRIns, SR,Rec, MSM
-=======
-    "RandomTrial"  # Allcomers, Clinical, Allcomers, HighPN5, HighPN10, SRIns, SR,Rec, MSM
->>>>>>> d6ef20bb
 }
 PrEP_clinic_cat = "Mid"  # If clinical target model, which category does it follow
 
