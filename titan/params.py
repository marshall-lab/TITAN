__author__ = "MaximilianKing"


"""
Main model parameters.
"""

####################
PROCESSES = 1  # number of processes in parallel (quadcore)
rSeed = (
    0  # seed for random number generator (0 for pure random, -1 for stepwise up to N_NC
)
rSeed_pop = 0
rSeed_net = 0
rSeed_run = 0
N_MC = 1  # total number of iterations (Monte Carlo runs)
N_REPS = 1
N_POP = 1100  # population size
TIME_RANGE = 12  # total time steps to iterate
burnDuration = 30  # total time for burning in period (equillibration)
model = "Incar"  # Model Type for fast flag toggling
setting = "Phil2005"
network_type = "scale_free"
####################

"""
Output flags and settings
"""
outputDir = ""

startAgentList = False
endingAgentList = False
intermAgentList = False
intermPrintFreq = 10
MSMreport = True
HMreport = False
HFreport = False
drawFigures = False
calcComponentStats = False

reports = [
    "incarReport",
    "newlyhighriskReport",
    "prepReport",
    "basicReport",
]

"""
Calibration scaling parameters for fitting to empirical data
"""

PARTNERTURNOVER = (
    1.0 / 7.5
)  # Partner acquisition parameters (higher number more partnering)
cal_NeedlePartScaling = 0.90  # IDU partner number scaling
cal_NeedleActScaling = 0.60  # IDU act frequency scaling factor
cal_SexualPartScaling = 0.90  # Sexual partner number scaling factor
cal_SexualActScaling = 0.80  # Sexual acts  scaling factor
cal_pXmissionScaling = 1.0  # Global transmission probability scaling factor
cal_AcuteScaling = 4.3  # Infectivity multiplier ratio for Acute status infections
cal_RR_Dx = 0.53  # Risk reduction in transmission probability for agents diagnosed
cal_RR_HAART = 1.0  # Scaling factor for effectiveness of ART therapy on xmission P
cal_TestFreq = 0.70  # Scaling factor for testing frequency
cal_Mortality = 0.5  # Scaling factor for all cause mortality rates
cal_ProgAIDS = 1.0  # Scaling factor for all progression to AIDS from HIV rates
cal_ART_cov = 0.70  # Scaling factor for enrollment on ART probability
cal_IncarP = 1.0  # Scaling factor for probability of becoming incarcerated
cal_raceXmission = (
    1.0  # Scaling factor for increased STI transmission P comparing race1/race2
)
cal_ptnrSampleDepth = 100  # Sampling depth for partnering algorithm.

"""
Network Params
"""
<<<<<<< HEAD
mean_partner_type = "mean"
bond_type = []
=======
nonSex = 0.5
multiplex = 0.2
bond_type = ["social"]
mean_partner_type = "bins"

"""
Peer change params
"""
# attitude = {0: 0.25, 1: 0.40, 2: 0.20, 3: 0.10, 4: 0.05}
attitude = {0: 0.5, 1: 0.0, 2: 0.0, 3: 0.0, 4: 0.5}
PCA_PrEP = 0.452 * 0.664
opinion_threshold = 3.0  # 0.0
pcaChoice = "random"  # eigenvector or bridge or random
awarenessProb = 0.05
starting_awareness = 0.05
knowledgeTransmission = 0.05
opinionTransmission = 1.0
interactionProb: Dict[str, Any] = {
    "sexOnly": {1: {}, 2: {}},
    "multiplex": {1: {}, 2: {}, 3: {}, 4: {}, 5: {}, 6: {}},
    "social": {1: {}, 2: {}, 3: {}, 4: {}, 5: {}, 6: {}},
}  # prob of interaction per timestep (or at relationship formation for sexual)
interactionProb["sexOnly"][1] = {"pvalue": 0.450, "min": 0, "max": 0}
interactionProb["sexOnly"][2] = {"pvalue": 0.550, "min": 0, "max": 0}

interactionProb["multiplex"][1] = {"pvalue": 0.306, "min": 0, "max": 0}
interactionProb["multiplex"][2] = {"pvalue": 0.144, "min": 1, "max": 1}
interactionProb["multiplex"][3] = {"pvalue": 0.067, "min": 2, "max": 2}
interactionProb["multiplex"][4] = {"pvalue": 0.106, "min": 4, "max": 4}
interactionProb["multiplex"][5] = {"pvalue": 0.150, "min": 5, "max": 29}
interactionProb["multiplex"][6] = {"pvalue": 0.228, "min": 30, "max": 30}

interactionProb["social"][1] = {"pvalue": 0.253, "min": 0, "max": 0}
interactionProb["social"][2] = {"pvalue": 0.123, "min": 1, "max": 1}
interactionProb["social"][3] = {"pvalue": 0.060, "min": 2, "max": 2}
interactionProb["social"][4] = {"pvalue": 0.140, "min": 4, "max": 4}
interactionProb["social"][5] = {"pvalue": 0.168, "min": 5, "max": 29}
interactionProb["social"][6] = {"pvalue": 0.256, "min": 30, "max": 30}

>>>>>>> a6af11b2

"""
High risk params
"""
HR_partnerScale = 300  # Linear increase to partner number during HR period
HR_proportion = 0.3  # Proportion of people who enter HR group when partner incarcerated
HIV_MSMW = 0.01


"""
Misc. params
"""
flag_AssortativeMix = True  # Boolean for if assortative mixing occurs at all
AssortMixType = "HR"  # Other assortative mixing types
flag_AgeAssortMix = False  # Assortative mix by age
flag_RaceAssortMix = False  # Assortative mix by race
AssortMixCoeff = 0.3  # Proportion of following given assort mix rules
safeNeedleExchangePrev = 1.0  # Prevalence scalar on SNE
initTreatment = 999999
treatmentCov = 0.0
condomUseType = "Partners"

"""
Incarceration params
"""
inc_JailMax = 22
inc_JailMin = 8
inc_JailTestProb = 0.69
inc_PrisMax = 96
inc_PrisMin = 45
inc_PrisTestProb = 0.69
inc_PropPrison = 0.5
inc_ARTenroll = 0.51
inc_ARTadh = 0.21
inc_ARTdisc = 0.12
inc_Recidivism = 0.267
inc_PtnrDissolution = 0.55
inc_treatment_startdate = 48  # Timestep where inc treatment can begin
inc_treatment_dur = (
    12  # Duration for which agents are forced on respective treatment post release
)
inc_treat_set = ["HM"]  # Set of agent classifiers effected by HR treatment
inc_treat_HRsex_beh = True  # Remove sexual higrisk behaviour during treatment duration
inc_treat_IDU_beh = True  # Remove IDU behav:iour during treatment duration
inc_treat_RIC = False  # Force retention in care of ART therapy

"""
PrEP params
"""
PrEP_type = "Oral"  # Oral/Inj PrEP modes
PrEP_Target = (
    0.0  # Target coverage for PrEP therapy at 10 years (unused in non-PrEP models)
)
PrEP_startT = 0  # Start date for PrEP program (0 for start of model)
PrEP_Adherence = 0.82  # Probability of being adherent
PrEP_AdhEffic = 0.96  # Efficacy of adherence PrEP
PrEP_NonAdhEffic = 0.76  # Efficacy of non-adherence PrEP
PrEP_falloutT = 0  # During PrEP remains effective post discontinuation
PrEP_resist = 0.01  # Probability of PrEP resistance developing
PrEP_disc = 0.15  # Per month probability of PrEP discontinuation
PrEP_target_model = (
    "MSM"  # Allcomers, Clinical, Allcomers, HighPN5, HighPN10, SRIns, SR,Rec, MSM
)
PrEP_clinic_cat = "Mid"  # If clinical target model, which category does it follow

if PrEP_type == "Oral":
    PrEP_Adherence = 0.923
    PrEP_AdhEffic = 0.96
    PrEP_NonAdhEffic = 0.76
    PrEP_falloutT = 1
    PrEP_disc = 0.15
elif PrEP_type == "Inj":
    PrEP_Adherence = 1.0
    PrEP_AdhEffic = 1.0
    PrEP_NonAdhEffic = 1.00
    PrEP_falloutT = 12
    PrEP_disc = 0.04
    PrEP_peakLoad = 4.91
    PrEP_halflife = 40.0


"""
Model Type for fast flag toggling
    flag_incar      Incarceration effects
    flag_PrEP       PrEP enrollment
    flag_HR         High risk behavior for incar or genPop
    flag_ART        ART therapy enrollment
    flag_DandR      Die and replace functionality

"""
if model == "PrEP":
    flag_incar = False
    flag_PrEP = True
    flag_HR = False
    flag_ART = True
    flag_DandR = True
    flag_staticN = False
    flag_agentZero = False

elif model == "Incar":
    flag_incar = True
    flag_PrEP = False
    flag_HR = True
    flag_ART = True
    flag_DandR = True
    flag_staticN = False
    flag_agentZero = False
    flag_PCA = False

elif model == "NoIncar":
    flag_incar = False
    flag_PrEP = False
    flag_HR = True
    flag_ART = True
    flag_DandR = True
    flag_staticN = False
    flag_agentZero = False

elif model == "StaticZero":
    flag_incar = False
    flag_PrEP = False
    flag_HR = False
    flag_ART = False
    flag_DandR = False
    flag_staticN = True
    flag_agentZero = False

elif model == "Custom":
    flag_incar = False
    flag_PrEP = True
    flag_HR = False
    flag_ART = True
    flag_DandR = True
    flag_staticN = False
    flag_agentZero = False

agentSexTypes = ["HM", "HF"]
agentPopulations = ["HM", "HF", "IDU"]


"""
RaceClass is a distinct racial/ethnic/social classification for demographics of the population.
ID is the specific mode of partnership the agent engages in (ie MSM, HM, HF, PWID)
RaceClass agent classifier template
"""
RC_template = {
    "Race": None,  # Race of demographic
    "Class": None,  # Classification of networking
    "POP": 0.0,  # Percentage of total raceclass population that are ID
    "HIV": 0.0,  # Proportion of total ID population that are HIV
    "AIDS": 0.0,  # Proportion of total HIV_ID that are AIDS
    "HAARTprev": 0.0,  # Proportion of HIV_TESTED_ID that are enrolled on ART
    "INCARprev": 0.0,  # Proportion of ID that are incarcerated
    "TestedPrev": 0.0,  # Proportion of HIV_ID that are tested positively
    "mNPart": 0.0,  # Mean number of sex partners
    "NUMPartn": 0.0,  # Number of partners (redundant)
    "NUMSexActs": 0.0,  # Mean number of sex acts with each partner
    "UNSAFESEX": 0.0,  # Probability of engaging in unsafe sex (per act)
    "NEEDLESH": 0.0,  # Probability of sharing syringes during join drug use (per act)
    "HIVTEST": 0.0,  # Probability of testing for HIV
    "INCAR": 0.0,  # Probability of becoming incarcerated (rate)
    "HAARTadh": 0.0,  # Adherence to ART therapy
    "HAARTdisc": 0.0,  # Probability of discontinuing ART therapy
    "PrEPdisc": 0.0,  # Probability of discontinuing PrEP treatment
    "EligSE_PartnerType": None,  # List of agent SO types the agent cant partner with
    "AssortMixMatrix": [],  # List of assortMix Matrix to be zipped with EligPart
    "HighRiskPrev": 0,
    "HighRiskDuration": 0,
}

RC_allTemplate = {
    "Proportion": 1.00,  # Proportion of total population that is raceclass
    "HAARTdisc": 0.018,  # Overall HAART discontinuation probability
    "PrEPdisc": 0.0,  # Overall PrEP discontinuation probability
    "AssortMixCoeff": 1.0,  # Proportion RC mixes with other raceclass
}

RaceClass1 = {"MSM": {}, "HM": {}, "HF": {}, "IDU": {}, "ALL": {}}
RaceClass2 = {"MSM": {}, "HM": {}, "HF": {}, "IDU": {}, "ALL": {}}
for a in ["MSM", "HM", "HF", "IDU"]:
    RaceClass1[a] = dict(RC_template)
    RaceClass2[a] = dict(RC_template)

RaceClass1["HM"].update(
    {
        "POP": 0.4150,
        "HIV": 0.0369,
        "AIDS": 0.6780,
        "HAARTprev": 0.41,
        "INCARprev": 0.0274,
        "TestedPrev": 0.90,
        "NUMPartn": 1.5,
        "NUMSexActs": 5.0,
        "UNSAFESEX": 0.89,
        "NEEDLESH": 0.43,
        "HIVTEST": 0.034,
        "INCAR": 0.001,
        "HAARTadh": 0.405,
        "HAARTdisc": 0.000,
        "PrEPdisc": 0.0000,
        "EligSE_PartnerType": "HF",
        "HighRiskDuration": 6,
    }
)

RaceClass1["HF"].update(
    {
        "POP": 0.5850,
        "HIV": 0.01391,
        "AIDS": 0.573,
        "HAARTprev": 0.47,
        "INCARprev": 0.000,
        "TestedPrev": 0.90,
        "NUMPartn": 1.5,
        "NUMSexActs": 5.0,
        "UNSAFESEX": 0.43,
        "NEEDLESH": 0.43,
        "HIVTEST": 0.034,
        "INCAR": 0.00,
        "HAARTadh": 0.405,
        "HAARTdisc": 0.000,
        "PrEPdisc": PrEP_disc,
        "EligSE_PartnerType": "HM",
        "HighRiskDuration": 6,
    }
)

RaceClass1["MSM"].update(
    {
        "POP": 0.00,
        "HIV": 0.2093,
        "AIDS": 0.079,
        "HAARTprev": 0.926,
        "INCARprev": 0.000,
        "TestedPrev": 0.956,
        "NUMPartn": 4.0,
        "NUMSexActs": 2.8,
        "UNSAFESEX": 0.49,
        "NEEDLESH": 0.00,
        "HIVTEST": 0.13,
        "INCAR": 0.00,
        "HAARTadh": 0.66,
        "HAARTdisc": 0.000,
        "PrEPadh": 0.55,
        "PrEPdisc": PrEP_disc,
        "EligSE_PartnerType": "MSM",
    }
)

RaceClass1["MTF"] = {
    "POP": 0.00,
    "HIV": 0.33986,
    "AIDS": 0.636,
    "HAARTprev": 1.00,
    "INCARprev": 0.000,
    "TestedPrev": 0.95,
    "NUMPartn": 4.7,
    "NUMSexActs": 4.6,
    "UNSAFESEX": 0.644,
    "NEEDLESH": 0.00,
    "HIVTEST": 0.155,
    "INCAR": 0.00,
    "HAARTadh": 0.67,
    "HAARTdisc": 0.000,
    "PrEPadh": 0.55,
    "PrEPdisc": PrEP_disc,
    "EligSE_PartnerType": "MSM",
}

RaceClass1["IDU"].update(
    {
        "POP": 0.0173,
        "HIV": 0.1500,
        "AIDS": 0.6780,
        "HAARTprev": 0.41,
        "INCARprev": 0.0274,
        "TestedPrev": 0.90,
        "NUMPartn": 1.5,
        "NUMSexActs": 5.0,
        "UNSAFESEX": 0.89,
        "NEEDLESH": 0.63,
        "HIVTEST": 0.055,
        "INCAR": 0.001,
        "HAARTadh": 0.405,
        "HAARTdisc": 0.000,
        "PrEPdisc": 0.0000,
        "EligSE_PartnerType": "IDU",
    }
)


RaceClass1["ALL"].update(
    {"Proportion": 1.00, "HAARTdisc": 0.018, "PrEPdisc": 0.0, "AssortMixCoeff": 1.0}
)

RaceClass2["ALL"].update(
    {"Proportion": 0.00, "HAARTdisc": 0.018, "PrEPdisc": 0.0, "AssortMixCoeff": 1.0}
)

DemographicParams = {"WHITE": RaceClass1, "BLACK": RaceClass2}


"""
Partnership duration distribution bins
"""
sexualDurations = {1: {}, 2: {}, 3: {}, 4: {}, 5: {}}
sexualDurations[1] = {"p_value": (0.323 + 0.262), "min": 1, "max": 6}
sexualDurations[2] = {"p_value": (0.323 + 0.262 + 0.116), "min": 7, "max": 12}
sexualDurations[3] = {"p_value": (0.323 + 0.262 + 0.116 + 0.121), "min": 13, "max": 24}
sexualDurations[4] = {
    "p_value": (0.323 + 0.262 + 0.116 + 0.121 + 0.06),
    "min": 25,
    "max": 36,
}
sexualDurations[5] = {"min": 37, "max": 48}

needleDurations = {1: {}, 2: {}, 3: {}, 4: {}, 5: {}}
needleDurations[1] = {"p_value": 1.0, "min": 1, "max": 6}
needleDurations[2] = {"p_value": (0.323 + 0.262), "min": 1, "max": 6}
needleDurations[3] = {"p_value": (0.323 + 0.262), "min": 1, "max": 6}
needleDurations[4] = {"p_value": (0.323 + 0.262), "min": 1, "max": 6}
needleDurations[5] = {"min": 1, "max": 6}

PartnershipDurations = {"SEX": sexualDurations, "NEEDLE": needleDurations}

"""
Partnership acts distribution bins
"""
sexualFrequency = {1: {}, 2: {}, 3: {}, 4: {}, 5: {}}
sexualFrequency[1] = {"p_value": (0.323 + 0.262), "min": 1, "max": 6}
sexualFrequency[2] = {"p_value": (0.323 + 0.262 + 0.116), "min": 7, "max": 12}
sexualFrequency[3] = {"p_value": (0.323 + 0.262 + 0.116 + 0.121), "min": 13, "max": 24}
sexualFrequency[4] = {
    "p_value": (0.323 + 0.262 + 0.116 + 0.121 + 0.06),
    "min": 25,
    "max": 36,
}
sexualFrequency[5] = {
    "p_value": (0.323 + 0.262 + 0.116 + 0.121 + 0.06),
    "min": 25,
    "max": 36,
}
sexualFrequency[6] = {
    "p_value": (0.323 + 0.262 + 0.116 + 0.121 + 0.06),
    "min": 25,
    "max": 36,
}
sexualFrequency[7] = {
    "p_value": (0.323 + 0.262 + 0.116 + 0.121 + 0.06),
    "min": 25,
    "max": 36,
}
sexualFrequency[8] = {
    "p_value": (0.323 + 0.262 + 0.116 + 0.121 + 0.06),
    "min": 25,
    "max": 36,
}
sexualFrequency[9] = {"min": 37, "max": 48}

needleFrequency = {1: {}, 2: {}, 3: {}, 4: {}, 5: {}}
needleFrequency[1] = {"p_value": 1.0, "min": 1, "max": 6}
needleFrequency[2] = {"p_value": (0.323 + 0.262), "min": 3, "max": 12}
needleFrequency[3] = {"p_value": (0.323 + 0.262), "min": 6, "max": 24}
needleFrequency[4] = {"p_value": (0.323 + 0.262), "min": 9, "max": 36}
needleFrequency[5] = {"min": 12, "max": 60}

PartnershipFrequency = {"SEX": sexualFrequency, "NEEDLE": needleFrequency}


"""
Sexual and injection transmission probabilities
"""
SexTrans = {"MSM": {}, "HM": {}, "HF": {}}
SexTrans["MSM"] = {
    "0": 0.00745,
    "1": 0.005,
    "2": 0.004,
    "3": 0.002,
    "4": 0.001,
    "5": 0.0001,
}
SexTrans["MTF"] = {
    "0": 0.00745,
    "1": 0.005,
    "2": 0.004,
    "3": 0.002,
    "4": 0.001,
    "5": 0.0001,
}
SexTrans["HM"] = {
    "0": 0.001,
    "1": 0.001,
    "2": 0.0008,
    "3": 0.0004,
    "4": 0.0002,
    "5": 0.0001,
}
SexTrans["HF"] = {
    "0": 0.001,
    "1": 0.001,
    "2": 0.0008,
    "3": 0.0004,
    "4": 0.0002,
    "5": 0.0001,
}

NeedleTrans = {
    "0": 0.007,
    "1": 0.007,
    "2": 0.0056,
    "3": 0.0028,
    "4": 0.0014,
    "5": 0.0002,
}
TransmissionProbabilities = {"SEX": SexTrans, "NEEDLE": NeedleTrans}


"""
Age bin distributions and HIV if utilized
"""
ageMatrix = {"WHITE": {}, "BLACK": {}}
ageMatrix["WHITE"] = {
    "Prop": {
        0: 0.0,
        1: 0.18,
        2: 0.18 + 0.16,
        3: 0.18 + 0.16 + 0.15,
        4: 0.18 + 0.16 + 0.15 + 0.20,
        5: 0.18 + 0.16 + 0.15 + 0.20 + 0.31,
    },
    "HIV": {0: 0.0, 1: 0.006, 2: 0.029, 3: 0.055, 4: 0.069, 5: 0.025},
}
ageMatrix["BLACK"] = {
    "Prop": {
        0: 0.0,
        1: 0.28,
        2: 0.28 + 0.24,
        3: 0.28 + 0.24 + 0.19,
        4: 0.28 + 0.24 + 0.19 + 0.15,
        5: 0.28 + 0.24 + 0.19 + 0.15 + 0.14,
    },
    "HIV": {0: 0.0, 1: 0.144, 2: 0.144, 3: 0.250, 4: 0.377, 5: 0.194},
}


"""
Age mixing matrix for assortative mixing by age
"""
mixingMatrix = {1: {}, 2: {}, 3: {}, 4: {}, 5: {}}
mixingMatrix[1] = {1: 0.500, 2: 0.226, 3: 0.123, 4: 0.088, 5: 0.064}
mixingMatrix[2] = {1: 0.156, 2: 0.500, 3: 0.185, 4: 0.099, 5: 0.061}
mixingMatrix[3] = {1: 0.074, 2: 0.162, 3: 0.500, 4: 0.184, 5: 0.079}
mixingMatrix[4] = {1: 0.057, 2: 0.093, 3: 0.199, 4: 0.500, 5: 0.150}
mixingMatrix[5] = {1: 0.062, 2: 0.086, 3: 0.128, 4: 0.224, 5: 0.500}

"""
Clinic bins for targetting strategies
Bins represent partner numbers of the following category 0:0, 1:1, 2:2,  3:3-4, 4:5-9, 5:10+
"""
clinicAgents = {"Low": {}, "Mid": {}, "High": {}}
clinicAgents["Mid"] = {
    0: {"Prob": 0.0, "min": 0, "max": 0},
    1: {"Prob": 0.054, "min": 0, "max": 1},
    2: {"Prob": 0.061, "min": 1, "max": 2},
    3: {"Prob": 0.168, "min": 3, "max": 4},
    4: {"Prob": 0.246, "min": 5, "max": 9},
    5: {"Prob": 0.471, "min": 10, "max": 120},
}<|MERGE_RESOLUTION|>--- conflicted
+++ resolved
@@ -73,50 +73,10 @@
 """
 Network Params
 """
-<<<<<<< HEAD
+
 mean_partner_type = "mean"
 bond_type = []
-=======
-nonSex = 0.5
-multiplex = 0.2
-bond_type = ["social"]
-mean_partner_type = "bins"
-
-"""
-Peer change params
-"""
-# attitude = {0: 0.25, 1: 0.40, 2: 0.20, 3: 0.10, 4: 0.05}
-attitude = {0: 0.5, 1: 0.0, 2: 0.0, 3: 0.0, 4: 0.5}
-PCA_PrEP = 0.452 * 0.664
-opinion_threshold = 3.0  # 0.0
-pcaChoice = "random"  # eigenvector or bridge or random
-awarenessProb = 0.05
-starting_awareness = 0.05
-knowledgeTransmission = 0.05
-opinionTransmission = 1.0
-interactionProb: Dict[str, Any] = {
-    "sexOnly": {1: {}, 2: {}},
-    "multiplex": {1: {}, 2: {}, 3: {}, 4: {}, 5: {}, 6: {}},
-    "social": {1: {}, 2: {}, 3: {}, 4: {}, 5: {}, 6: {}},
-}  # prob of interaction per timestep (or at relationship formation for sexual)
-interactionProb["sexOnly"][1] = {"pvalue": 0.450, "min": 0, "max": 0}
-interactionProb["sexOnly"][2] = {"pvalue": 0.550, "min": 0, "max": 0}
-
-interactionProb["multiplex"][1] = {"pvalue": 0.306, "min": 0, "max": 0}
-interactionProb["multiplex"][2] = {"pvalue": 0.144, "min": 1, "max": 1}
-interactionProb["multiplex"][3] = {"pvalue": 0.067, "min": 2, "max": 2}
-interactionProb["multiplex"][4] = {"pvalue": 0.106, "min": 4, "max": 4}
-interactionProb["multiplex"][5] = {"pvalue": 0.150, "min": 5, "max": 29}
-interactionProb["multiplex"][6] = {"pvalue": 0.228, "min": 30, "max": 30}
-
-interactionProb["social"][1] = {"pvalue": 0.253, "min": 0, "max": 0}
-interactionProb["social"][2] = {"pvalue": 0.123, "min": 1, "max": 1}
-interactionProb["social"][3] = {"pvalue": 0.060, "min": 2, "max": 2}
-interactionProb["social"][4] = {"pvalue": 0.140, "min": 4, "max": 4}
-interactionProb["social"][5] = {"pvalue": 0.168, "min": 5, "max": 29}
-interactionProb["social"][6] = {"pvalue": 0.256, "min": 30, "max": 30}
-
->>>>>>> a6af11b2
+
 
 """
 High risk params
