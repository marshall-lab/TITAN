#!/usr/bin/env python
# encoding: utf-8

from random import Random
from copy import deepcopy
from typing import Sequence, List, Dict, Optional, Any
from scipy.stats import poisson  # type: ignore
import numpy as np  # type: ignore

<<<<<<< HEAD
try:
    from .agent import Agent_set, Agent, Relationship
except ImportError:
    raise ImportError("Can't import AgentClass")

try:
    from .ABM_partnering import get_partner, get_partnership_duration
except ImportError as e:
    raise ImportError("Can't import ABM_partnering! %s" % str(e))

from titan import params, probabilities as prob
=======
from .agent import Agent_set, Agent, Relationship
from .ABM_partnering import get_partner, get_partnership_duration
from . import params  # type: ignore
from . import probabilities as prob
>>>>>>> 1faea0c2


class PopulationClass:
    """
    :Purpose:
        This class constructs and represents the model population

    :Input:

        n : int
            Number of agents. Default: 10000

        r_seed : randomization seed

        model :str - one of "PrEP", "Incar", "NoIncar"

    :Attributes:

        :py:attr:`PopulationSize` : int
            Size of the population.

        :py:attr:`propIDU` : float
            Prevalence of intravenous drug users.

        :py:attr:`numIDU` : int
            Number of intravenous drug users.

        :py:attr:`propNIDU` : float
            Prevalence of non-intravenous drug users.

        :py:attr:`numNIDU` : int
            Number of non-intravenous drug users.

        :py:attr:`propND` : float
            Prevalence of not drug users.

        :py:attr:`numND` : int
            Number of not drug users.

        :py:attr:`Agents`: dict
            Dictionary of agents and their characteristics. The agents are
            the `keys' and a dicotionary of 'characteristic:value'
            pair is the entry.

        :py:attr:`IDU_agents`: list
            IDU drug users

        :py:attr:`NIDU_agents`: list
            NIDU drug users

        :py:attr:`ND_agents`: list
            ND drug users

        :py:attr:`MSM_agents`: list
            MSM agents

        :py:attr:`HIV_agents`: list
            HIV+ users

        :py:attr:`AIDS_agents`: list
            Users with AIDS

    :Methods:
        :py:meth:`get_agent_characteristic` \n
        :py:meth:`_set_population` \n
        :py:meth:`get_agents` \n
        :py:meth:`get_info_DrugUserType` \n
        :py:meth:`get_info_HIV_IDU` \n
        :py:meth:`get_info_DrugSexType`
    """

    def __init__(self, n: int = 10000, rSeed: int = 0, model: str = None):
        """
        :Purpose:
            Initialize PopulationClass object.
        """
        # Init RNG for population creation to rSeed
        self.popRandom = Random(rSeed)
        if type(n) is not int:
            raise ValueError("Population size must be integer")
        else:
            self.PopulationSize = n

        # Parameters
        self.numWhite = int(
            params.DemographicParams["WHITE"]["ALL"]["Proportion"] * self.PopulationSize
        )
        self.numBlack = int(
            params.DemographicParams["BLACK"]["ALL"]["Proportion"] * self.PopulationSize
        )
        # Nested dictionary for probability lookups by race
        # StratW = White, StratB = Black
        # HM incar @ 0.0279

        # MODEL TYPES
        MT_PrEP = False
        MT_Incar = False
        MT_NoIncar = False

        if model == "PrEP":
            MT_PrEP = True
        elif model == "Incar":
            MT_Incar = True
        elif model == "NoIncar":
            MT_NoIncar = True

        print("\tBuilding class sets")

        # All agent set list
        self.All_agentSet = Agent_set("AllAgents")

        # HIV status agent sets
        self.HIV_agentSet = Agent_set(
            "HIV", parent=self.All_agentSet, numerator=self.All_agentSet
        )
        self.HIV_AIDS_agentSet = Agent_set(
            "AIDS", parent=self.HIV_agentSet, numerator=self.HIV_agentSet
        )

        # Drug use agent sets
        self.drugUse_agentSet = Agent_set("DU", parent=self.All_agentSet)
        self.DU_NIDU_agentSet = Agent_set("NIDU", parent=self.drugUse_agentSet)
        self.DU_IDU_agentSet = Agent_set("IDU", parent=self.drugUse_agentSet)
        self.DU_NDU_agentSet = Agent_set("NDU", parent=self.drugUse_agentSet)

        # Treatment agent sets
        self.treatment_agentSet = Agent_set("Trtmt", parent=self.All_agentSet)
        self.Trt_Tstd_agentSet = Agent_set(
            "Testd", parent=self.treatment_agentSet, numerator=self.HIV_agentSet
        )
        self.Trt_PrEP_agentSet = Agent_set("PrEP", parent=self.treatment_agentSet)
        self.Trt_PrEPelig_agentSet = Agent_set(
            "PrePelig", parent=self.treatment_agentSet
        )
        self.Trt_ART_agentSet = Agent_set(
            "ART", parent=self.treatment_agentSet, numerator=self.HIV_agentSet
        )
        self.Trt_SNE_agentSet = Agent_set("SNE", parent=self.treatment_agentSet)

        # Sexual orientation agent sets
        self.SO_agentSet = Agent_set(
            "SO", parent=self.All_agentSet, numerator=self.All_agentSet
        )
        self.SO_HF_agentSet = Agent_set(
            "HF", parent=self.SO_agentSet, numerator=self.SO_agentSet
        )
        self.SO_HM_agentSet = Agent_set(
            "HM", parent=self.SO_agentSet, numerator=self.SO_agentSet
        )
        self.SO_MSM_agentSet = Agent_set(
            "MSM", parent=self.SO_agentSet, numerator=self.SO_agentSet
        )
        self.SO_MSW_agentSet = Agent_set(
            "MSW", parent=self.SO_agentSet, numerator=self.SO_agentSet
        )

        # Racial agent sets
        self.racial_agentSet = Agent_set("Race", parent=self.All_agentSet)
        self.Race_WHITE_agentSet = Agent_set("WHITE", parent=self.racial_agentSet)
        self.Race_BLACK_agentSet = Agent_set("BLACK", parent=self.racial_agentSet)

        # Incarcerated agent sets
        self.incarcerated_agentSet = Agent_set("Incar", parent=self.All_agentSet)

        # High risk agent sets
        self.highrisk_agentsSet = Agent_set("HRisk", parent=self.All_agentSet)

        self.Relationships: List[Relationship] = []

        print("\tCreating agents")

        for agent in range(self.numWhite):
            agent_cl = self._return_new_Agent_class("WHITE")
            self.create_agent(agent_cl, "WHITE")
        for agent in range(self.numBlack):
            agent_cl = self._return_new_Agent_class("BLACK")
            self.create_agent(agent_cl, "BLACK")
        # jail stock duration?
        jailDuration = prob.jail_duration()

        prob_Incarc = params.DemographicParams["WHITE"]["HM"]["mNPart"]
        for tmpA in self.All_agentSet._members:

            dice = self.popRandom.random()
            prob_Incarc = params.DemographicParams[tmpA._race][tmpA._SO]["INCARprev"]
            if dice < prob_Incarc:
                tmpA._incar_bool = True
                durationBin = current_p_value = 0
                p = self.popRandom.random()

                while p > current_p_value:
                    durationBin += 1
                    current_p_value += jailDuration[durationBin]["p_value"]

                self.incarcerated_agentSet.add_agent(tmpA)

    def _return_agent_set(self):
        return self.All_agentSet

    def _return_new_agent_dict(self, Deliminator: str, SexType: str = "NULL"):
        """
        :Purpose:
        Return random agent dict of a new agent..
            Each agent is a key to an associated dictionary which stores the internal
            characteristics in form of an additinoal dictionary of the form
            ``characteristic:value``.
        :Input:
        Deliminator : str
            Either "BLACK" or "WHITE"
        :Output:
             agent_dict : dict
        """

        # Determine sextype
        tmp_rnd = self.popRandom.random()
        while SexType == "NULL":
            if tmp_rnd < params.DemographicParams[Deliminator]["HM"]["POP"]:
                SexType = "HM"
            elif tmp_rnd < (
                params.DemographicParams[Deliminator]["HM"]["POP"]
                + params.DemographicParams[Deliminator]["HF"]["POP"]
            ):
                SexType = "HF"
            else:
                SexType = "MSM"

        # Determine drugtype
        tmp_rnd = self.popRandom.random()
        if tmp_rnd < params.DemographicParams[Deliminator]["IDU"]["POP"]:
            DrugType = "IDU"
        else:
            DrugType = "ND"

        # HIV
        if DrugType == "IDU":
            prob_HIV = params.DemographicParams[Deliminator]["IDU"]["HIV"]
        else:
            prob_HIV = params.DemographicParams[Deliminator][SexType]["HIV"]

        if self.popRandom.random() < prob_HIV:
            HIVStatus = 1

            # if HIV AIDS possible
            if DrugType == "IDU":
                prob_AIDS = params.DemographicParams[Deliminator]["IDU"]["AIDS"]
            else:
                prob_AIDS = params.DemographicParams[Deliminator][SexType]["AIDS"]

            if self.popRandom.random() < prob_AIDS:
                AIDSStatus = 1
            else:
                AIDSStatus = 0

            # HIV testing params
            if DrugType == "IDU":
                prob_Tested = params.DemographicParams[Deliminator]["IDU"]["TestedPrev"]
            else:
                prob_Tested = params.DemographicParams[Deliminator][SexType][
                    "TestedPrev"
                ]

            if self.popRandom.random() < prob_Tested:
                TestedStatus = 1

                # if tested HAART possible
                if DrugType == "IDU":
                    prob_HAART = params.DemographicParams[Deliminator]["IDU"][
                        "HAARTprev"
                    ]
                else:
                    prob_HAART = params.DemographicParams[Deliminator][SexType][
                        "HAARTprev"
                    ]

                if self.popRandom.random() < prob_HAART:
                    HAARTStatus = 1
                else:
                    HAARTStatus = 0

            else:
                TestedStatus = 0
                HAARTStatus = 0

            # if HIV, how long has the agent had it? Random sample
            HIV_time = self.popRandom.randint(1, 42)

        else:
            HIVStatus = 0
            AIDSStatus = 0
            HAARTStatus = 0
            HIV_time = 0
            TestedStatus = 0

            if params.PrEP_startT == 0:
                prob_PrEP = params.PrEP_Target
            else:
                prob_PrEP = 0.0

            if self.popRandom.random() < prob_PrEP:
                PrEP_Status = 1
            else:
                PrEP_Status = 0

        # Incarceration
        if DrugType == "IDU":
            prob_Incarc = params.DemographicParams[Deliminator]["IDU"]["INCARprev"]
        else:
            prob_Incarc = params.DemographicParams[Deliminator][SexType]["INCARprev"]

        if self.popRandom.random() < prob_Incarc:
            toss = self.popRandom.choice((1, 2))
            if toss == 1:  # JAIL
                incar_time = int(self.popRandom.triangular(6, 21, 15))
            else:  # PRISON
                incar_time = int(self.popRandom.triangular(30, 96, 60))
        else:
            incar_time = 0

        agent_dict = {
            "Race": Deliminator,
            "Drug Type": DrugType,
            "Sex Type": SexType,
            "HIV": HIVStatus,
            "Tested": TestedStatus,
            "AIDS": AIDSStatus,
            "HAARTa": HAARTStatus,
            "PrEP": PrEP_Status,
            "incar_t": incar_time,
            "HIV_t": HIV_time,
        }

        return agent_dict

    def _return_new_Agent_class(self, Race: str, SexType: str = "NULL") -> Agent:
        """
        :Purpose:
        Return random agent dict of a new agent..
            Each agent is a key to an associated dictionary which stores the internal
            characteristics in form of an additinoal dictionary of the form
            ``characteristic:value``.
        :Input:
            Race : "BLACK" or "WHITE"
            SexType : default "NULL"
        :Output:
             newAgent : Agent
        """

        # Determine sextype
        demBinP = 0.0
        tmp_rnd = self.popRandom.random()
        while SexType == "NULL":
            # For each demographic class within race
            for demClass in list(params.RaceClass1.keys()):
                # If demClass is enabled for model
                if demClass in params.agentSexTypes:
                    # Calculate probability
                    demBinP += params.DemographicParams[Race][demClass]["POP"]
                    # If match, set SexType
                    if tmp_rnd < demBinP:
                        SexType = demClass
                        break

        # Determine drugtype
        tmp_rnd = self.popRandom.random()

        # todo: FIX THIS TO GET BACK IDU
        if tmp_rnd < params.DemographicParams[Race]["IDU"]["POP"]:
            DrugType = "IDU"
        else:
            DrugType = "NDU"

        age, ageBin = self.getAge(Race)

        newAgent = Agent(SexType, age, Race, DrugType)
        newAgent._ageBin = ageBin

        if params.setting == "Phil2005" and SexType == "HM":
            if tmp_rnd < 0.06:
                newAgent._MSMW = True

        # HIV
        if DrugType == "IDU":
            prob_HIV = params.DemographicParams[Race]["IDU"]["HIV"]
        else:
            prob_HIV = params.DemographicParams[Race][SexType]["HIV"]

        if self.popRandom.random() < prob_HIV:
            newAgent._HIV_bool = True

            # if HIV AIDS possible
            if DrugType == "IDU":
                prob_AIDS = params.DemographicParams[Race]["IDU"]["AIDS"]
            else:
                prob_AIDS = params.DemographicParams[Race][SexType]["AIDS"]

            if self.popRandom.random() < prob_AIDS:
                newAgent._AIDS_bool = True

            # HIV testing params
            if DrugType == "IDU":
                prob_Tested = params.DemographicParams[Race]["IDU"]["TestedPrev"]
            else:
                prob_Tested = params.DemographicParams[Race][SexType]["TestedPrev"]

            if self.popRandom.random() < prob_Tested:
                newAgent._tested = True

                # if tested HAART possible
                if DrugType == "IDU":
                    prob_HAART = params.DemographicParams[Race]["IDU"]["HAARTprev"]
                else:
                    prob_HAART = params.DemographicParams[Race][SexType]["HAARTprev"]

                if self.popRandom.random() < prob_HAART:
                    newAgent._HAART_bool = True
                    newAgent._treatment_bool = True

            # if HIV, how long has the agent had it? Random sample
            newAgent._HIV_time = self.popRandom.randint(1, 42)

        else:

            if params.flag_PrEP:
                if params.PrEP_startT == -1:
                    prob_PrEP = params.PrEP_Target
                else:
                    prob_PrEP = 0.0

                if self.popRandom.random() < prob_PrEP:
                    newAgent._PrEP_bool = True
                    newAgent._treatment_bool = True

        # Check if agent is HR as baseline.
        if (
            self.popRandom.random()
            < params.DemographicParams[Race][SexType]["HighRiskPrev"]
        ):
            newAgent._highrisk_bool = True
            newAgent._everhighrisk_bool = True

        # Partnership demographics
        if params.setting == "Scott":
            newAgent._mean_num_partners = prob.get_mean_num_partners(
                DrugType, self.popRandom
            )
        else:
            newAgent._mean_num_partners = poisson.rvs(
                params.DemographicParams[Race][SexType]["NUMPartn"], size=1
            )

        return newAgent

    def create_agent(self, agent_cl: Agent, Deliminator: str):
        """
        :Purpose:
            Creat a new agent in the population.
                Each agent is a key to an associated dictionary which stores the internal
                characteristics in form of an additinoal dictionary of the form
                ``characteristic:value``.

        :Input:
            agent : int

            Deliminator : str currently race

        """

        def addToSubsets(targetSet, agent, agentParam=None):
            targetSet.add_agent(agent)
            if agentParam:
                targetSet._subset[agentParam].add_agent(agent)

        # Add to all agent set
        self.All_agentSet.add_agent(agent_cl)

        # Add to correct SO set
        addToSubsets(self.SO_agentSet, agent_cl, agent_cl._SO)

        # Add to correct DU set
        addToSubsets(self.drugUse_agentSet, agent_cl, agent_cl._DU)

        # Add to correct racial set
        addToSubsets(self.racial_agentSet, agent_cl, agent_cl._race)

        if agent_cl._HIV_bool:
            addToSubsets(self.HIV_agentSet, agent_cl)
            if agent_cl._AIDS_bool:
                addToSubsets(self.HIV_AIDS_agentSet, agent_cl)

        # Add to correct treatment set
        if agent_cl._treatment_bool:
            addToSubsets(self.treatment_agentSet, agent_cl)
            if agent_cl._HAART_bool:
                addToSubsets(self.Trt_ART_agentSet, agent_cl)

        if agent_cl._PrEP_bool:
            addToSubsets(self.Trt_PrEP_agentSet, agent_cl)

        if agent_cl._tested:
            addToSubsets(self.Trt_Tstd_agentSet, agent_cl)

        if agent_cl._incar_bool:
            addToSubsets(self.incarcerated_agentSet, agent_cl)

        if agent_cl._highrisk_bool:
            addToSubsets(self.highrisk_agentsSet, agent_cl)

    def getAge(self, race: str):
        rand = self.popRandom.random()
        minAge = 15
        maxAge = 80
        ageBin = 0

        if params.setting == "AtlantaMSM":
            if rand < params.ageMatrix[race]["Prop"][1]:
                minAge = 18
                maxAge = 19
                ageBin = 1
            elif rand < params.ageMatrix[race]["Prop"][2]:
                minAge = 20
                maxAge = 24
                ageBin = 2
            elif rand < params.ageMatrix[race]["Prop"][3]:
                minAge = 25
                maxAge = 29
                ageBin = 3
            elif rand <= params.ageMatrix[race]["Prop"][4]:
                minAge = 30
                maxAge = 39
                ageBin = 4
        else:
            if rand < params.ageMatrix[race]["Prop"][1]:
                minAge = 15
                maxAge = 24
                ageBin = 1
            elif rand < params.ageMatrix[race]["Prop"][2]:
                minAge = 25
                maxAge = 34
                ageBin = 2
            elif rand < params.ageMatrix[race]["Prop"][3]:
                minAge = 35
                maxAge = 44
                ageBin = 3
            elif rand < params.ageMatrix[race]["Prop"][4]:
                minAge = 45
                maxAge = 54
                ageBin = 4
            else:
                minAge = 55
                maxAge = 80
                ageBin = 5

        age = self.popRandom.randrange(minAge, maxAge)
        return age, ageBin

    def update_agent_partners(self, graph, agent: Agent) -> bool:
        partner = get_partner(agent, self.All_agentSet)
        noMatch = False

        if partner:
            duration = get_partnership_duration(agent)
            tmp_relationship = Relationship(agent, partner, "MSM", "SE", duration)

            agent.bond(partner, tmp_relationship)
            self.Relationships.append(tmp_relationship)
            graph.add_edge(tmp_relationship._ID1, tmp_relationship._ID2)
        else:
            graph.add_node(agent)
            noMatch = True

        return noMatch

    def update_partner_assignments(self, partnerTurnover: float, graph):
        # Now create partnerships until available partnerships are out
        EligibleAgents = self.All_agentSet
        noMatch = 0
        for agent in EligibleAgents.iter_agents():
            acquirePartnerProb = (
                params.cal_SexualPartScaling
                * partnerTurnover
                * (agent._mean_num_partners / (12.0))
            )
            if np.random.uniform(0, 1) < acquirePartnerProb:
                noMatch += self.update_agent_partners(graph, agent)
            else:
                graph.add_node(agent)<|MERGE_RESOLUTION|>--- conflicted
+++ resolved
@@ -7,24 +7,10 @@
 from scipy.stats import poisson  # type: ignore
 import numpy as np  # type: ignore
 
-<<<<<<< HEAD
-try:
-    from .agent import Agent_set, Agent, Relationship
-except ImportError:
-    raise ImportError("Can't import AgentClass")
-
-try:
-    from .ABM_partnering import get_partner, get_partnership_duration
-except ImportError as e:
-    raise ImportError("Can't import ABM_partnering! %s" % str(e))
-
-from titan import params, probabilities as prob
-=======
 from .agent import Agent_set, Agent, Relationship
 from .ABM_partnering import get_partner, get_partnership_duration
 from . import params  # type: ignore
 from . import probabilities as prob
->>>>>>> 1faea0c2
 
 
 class PopulationClass:
