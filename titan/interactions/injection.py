from . import base_interaction
from .. import utils
from .. import features
from .. import model
from .. import agent


class Injection(base_interaction.BaseInteraction):

    name = "injection"

    @classmethod
    def get_num_acts(cls, model: "model.TITAN", rel: "agent.Relationship") -> int:
        """
        Simulate random transmission of HIV between two PWID agents through injection.

        args:
            model: The currently running model
            rel: The relationship in which the interaction is happening
        """

        # make sure both agents have Inj drug type, should only be possible for
        # the relationship to have the injection interaction type if both agents PWID
        assert rel.agent1.drug_type == "Inj"
        assert rel.agent2.drug_type == "Inj"

<<<<<<< HEAD
        agent_params = rel.agent1.location.params.demographics[rel.agent1.race][
            rel.agent1.sex_type
        ].injection
        partner_params = rel.agent1.location.params.demographics[rel.agent2.race][
            rel.agent2.sex_type
        ].injection
=======
        agent_params = (
            agent.location.params.demographics[agent.race]
            .sex_type[agent.sex_type]
            .injection
        )
>>>>>>> ad521c6d

        mean_num_acts = (
            min(agent_params.num_acts, partner_params.num_acts)
            * model.calibration.injection.act
        )
        share_acts = utils.poisson(mean_num_acts, model.np_random)

        if share_acts < 1:
            return 0

        if (
            rel.agent1.syringe_services.active or rel.agent2.syringe_services.active  # type: ignore[attr-defined]
        ):  # syringe services program risk
            p_unsafe_injection = features.SyringeServices.enrolled_risk
        else:
            p_unsafe_injection = agent_params.unsafe_prob

        # diagnosis risk reduction
        if rel.agent1.hiv.dx or rel.agent1.hiv.dx:  # type: ignore[attr-defined]
            p_unsafe_injection *= 1 - model.params.hiv.dx.risk_reduction.injection

        for n in range(share_acts):
            if model.run_random.random() > p_unsafe_injection:
                share_acts -= 1

        return share_acts<|MERGE_RESOLUTION|>--- conflicted
+++ resolved
@@ -24,20 +24,16 @@
         assert rel.agent1.drug_type == "Inj"
         assert rel.agent2.drug_type == "Inj"
 
-<<<<<<< HEAD
-        agent_params = rel.agent1.location.params.demographics[rel.agent1.race][
-            rel.agent1.sex_type
-        ].injection
-        partner_params = rel.agent1.location.params.demographics[rel.agent2.race][
-            rel.agent2.sex_type
-        ].injection
-=======
         agent_params = (
-            agent.location.params.demographics[agent.race]
-            .sex_type[agent.sex_type]
+            rel.agent1.location.params.demographics[rel.agent1.race]
+            .sex_type[rel.agent1.sex_type]
             .injection
         )
->>>>>>> ad521c6d
+        partner_params = (
+            rel.agent2.location.params.demographics[rel.agent2.race]
+            .sex_type[rel.agent2.sex_type]
+            .injection
+        )
 
         mean_num_acts = (
             min(agent_params.num_acts, partner_params.num_acts)
