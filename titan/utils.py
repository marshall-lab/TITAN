import random
from functools import wraps
from typing import TypeVar, Optional, Collection, Union

from . import distributions
from .parse_params import ObjMap


def get_check_rand_int(seed: int) -> int:
    """
    Check the value passed of a seed, make sure it's an int, if 0, get a random seed

    args:
        seed: integer to check or replace with a seed

    returns:
        validated seed
    """
    if type(seed) is not int or seed < 0:
        raise ValueError("Random seed must be positive integer")
    elif seed == 0:
        return random.randint(1, 1000000)
    else:
        return seed


def safe_divide(numerator: int, denominator: int) -> float:
    """
    Divide two numbers, but default 0 if denominator is 0, otherwise divide as normal.

    args:
        numerator: number being divided
        denominator: number doing the dividing

    returns:
        resulting number
    """
    if denominator == 0:
        return 0.0
    else:
        return 1.0 * numerator / denominator


# Requirement for safe_random_choice function
T = TypeVar("T")


def safe_random_choice(seq: Collection[T], rand_gen, weights=None) -> Optional[T]:
    """
    Return None or a random choice from a collection of items

    args:
        seq: collection to select a random item from
        rand_gen: random number generator
        weights: an optional collection of weights to use instead of a uniform distribution

    returns:
        an item, or `None` if the collection is empty
    """
    if not seq:
        return None

    if isinstance(seq, set):
        seq = tuple(seq)

    choices = rand_gen.choices(seq, weights=weights)
    return choices[0]


def safe_shuffle(seq: Collection[T], rand_gen) -> Optional[Collection[T]]:
    """
    Return None or a shuffled sequence

    args:
        seq: collection to shuffle
        rand_gen: random number generator

    returns:
        shuffled sequence, or `None` if empty
    """
    if seq:
        if isinstance(seq, set):
            rand_gen.shuffle(list(seq))
            return seq
        else:
            rand_gen.shuffle(seq)
            return seq
    else:
        return None


def safe_dist(dist_info: ObjMap, rand_gen) -> Union[int, float]:
    """
    Draw a value from a distribution as defined in `dist_info`.

    args:
        dist_info: a definition of a distribution to use [params.classes.distributions]
        rand_gen: random number generator

    returns:
        a value drawn from the distribution
    """
    # gather arguments
    args = []
    for i in range(1, len(dist_info.vars) + 1):
        val = dist_info.vars[i].value
        type_caster = eval(dist_info.vars[i].value_type)
        val = type_caster(val)
        args.append(val)

    dist_type = dist_info.dist_type

    try:  # does dist exist in numpy?
        dist = getattr(rand_gen, dist_type)
        value = dist(*args)
    except AttributeError:
        try:  # does dist exist in distributions.py
            dist = getattr(distributions, dist_type)
            value = dist(rand_gen, *args)
        except AttributeError:
            raise AttributeError(f"Distribution type {dist_type} not found!")

    if hasattr(value, "__iter__"):  # check if value is any type of sequence
        return value[0]
    else:
        return value


def binom_0(n: int, p: float):
    """
    Mirrors scipy binom.pmf as used in code
    """
    return (1 - p) ** n


def poisson(mu: float, np_rand):
    """
    Mirrors scipy poisson.rvs function as used in code
    """
    return np_rand.poisson(mu)


def memo(f):
    """
    Decorator to memoize a function
    (caches results given args, only use if deterministic)
    """
    cache = {}

    @wraps(f)
    def wrap(*arg):
        if arg not in cache:
            cache[arg] = f(*arg)
        return cache[arg]

    return wrap


def get_param_from_path(params, param_path, delimiter):
    """
    Given a params object and a delimited path, get the leaf of the params tree
    and the last key to access it
    """
    path = param_path.split(delimiter)
    path_params = params
    for p in path[:-1]:
        try:
            path_params = path_params[p]
        except KeyError:
            path_params = path_params[int(p)]

    return path_params, path[-1]


def scale_param(params, param_path, scalar, delimiter="|"):
    """
    Given the params and a parameter path in the format prep|target, scale the
    current value by the scalar
    """
    scaling_item, last_key = get_param_from_path(params, param_path, delimiter)

    old_val = scaling_item[last_key]
    print(f"scaling - {param_path}: {old_val} => {old_val * scalar}")
    scaling_item[last_key] = old_val * scalar


def override_param(params, param_path, value, delimiter="|"):
    """
    Given the params and a parameter path in the format prep|target, change the
    current value to new value
    """
    override_item, last_key = get_param_from_path(params, param_path, delimiter)
    try:
        old_val = override_item[last_key]
    except KeyError:
<<<<<<< HEAD
        old_val = override_item[int(last_key)]
=======
        last_key = int(last_key)
        old_val = override_item[last_key]

>>>>>>> 0f8fa7bf
    print(f"overriding - {param_path}: {old_val} => {value}")
    override_item[last_key] = value<|MERGE_RESOLUTION|>--- conflicted
+++ resolved
@@ -193,12 +193,8 @@
     try:
         old_val = override_item[last_key]
     except KeyError:
-<<<<<<< HEAD
-        old_val = override_item[int(last_key)]
-=======
         last_key = int(last_key)
         old_val = override_item[last_key]
 
->>>>>>> 0f8fa7bf
     print(f"overriding - {param_path}: {old_val} => {value}")
     override_item[last_key] = value