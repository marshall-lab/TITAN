--- conflicted
+++ resolved
@@ -5,13 +5,9 @@
 import random
 from typing import Sequence, List, Dict, Optional
 
-<<<<<<< HEAD
-from titan import params, probabilities as prob
-=======
 from . import params  # type: ignore
 from . import probabilities as prob
 from .agent import Agent, Agent_set
->>>>>>> 1faea0c2
 
 
 def get_partner(agent: Agent, need_new_partners: Agent_set) -> Optional[Agent]:
