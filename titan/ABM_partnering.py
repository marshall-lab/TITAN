--- conflicted
+++ resolved
@@ -11,13 +11,9 @@
 from .agent import Agent, Agent_set
 
 
-<<<<<<< HEAD
-def get_partner(
+def select_partner(
     agent: Agent, all_agent_set: Agent_set, random_method
 ) -> Tuple[Optional[Agent], str]:
-=======
-def select_partner(agent: Agent, all_agent_set: Agent_set) -> Optional[Agent]:
->>>>>>> bfced60d
     """
     :Purpose:
         Get partner for agent.
@@ -30,57 +26,6 @@
     :Output:
         partner: new partner
     """
-<<<<<<< HEAD
-=======
-
-    agent_drug_type = agent._DU
-    RandomPartner = None
-
-    if agent_drug_type == "IDU":  # REVIEW: is this assort mixing IDU?
-        if random.random() < 0.8:  # TODO: bring this out to params/prob
-            # choose from IDU agents
-            RandomPartner = get_random_IDU_partner(agent, all_agent_set)
-
-        # either didn't try to get IDU partner, or failed to get IDU partner
-        if RandomPartner is None:
-            get_random_sex_partner(
-                agent, all_agent_set
-            )  # REVIEW is there any reason for this to be 2 functions and not an if branch in a single function
-    elif agent_drug_type in ("NDU", "NIDU"):
-        if params.flag_AssortativeMix and (
-            random.random()
-            < params.DemographicParams[agent._race]["ALL"]["AssortMixCoeff"]
-        ):
-            RandomPartner = get_assort_sex_partner(agent, all_agent_set)
-
-            # try again with random sex partner is assort mix percent not 100%
-            if RandomPartner is None and params.AssortMixCoeff <= 1.0:
-                RandomPartner = get_random_sex_partner(agent, all_agent_set)
-        else:
-            RandomPartner = get_random_sex_partner(agent, all_agent_set)
-    else:
-        raise ValueError("Check method _select_partners(). Agent not caught!")
-
-    if RandomPartner == agent:
-        return None
-    else:
-        return RandomPartner
-
-
-def get_random_IDU_partner(agent: Agent, all_agent_set: Agent_set) -> Optional[Agent]:
-    """
-    :Purpose:
-        Get a random partner which is sex compatible
-
-    :Input:
-        agent: Agent
-        all_agent_set: AgentSet of partners to pair with
-
-    :Output:
-        partner : Agent or None
-
-    """
->>>>>>> bfced60d
     agent_drug_type = agent._DU
     eligible_partner_set: Set[Agent] = set(all_agent_set._members)
     eligible_partner_set.remove(agent)
@@ -104,7 +49,6 @@
                 partner
                 for partner in eligible_partner_list
                 if (
-<<<<<<< HEAD
                     getattr(partner, assort_params["type"])
                     == assort_params["partner_type"]
                 )
@@ -150,57 +94,11 @@
     eligible_agents -= set(agent._partners)
 
     if eligible_agents:
-        eligible_agents = list(eligible_agents)
-        RandomPartner = random_method.choices(eligible_agents)
-        if type(RandomPartner) is list:
-            RandomPartner = RandomPartner[0]
+        eligible_list = list(eligible_agents)
+        random_list = random_method.choices(eligible_list)
+        RandomPartner = random_list[0]
         assert type(RandomPartner) is Agent
     else:
-=======
-                    tmpA._race == "WHITE"
-                    and tmpA._ever_high_risk_bool
-                    and tmpA not in agent._partners
-                )
-            ]
-
-    elif params.AssortMixType == "high_risk":
-        samplePop = [
-            tmpA
-            for tmpA in eligible_partners
-            if (tmpA._ever_high_risk_bool and tmpA not in agent._partners)
-        ]
-
-    RandomPartner = safe_random_choice(samplePop)
-
-    # partner can't be existing parter or agent themself
-    if RandomPartner in agent._partners or RandomPartner == agent:
-        RandomPartner = None
-
-    return RandomPartner
-
-
-def get_random_sex_partner(agent: Agent, all_agent_set: Agent_set) -> Optional[Agent]:
-    """
-    :Purpose:
-        Get a random partner which is sex compatible
-
-    :Input:
-        agent: Agent
-        all_agent_set: list of available partners (Agent_set)
-
-    :Output:
-        partner : Agent or None
-
-    """
-    RandomPartner = None
-
-    eligPtnType = params.DemographicParams[agent._race][agent._SO]["EligSE_PartnerType"]
-    elig_partner_pool = all_agent_set._subset["SO"]._subset[eligPtnType]._members
-
-    RandomPartner = safe_random_choice(elig_partner_pool)
-
-    if (RandomPartner in agent._partners) or (RandomPartner == agent):
->>>>>>> bfced60d
         RandomPartner = None
     return RandomPartner, agent_bond
 
