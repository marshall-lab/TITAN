import oyaml as yaml  # type: ignore
import os
import collections
from inspect import currentframe, getframeinfo
from pathlib import Path
import math


class ObjMap(dict):
    """
    A dictionary-like class which allows accessing members either using standard dictionary notation or dots.  Note the hash function is hard-coded - beware.
    """

    def __init__(self, d):
        for k, v in d.items():
            if isinstance(v, dict):
                v = self.__class__(v)
            self[k] = v

    def __getattr__(self, k):
        return self.__getitem__(k)

    def __hash__(self):
        return 1234567890

    def __getstate__(self):
        return self.__dict__

    def __setstate__(self, state):
        self.__dict__.update(state)


# ============== PARSING FUNCTIONS ======================


def check_item(val, d, keys=None):
    """
    Checks if an item meets the requirements of the field's definition.
    """
    if "min" in d:
        assert val >= d["min"], f"{val} must be greater than {d['min']}"
    if "max" in d:
<<<<<<< HEAD
        assert val <= d["max"], f"value greater than max {d}"
=======
        assert val <= d["max"], f"{val} must be less than {d['max']}"
>>>>>>> 45b0a4a9
    if d["type"] == "int":
        assert isinstance(val, int), f"{val} must be an integer"
    if d["type"] == "float":
        if isinstance(val, int):
            val = float(val)
        assert isinstance(val, float), f"{val} must be a float"
    if d["type"] == "boolean":
        assert isinstance(val, bool), f"{val} must be a bool"
    if d["type"] == "enum":
        assert val in d["values"], f"{val} not in {d}"
    if d["type"] == "array":
<<<<<<< HEAD
        assert all(x in d["values"] for x in val), f"{val} not in {d}"
=======
        assert isinstance(val, list), f"{val} must be an array"
        assert all(x in d["values"] for x in val), f"{val} not in {d['values']}"
>>>>>>> 45b0a4a9
    if d["type"] == "keys":
        assert isinstance(val, list), f"{val} must be an array of keys"
        assert all(x in keys for x in val)
    return val


def get_item(key, d, param):
    """
    Get and check item from the params, falling back on the definitions default.
    """
    if key in param:
        val = param[key]
        return check_item(val, d)
    else:
        return d["default"]


def merge(d1, d2):
    """return new merged dict of dicts"""
    if isinstance(d1, collections.abc.Mapping) and isinstance(
        d2, collections.abc.Mapping
    ):
        for k, v in d1.items():
            if k in d2:
                d2[k] = merge(v, d2[k])
        d3 = d1.copy()
        d3.update(d2)
        return d3
    else:
        return d2


def get_bins(key, d, param):
    """
    Get and validate a type == bin definition
    """
    if key not in param:
        return d["default"]

    bins = merge(d["default"], param[key])

    parsed_bins = {}
    for bin, val in bins.items():
        try:
            int(bin)
        except ValueError:
            print("Bins must be integers")
            raise

        for field, defn in d["fields"].items():
            assert field in val, f"{field} must be in {val}"
            val[field] = check_item(val[field], defn)

        parsed_bins[int(bin)] = val

    return parsed_bins


def get_defn(key, d, param):
    """
    Get and validate a type == definition definition
    """
    if key not in param:
        parsed = d["default"]
    else:
        parsed = param[key]

    # check definitions
    for k, val in parsed.items():
        for field, defn in d["fields"].items():
<<<<<<< HEAD
            assert field in val, f"{field} not in {val}"
=======
            assert field in val, f"{field} must be in {val}"
>>>>>>> 45b0a4a9
            val[field] = check_item(val[field], defn, parsed.keys())

    return parsed


def parse_params(defs, params, pops):
    """
    Recursively parse the passed params, using the definitions to validate and provide defaults.
    """
    parsed = {}
    # params is a scalar, return it
    if not isinstance(params, dict):
        return params

    # handles case of bin as direct default item
    if "default" in defs and defs["type"] == "bin":
        return get_bins("dummy", defs, {"dummy": params})

    for k, v in defs.items():
        # assumes all v are dicts, as otherwise it would have returned
        if "default" in v:
            if v["type"] == "sub-dict":
                parsed[k] = {}
                field = v["keys"].pop(0)
                for val in pops[field]:
                    parsed[k][val] = parse_params(
                        v["default"], params.get(k, {}).get(val, {}), pops
                    )

                    if len(v["keys"]) > 0:
                        field2 = v["keys"][0]
                        for val2 in pops[field2]:
                            parsed[k][val][val2] = parse_params(
                                v["default"],
                                params.get(k, {}).get(val, {}).get(val2, {}),
                                pops,
                            )

            elif v["type"] == "bin":
                parsed[k] = get_bins(k, v, params)
            elif v["type"] == "definition":
                parsed[k] = get_defn(k, v, params)
            else:
                parsed[k] = get_item(k, v, params)
        else:
            parsed[k] = parse_params(v, params.get(k, {}), pops)

    return parsed


def parse_classes(defs, params):
    """
    Parse the classes definition first as it is needed in parsing the full params.
    """
    # add sex types to populations
    if "sex_types" in params.get("classes", []):
        params["classes"]["populations"] = params["classes"].get(
            "populations", defs["classes"]["populations"]["default"]
        ) + list(params["classes"]["sex_types"].keys())

    sex_type_keys = list(defs["classes"]["sex_types"]["default"].keys())

    defs["classes"]["populations"]["default"] += sex_type_keys
    defs["classes"]["populations"]["values"] += sex_type_keys

    return parse_params(defs["classes"], params.get("classes", {}), {})


def build_yaml(path):
    """
    Read in a yaml or folder of yamls into a dictionary.
    """
    yml = {}
    if os.path.isdir(path):
        for file in os.listdir(path):
            if ".yml" in file or ".yaml" in file:
                with open(os.path.join(path, file)) as f:
                    this_yml = yaml.safe_load(f)
                    yml.update(this_yml)
    else:
        with open(path) as f:
            assert ".yml" in path or ".yaml" in path
            this_yml = yaml.safe_load(f)
            yml.update(this_yml)

    return yml


def check_params(params):
    """
    Consistency checks for param populations
    """
    race_pop = 0

    for race in params.classes.races:
        r_dems = params.demographics[race]
        race_pop += r_dems.ppl
        sex_type_pop = 0
        for st, st_dems in r_dems.items():
            if st in list(params.classes.sex_types.keys()):
                sex_type_pop += st_dems.ppl

        assert math.isclose(
            sex_type_pop, 1, abs_tol=0.001
        ), f"ppl of {race}'s sex_types must add to 1"

    assert math.isclose(race_pop, 1, abs_tol=0.001), f"ppl of races must add to 1"


def create_params(setting_path, param_path, outdir, use_base=True):
    """
    Entry funtion - given the path to the setting, params, output directory and whether or not to use the base setting. Parse and create a params (ObjMap) object.
    """
    filename = getframeinfo(currentframe()).filename
    parent = Path(filename).resolve().parent
    root = os.path.join(parent, "params")

    defs = build_yaml(root)
    params = build_yaml(param_path)

    # merge setting and params
    if setting_path is not None:
        setting = build_yaml(setting_path)
        params = merge(setting, params)

    if use_base:
        base_dir = os.path.join(parent, "..", "settings", "base")
        base = build_yaml(base_dir)
        params = merge(base, params)

    pops = parse_classes(defs, params)
    parsed = parse_params(defs, params, pops)

    with open(os.path.join(outdir, "params.yml"), "w") as f:
        yaml.dump(parsed, f)

    parsed = ObjMap(parsed)
    check_params(parsed)

    return parsed<|MERGE_RESOLUTION|>--- conflicted
+++ resolved
@@ -40,11 +40,7 @@
     if "min" in d:
         assert val >= d["min"], f"{val} must be greater than {d['min']}"
     if "max" in d:
-<<<<<<< HEAD
-        assert val <= d["max"], f"value greater than max {d}"
-=======
         assert val <= d["max"], f"{val} must be less than {d['max']}"
->>>>>>> 45b0a4a9
     if d["type"] == "int":
         assert isinstance(val, int), f"{val} must be an integer"
     if d["type"] == "float":
@@ -56,12 +52,8 @@
     if d["type"] == "enum":
         assert val in d["values"], f"{val} not in {d}"
     if d["type"] == "array":
-<<<<<<< HEAD
-        assert all(x in d["values"] for x in val), f"{val} not in {d}"
-=======
         assert isinstance(val, list), f"{val} must be an array"
         assert all(x in d["values"] for x in val), f"{val} not in {d['values']}"
->>>>>>> 45b0a4a9
     if d["type"] == "keys":
         assert isinstance(val, list), f"{val} must be an array of keys"
         assert all(x in keys for x in val)
@@ -132,11 +124,7 @@
     # check definitions
     for k, val in parsed.items():
         for field, defn in d["fields"].items():
-<<<<<<< HEAD
-            assert field in val, f"{field} not in {val}"
-=======
             assert field in val, f"{field} must be in {val}"
->>>>>>> 45b0a4a9
             val[field] = check_item(val[field], defn, parsed.keys())
 
     return parsed
