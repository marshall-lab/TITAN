#!/usr/bin/env python
# encoding: utf-8

import os

import networkx as nx  # type: ignore
from networkx.drawing.nx_agraph import graphviz_layout  # type: ignore
import matplotlib.pyplot as plt  # type: ignore
import matplotlib.patches as patches  # type: ignore
<<<<<<< HEAD
import os
=======
>>>>>>> 82c18670


class NetworkGraphUtils:
    def __init__(self, graph: nx.Graph):
        """
        :Purpose:
            This is the base class used to gather statistics from an
            exsting networkx graph object.

        :Input:
            graph : nx.Graph
              NetworkX graph object (typically attached to a Population self.nx_graph)
        """
        self.G = graph

    def connected_components(self):
        return list(self.G.subgraph(c).copy() for c in nx.connected_components(self.G))

    def write_graph_edgelist(self, path: str, id, time):
        file_path = os.path.join(path, f"{id}_Edgelist_t{time}.txt")
        nx.write_edgelist(self.G, file_path, delimiter="|", data=False)

    def write_network_stats(self, path: str, id, time):
        file_path = os.path.join(path, f"{id}_NetworkStats_t{time}.txt")

        components = sorted(self.connected_components(), key=len, reverse=True)

        outfile = open(file_path, "w")
        outfile.write(nx.info(self.G))

        cent_dict = nx.degree_centrality(self.G)

        outfile.write(
            "\nNumber of connected components: {}\n".format(
                nx.number_connected_components(self.G)
            )
        )

        tot_nodes = 0
        for c in components:
            tot_nodes += c.number_of_nodes()

        outfile.write(
            "Average component size: {}\n".format(
                tot_nodes * 1.0 / nx.number_connected_components(self.G)
            )
        )
        outfile.write(
            "Maximum component size: {}\n".format(nx.number_of_nodes(components[0]))
        )
        outfile.write("Degree Histogram: {}\n".format(nx.degree_histogram(self.G)))
        outfile.write("Graph density: {}\n".format(nx.density(self.G)))
        outfile.write(
            "Average node degree centrality: {}\n".format(
                sum(cent_dict.values()) / len(list(cent_dict.values()))
            )
        )

        outfile.write(
            "Average node clustering: {}\n".format(nx.average_clustering(self.G))
        )
        outfile.close()

    def get_network_color(self, coloring):
        G = self.G
        node_color = []

        # attribute based coloring
        color_order = ["b", "g", "c", "r", "y", "purple", "gray"]
        if hasattr(list(G.nodes)[0], coloring):
            attrs = []
            for v in G:
                val = getattr(v, coloring)
                if val not in attrs:
                    attrs.append(val)
                node_color.append(color_order[attrs.index(val)])

            return node_color

        # hard coded coloring schemes
        if coloring == "Tested":
            for v in G:
                if v.haart:
                    node_color.append("g")
                elif v.hiv_dx:  # tmp_hiv == 1:
                    node_color.append("y")
                elif v.hiv:  # tmp_aids == 1:
                    node_color.append("r")
                elif v.prep:
                    node_color.append("b")
                else:
                    node_color.append("purple")
        elif coloring == "Trtmt":
            for v in G:
                if v.hiv:  # tmp_aids == 1:
                    node_color.append("r")
                elif v.prep:
                    node_color.append("g")
                elif v.intervention_ever:
                    node_color.append("y")
                else:
                    node_color.append("gray")
        elif coloring == "HIV":
            for v in G:
                if v.aids:  # tmp_hiv == 1:
                    node_color.append("purple")
                elif v.hiv:  # tmpaids == 1:
                    node_color.append("r")
                else:
                    node_color.append("g")
        elif coloring == "HR":
            for v in G:
                if v.high_risk:  # tmp_hiv == 1:
                    node_color.append("r")
                elif v.high_risk_ever:  # tmp_aids == 1:
                    node_color.append("y")
                else:
                    node_color.append("g")
        else:
            raise ValueError(
                "coloring value invalid!\n{coloring}\n \
            Only 'Tested', 'Trtmt', 'HR', 'HIV', or an Agent attribute allowed!"
            )

        return node_color

    def visualize_network(
        self,
        outdir,
        coloring="so",
        pos=None,
        return_layout=0,
        node_size=None,
        iterations=10,
        curtime=0,
        txtboxLabel=0,
        label="Network",
    ):
        """
        :Purpose:
            Visualize the network using the spring layout (default). \n

        :Input:
            graph : networkX graph
        """
        if node_size is None:
            node_size = 5000.0 / self.G.number_of_nodes()

        print(("\tPlotting {} colored by {}...").format(label, coloring))
        fig = plt.figure()
        ax = fig.add_axes([0, 0, 1, 1])
        fig.clf()

        # build a rectangle in axes coords
        left, width = 0.0, 1.0
        bottom, height = 0.0, 1.0
        right = left + width
        top = bottom + height

        fig = plt.figure()
        ax = fig.add_axes([0, 0, 1, 1])

        # axes coordinates are 0,0 is bottom left and 1,1 is upper right
        p = patches.Rectangle(
            (left, bottom),
            width,
            height,
            fill=False,
            transform=ax.transAxes,
            clip_on=False,
        )

        ax.add_patch(p)

        if not pos:
            pos = graphviz_layout(self.G, prog="neato", args="")

        edge_color = "k"
        node_shape = "o"

        # node color to by type
        node_color = self.get_network_color(coloring)

        # node size indicating node degree
        NodeSize = []
        if node_size:
            for v in self.G:
                NodeSize.append(node_size)
        else:
            for v in self.G:
                NodeSize.append((10 * self.G.degree(v)) ** (1.0))

        # draw:
        nx.draw(
            self.G,
            pos,
            node_size=NodeSize,
            node_color=node_color,
            node_shape=node_shape,
            edge_color=edge_color,
            with_labels=False,
            linewidths=0.5,
            width=0.5,
        )

        textstr = "\n".join(
            (
                r"N infection={:.2f}".format(txtboxLabel,),
                r"Time={:.2f}".format(curtime,),
            )
        )

        # these are matplotlib.patch.Patch properties
        props = dict(boxstyle="round", facecolor="wheat", alpha=0.9)

        # place a text box in upper right in axes coords
        ax.text(
            right - 0.025,
            top - 0.025,
            textstr,
            horizontalalignment="right",
            verticalalignment="top",
            transform=ax.transAxes,
            bbox=props,
        )

        filename = os.path.join(
<<<<<<< HEAD
            outdir,
            "network",
            f"{label}_{self.G.number_of_nodes()}_{coloring}_{curtime}.png",
=======
            outdir, f"{label}_{self.G.number_of_nodes()}_{coloring}_{curtime}.png"
>>>>>>> 82c18670
        )

        fig.savefig(filename)

        if return_layout:
            return pos<|MERGE_RESOLUTION|>--- conflicted
+++ resolved
@@ -7,10 +7,6 @@
 from networkx.drawing.nx_agraph import graphviz_layout  # type: ignore
 import matplotlib.pyplot as plt  # type: ignore
 import matplotlib.patches as patches  # type: ignore
-<<<<<<< HEAD
-import os
-=======
->>>>>>> 82c18670
 
 
 class NetworkGraphUtils:
@@ -238,13 +234,7 @@
         )
 
         filename = os.path.join(
-<<<<<<< HEAD
-            outdir,
-            "network",
-            f"{label}_{self.G.number_of_nodes()}_{coloring}_{curtime}.png",
-=======
             outdir, f"{label}_{self.G.number_of_nodes()}_{coloring}_{curtime}.png"
->>>>>>> 82c18670
         )
 
         fig.savefig(filename)
