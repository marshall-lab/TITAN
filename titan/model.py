--- conflicted
+++ resolved
@@ -77,7 +77,7 @@
         self.time = -1 * self.params.model.time.burn_steps  # burn is negative time
         self.id = nanoid.generate(size=8)
 
-        # Set seed format. 0: pure random, -1: Stepwise from 1 to nRuns, else: fixed value
+        # Set seed format. 0: pure random, else: fixed value
         self.run_seed = utils.get_check_rand_int(params.model.seed.run)
         print(f"\tRun seed was set to: {self.run_seed}")
         self.run_random = random.Random(self.run_seed)
@@ -175,12 +175,12 @@
             self.reset_trackers()
 
             if self.time == 0:
-                print("\t===! Burn Loop Complete !===")
+                if self.params.model.time.burn_steps > 0:
+                    print("\t===! Burn Loop Complete !===")
                 print("\t===! Start Main Loop !===")
 
         print("\t===! Main Loop Complete !===")
 
-<<<<<<< HEAD
     def step(self, outdir: str, burn: bool = False):
         print(f"\n\t\t\t\t\t\t\t\t\t\t\t\t\t\t\t\t\t\t\t.: TIME {self.time}")
         print(
@@ -192,20 +192,6 @@
                 sum([1 for a in self.pop.all_agents if a.prep]),
             )
         )
-=======
-        def make_agent_zero():
-            agent_zero = utils.safe_random_choice(
-                self.pop.pwid_agents.members, self.run_random
-            )
-            if agent_zero:
-                for i in range(self.params.agent_zero.num_agents):
-                    self.pop.update_agent_partners(
-                        agent_zero, self.params.agent_zero.type
-                    )
-                self.hiv_convert(agent_zero)
-            else:
-                raise ValueError("Must have PWID agents to make an agent zero")
->>>>>>> c6f0e184
 
         self.update_all_agents(burn=burn)
 
@@ -235,34 +221,22 @@
         :Output:
             none
         """
-        # If we are using an agent zero method, create agent zero at the beginning of main loop.
+        # If agent zero enabled, create agent zero at the beginning of main loop.
         if self.time == 1 and self.features.agent_zero:
-            self.make_agent_zero(self.params.agent_zero.num_partners)
+            self.make_agent_zero()
 
         if not self.features.static_network:
             self.pop.update_partner_assignments(t=self.time)
 
-<<<<<<< HEAD
         for rel in copy(self.pop.relationships):
             # If in burn, ignore interactions
             if not burn:
                 self.agents_interact(rel)
-=======
-        # If we are using an agent zero method, create agent zero.
-        if self.features.agent_zero:
-            make_agent_zero()
->>>>>>> c6f0e184
-
-            # If static network, ignore relationship progression
-            if not self.features.static_network:
-                if rel.progress():
-                    self.pop.remove_relationship(rel)
 
         if self.features.syringe_services:
             self.update_syringe_services()
 
         for agent in self.pop.all_agents:
-
             # happy birthday agents!
             if (
                 self.time > 0
@@ -320,16 +294,22 @@
         ):
             self.initialize_random_trial()
 
+        # If static network, ignore relationship progression
+        if not self.features.static_network:
+            for rel in copy(self.pop.relationships):
+                if rel.progress():
+                    self.pop.remove_relationship(rel)
+
         if self.features.die_and_replace:
             self.die_and_replace()
 
-    def make_agent_zero(self, num_partners: int):
+    def make_agent_zero(self):
         agent_zero = utils.safe_random_choice(
             self.pop.pwid_agents.members, self.run_random
         )
         if agent_zero:
-            for i in range(num_partners):
-                self.pop.update_agent_partners(agent_zero)
+            for i in range(self.params.agent_zero.num_partners):
+                self.pop.update_agent_partners(agent_zero, self.params.agent_zero.type)
             self.hiv_convert(agent_zero)
         else:
             raise ValueError("Must have PWID agents to make an agent zero")
@@ -349,16 +329,9 @@
                 and self.features.prep
                 and (self.prep.target_model in ("high_risk", "incarcerated_high_risk"))
             ):
-<<<<<<< HEAD
-                for part in agent.partners:
+                for part in agent.get_partners():
                     if not (part.hiv or part.vaccine):
                         self.initiate_prep(part)
-=======
-                for relationship in agent.relationships:
-                    partner = relationship.get_partner(agent)
-                    if not (partner.hiv or partner.vaccine):
-                        self.initiate_prep(partner, time)
->>>>>>> c6f0e184
         else:
             self.pop.high_risk_agents.remove_agent(agent)
             agent.high_risk = False
@@ -482,8 +455,6 @@
             boolean : whether interaction happened
 
         """
-        # REVIEWED should this now all be based on the interaction types assosciated with the relationship? - SARAH TO DO
-
         # If either agent is incarcerated, skip their interaction
         if rel.agent1.incar or rel.agent2.incar:
             return False
@@ -847,16 +818,12 @@
         ssp_agents = {agent for agent in self.pop.pwid_agents.members if agent.ssp}
         if self.features.syringe_services:
             for item in self.params.syringe_services.timeline.values():
-<<<<<<< HEAD
-                if item.start <= self.time < item.stop:
-=======
-                if item.time_start <= time < item.time_stop:
->>>>>>> c6f0e184
+                if item.time_start <= self.time < item.time_stop:
                     self.ssp_enrolled_risk = item.risk
 
                     ssp_num_slots = (item.num_slots_stop - item.num_slots_start) / (
                         item.time_stop - item.time_start
-                    ) * (time - item.time_start) + item.num_slots_start
+                    ) * (self.time - item.time_start) + item.num_slots_start
 
                     # If cap indicates all or no agents, do not change
                     # otherwise, find true number of slots through distribution
@@ -994,19 +961,6 @@
             agent.incar_time = timestay
 
             # PUT PARTNERS IN HIGH RISK
-<<<<<<< HEAD
-            for partner in agent.partners:
-                if not partner.high_risk and self.features.high_risk:
-                    if self.run_random.random() < self.high_risk.prob:
-                        self.become_high_risk(partner)
-
-                if self.features.prep and (
-                    self.prep.target_model in ("Incar", "IncarHR")
-                ):
-                    # Atempt to put partner on prep if less than probability
-                    if not partner.hiv and not agent.vaccine:
-                        self.initiate_prep(partner)
-=======
             for bond in self.params.high_risk.partnership_types:
                 for partner in agent.partners[bond]:
                     if not partner.high_risk and self.features.high_risk:
@@ -1018,8 +972,7 @@
                     ):
                         # Attempt to put partner on prep if less than probability
                         if not partner.hiv and not agent.vaccine:
-                            self.initiate_prep(partner, time)
->>>>>>> c6f0e184
+                            self.initiate_prep(partner)
 
     def diagnose_hiv(self, agent: Agent):
         """
@@ -1043,28 +996,16 @@
                 self.features.partner_tracing
             ):  # TODO fix this logic; should get partnerTraced and then lose it after
                 # For each partner, determine if found by partner testing
-<<<<<<< HEAD
-                for ptnr in agent.partners:
-                    if (
-                        ptnr.hiv
-                        and not ptnr.hiv_dx
-                        and self.run_random.random() < self.params.partner_tracing.prob
-                    ):
-                        ptnr.partner_traced = True
-                        ptnr.trace_time = self.time + 1
-=======
-                for bond in agent.partners:
-                    if bond in self.params.partner_tracing.bond_type:
-                        for ptnr in agent.partners[bond]:
-                            if (
-                                ptnr.hiv
-                                and not ptnr.hiv_dx
-                                and self.run_random.random()
-                                < self.params.partner_tracing.prob
-                            ):
-                                ptnr.partner_traced = True
-                                ptnr.trace_time = time + 1
->>>>>>> c6f0e184
+                for bond in self.params.partner_tracing.bond_type:
+                    for ptnr in agent.partners.get(bond, []):
+                        if (
+                            ptnr.hiv
+                            and not ptnr.hiv_dx
+                            and self.run_random.random()
+                            < self.params.partner_tracing.prob
+                        ):
+                            ptnr.partner_traced = True
+                            ptnr.trace_time = self.time + 1
 
         if not tested:
             test_prob = self.demographics[race_type][sex_type].hiv.dx.prob
