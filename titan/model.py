# Imports
import random
from typing import Dict, List, Optional
from copy import copy
import os

import numpy as np  # type: ignore
import networkx as nx  # type: ignore
import nanoid  # type: ignore


from .agent import AgentSet, Agent, Relationship
from .population import Population
from .network import NetworkGraphUtils
from . import output as ao
from . import probabilities as prob
from . import utils
from .parse_params import ObjMap


class HIVModel:
    def __repr__(self):
        res = "\n"
        res += f"Seed: {self.run_seed}\n"
        res += f"Npop: {self.params.model.num_pop}\n"
        res += f"Time: {self.params.model.time.num_steps}\n"

        return res

    def __init__(
        self,
        params: ObjMap,
        population: Optional[Population] = None,
    ):
        """
        This is the core class used to simulate
            the spread of HIV and drug use in one geography.

        args:
            params: the parameter object for this model
            population: an initialized population to run the model on
        """

        self.params = params
        # pre-fetch commonly used param sub-sets for performance
        self.features = params.features
        self.calibration = params.calibration

        print("=== Begin Initialization Protocol ===\n")

        if population is None:
            print("\tGenerating new population")
            self.pop = Population(params)
        else:
            print("\tUsing provided population")
            self.pop = population

        self.network_utils: Optional[NetworkGraphUtils]
        if params.model.network.enable:
            self.network_utils = NetworkGraphUtils(self.pop.graph)
        else:
            self.network_utils = None

        print("\n\tCreating lists")
        # Other lists / dictionaries
        self.new_infections = AgentSet("new_infections")
        self.new_dx = AgentSet("new_dx")
        self.new_incar_release = AgentSet("new_incar_release")
        self.new_high_risk = AgentSet("new_high_risk")
        self.new_prep = AgentSet("new_prep")

        self.ssp_enrolled_risk = 0.0

        self.time = -1 * self.params.model.time.burn_steps  # burn is negative time
        self.id = nanoid.generate(size=8)

        # Set seed format. 0: pure random, else: fixed value
        self.run_seed = utils.get_check_rand_int(params.model.seed.run)
        print(f"\tRun seed was set to: {self.run_seed}")
        self.run_random = random.Random(self.run_seed)
        self.np_random = np.random.RandomState(self.run_seed)
        random.seed(self.run_seed)
        print(("\tFIRST RANDOM CALL {}".format(random.randint(0, 100))))

        print("\tResetting death count")
        self.deaths: List[Agent] = []  # Number of death

        print("\n === Initialization Protocol Finished ===")

    def print_stats(self, stat: Dict[str, Dict[str, int]], outdir: str):
        """
        Create/update all of the reports defined in the params
        """
        for report in self.params.outputs.reports:
            printer = getattr(ao, report)
            printer(
                self.id,
                self.time,
                self.run_seed,
                self.pop.pop_seed,
                stat,
                self.params,
                outdir,
            )

        # network-based reports
        if (
            self.time % self.params.outputs.print_frequency == 0
            and self.params.model.network.enable
        ):
            assert (
                self.network_utils is not None
            ), "Graph must be enabled to print network reports"

            network_outdir = os.path.join(outdir, "network")
            if self.params.outputs.network.draw_figures:
                self.network_utils.visualize_network(
                    network_outdir, curtime=self.time, label=f"{self.id}"
                )

            if self.params.outputs.network.calc_component_stats:
                ao.print_components(
                    self.id,
                    self.time,
                    self.run_seed,
                    self.pop.pop_seed,
                    self.pop.connected_components(),
                    network_outdir,
                    self.params.classes.races,
                )

            if self.params.outputs.network.calc_network_stats:
                self.network_utils.write_network_stats(
                    network_outdir, self.id, self.time
                )

            if self.params.outputs.network.edge_list:
                self.network_utils.write_graph_edgelist(
                    network_outdir, self.id, self.time
                )

    def reset_trackers(self):
        self.new_infections.clear_set()
        self.new_dx.clear_set()
        self.new_high_risk.clear_set()
        self.new_incar_release.clear_set()
        self.new_prep.clear_set()
        self.deaths = []

    def run(self, outdir: str):
        """
        Runs the model for the number of time steps defined in params, at each time step does:

        1. Increments time
        2. Takes one step
        3. Resets trackers

        args:
            outdir: path to directory where results should be saved
        """
        if self.params.model.time.burn_steps > 0:
            print("\t===! Start Burn Loop !===")
        else:
            # make sure t0 things get printed
            stats = ao.get_stats(
                self.pop.all_agents,
                self.new_prep,
                self.new_infections,
                self.new_dx,
                self.new_high_risk,
                self.new_incar_release,
                self.deaths,
                self.params,
            )
            self.print_stats(stats, outdir)
        # burn is negative time, model run starts at t = 1
        for i in range(
            -1 * self.params.model.time.burn_steps, self.params.model.time.num_steps
        ):
            self.time += 1
            self.step(outdir)
            self.reset_trackers()

            if self.time == 0:
                if self.params.model.time.burn_steps > 0:
                    print("\t===! Burn Loop Complete !===")
                print("\t===! Start Main Loop !===")

        print("\t===! Main Loop Complete !===")

    def step(self, outdir: str):
        """
        A single time step in the model:

        1. Perform timeline_scaling updates to params if needed
        2. Update all agents
        3. Write/update reports with this timestep's data

        args:
            outdir: path to directory where reports should be saved
        """
        print(f"\n\t\t\t\t\t\t\t\t\t\t\t\t\t\t\t\t\t\t\t.: TIME {self.time}")
        print(
            "\tSTARTING HIV count:{}\tTotal Incarcerated:{}\tHR+:{}\t"
            "PrEP:{}".format(
                self.pop.hiv_agents.num_members(),
                sum([1 for a in self.pop.all_agents if a.incar]),
                self.pop.high_risk_agents.num_members(),
                sum([1 for a in self.pop.all_agents if a.prep]),
            )
        )

        self.timeline_scaling()

        self.update_all_agents()

        stats = ao.get_stats(
            self.pop.all_agents,
            self.new_prep,
            self.new_infections,
            self.new_dx,
            self.new_high_risk,
            self.new_incar_release,
            self.deaths,
            self.params,
        )
        self.print_stats(stats, outdir)

        print(("Number of relationships: {}".format(len(self.pop.relationships))))
        self.pop.all_agents.print_subsets()

    def update_all_agents(self):
        """
        The core of the model.  For a time step, update all of the agents and relationships:

        1. Create an agent zero (if enabled and the time is right)
        2. Update partner assignments (create new relationships as needed)
        3. Agents in relationships interact
        4. Update syringe services (if enabled)
        5. Update each agent's status for:
            * age
            * high risk
            * prep
            * incarceration
            * hiv
        6. End relationships with no remaining duration
        7. Agent death/replacement
<<<<<<< HEAD
=======

        args:
            burn: whether the model is in burn-in period (negative time)
>>>>>>> 7e5af9d0
        """
        # If agent zero enabled, create agent zero at the beginning of main loop.
        if self.time == self.params.agent_zero.start_time and self.features.agent_zero:
            self.make_agent_zero()

        if not self.features.static_network:
            self.pop.update_partner_assignments(t=self.time)
            if self.pop.enable_graph:
                self.pop.trim_graph()

        for rel in self.pop.relationships:
            self.agents_interact(rel)

        if self.features.syringe_services:
            self.update_syringe_services()

        for agent in self.pop.all_agents:
            # happy birthday agents!
            if (
                self.time > 0
                and (self.time % self.params.model.time.steps_per_year) == 0
            ):
                agent.age += 1

            if self.features.high_risk:
                self.update_high_risk(agent)

            if (
                self.features.pca
                and self.time >= self.params.prep.pca.start_time
                and (
                    self.run_random.random()
                    < agent.location.params.prep.pca.awareness.prob
                )
            ):
                agent.prep_awareness = True
                if self.run_random.random() < agent.location.params.prep.pca.prep.prob:
                    self.initiate_prep(agent, force=True)

            if self.features.incar:
                self.incarcerate(agent)

            if (
                agent.msmw
                and self.run_random.random() < agent.location.params.msmw.hiv.prob
            ):
                self.hiv_convert(agent)

            if agent.hiv:
                agent.hiv_time += 1
                # If HIV hasn't started, ignore
                if self.time >= self.params.hiv.start:
                    self.diagnose_hiv(agent)
                    self.progress_to_aids(agent)

                    if self.features.haart:
                        self.update_haart(agent)
            else:
                if self.features.prep:
                    if self.time >= agent.location.params.prep.start:
                        if agent.prep:
                            self.discontinue_prep(agent)
                        elif agent.prep_eligible():
                            self.initiate_prep(agent)

                    if self.features.vaccine and not agent.prep:
                        self.advance_vaccine(agent)

        if (
            self.features.prep
            and self.time == agent.location.params.prep.start
            and "RandomTrial" in agent.location.params.prep.target_model
        ):
            self.initialize_random_trial()

        # If static network, ignore relationship progression
        if not self.features.static_network:
            for rel in copy(self.pop.relationships):
                if rel.progress():
                    self.pop.remove_relationship(rel)

        if self.features.die_and_replace:
            self.die_and_replace()

    def make_agent_zero(self):
        """
        Identify an agent as agent zero and HIV convert them
        """
        bonds = [  # Find what bond_types have the allowed interaction
            bond
            for bond, act_type in self.params.classes.bond_types.items()
            if self.params.agent_zero.interaction_type in act_type.acts_allowed
        ]
        max_partners = 0
        max_agent = None
        zero_eligible = []
        for agent in self.pop.all_agents:
            num_partners = agent.get_num_partners(bond_types=bonds)
            if num_partners >= self.params.agent_zero.num_partners:
                zero_eligible.append(agent)
            if num_partners > max_partners:
                max_partners = num_partners
                max_agent = agent

        agent_zero = utils.safe_random_choice(zero_eligible, self.run_random)
        if agent_zero:  # if eligible agent, make agent 0
            self.hiv_convert(agent_zero)
        elif self.params.agent_zero.fallback and max_agent is not None:
            self.hiv_convert(max_agent)
        else:
            raise ValueError("No agent zero!")

    def timeline_scaling(self):
        """
        Scale/un-scale any params with timeline_scaling definitions per their
        definition.  Applied to all parameters (main model, and location specific).
        """
        if not self.features.timeline_scaling:
            return None

        # gather all of the param objectss to be scaled
        params_set = {self.params}
        for location in self.pop.geography.locations.values():
            params_set.add(location.params)

        # iterate over each param and update the values if the time is right
        for params in params_set:
            for defn in params.timeline_scaling.timeline.values():
                param = defn.parameter
                if param != "ts_default":
                    if defn.time_start == self.time:
                        print(f"timeline scaling - {param}")
                        utils.scale_param(params, param, defn.scalar)
                    elif defn.time_stop == self.time:
                        print(f"timeline un-scaling - {param}")
                        utils.scale_param(params, param, 1 / defn.scalar)

    def update_high_risk(self, agent: Agent):
        """
        Update high risk agents or remove them from high risk pool
        """
        if agent not in self.pop.high_risk_agents:
            return None

        if agent.high_risk_time > 0:
            agent.high_risk_time -= 1
        else:
            self.pop.high_risk_agents.remove_agent(agent)
            agent.high_risk = False

            if self.features.incar:
                for bond in agent.location.params.high_risk.partnership_types:
                    agent.mean_num_partners[
                        bond
                    ] -= agent.location.params.high_risk.partner_scale
                    agent.mean_num_partners[bond] = max(
                        0, agent.mean_num_partners[bond]
                    )  # make sure not negative
                    agent.target_partners[bond] = utils.poisson(
                        agent.mean_num_partners[bond], self.np_random
                    )
                    while len(agent.partners[bond]) > agent.target_partners[bond]:
                        rel = utils.safe_random_choice(
                            agent.relationships, self.run_random
                        )
                        if rel is not None:
                            rel.progress(force=True)
                            self.pop.remove_relationship(rel)

    def initialize_random_trial(self):
        """
        Initialize a random trial in the population
        """
        assert (
            self.params.model.network.enable
        ), "Network must be enabled for random trial"

        print("Starting random trial")
        components = self.pop.connected_components()

        total_nodes = 0
        print(
            "Number of components",
            len([1 for comp in components if comp.number_of_nodes()]),
        )
        for comp in components:
            total_nodes += comp.number_of_nodes()
            if (
                self.run_random.random()
                < self.params.prep.random_trial.intervention.prob
            ):
                # Component selected as treatment pod!
                if not self.features.pca:
                    for ag in comp.nodes():
                        ag.random_trial_enrolled = True
                        if not ag.hiv and not ag.prep:
                            ag.intervention_ever = True
                            if (
                                self.run_random.random()
                                < ag.location.params.prep.target
                                and not ag.vaccine
                            ):
                                self.initiate_prep(ag, force=True)
                elif self.params.prep.pca.choice == "eigenvector":
                    centrality = nx.algorithms.centrality.eigenvector_centrality(comp)
                    assert len(centrality) >= 1, "Empty centrality"
                    ordered_centrality = sorted(centrality, key=centrality.get)
                    intervention_agent = False
                    for ag in ordered_centrality:
                        ag.random_trial_enrolled = True
                        if not ag.hiv and not intervention_agent:
                            ag.prep_awareness = True
                            ag.pca = True
                            ag.pca_suitable = True
                            ag.intervention_ever = True
                            intervention_agent = True

                    if not intervention_agent:
                        ag = ordered_centrality[0]
                elif self.params.prep.pca.choice == "bridge":
                    # list all edges that are bridges
                    for ag in comp.nodes:
                        ag.random_trial_enrolled = True

                    all_bridges = list(nx.bridges(comp))
                    comp_agents = [
                        agent
                        for agents in all_bridges
                        for agent in agents
                        if not agent.hiv
                    ]  # all suitable agents in bridges

                    if comp_agents:
                        chosen_agent = utils.safe_random_choice(
                            comp_agents, self.run_random
                        )  # select change agent
                        chosen_agent.prep_awareness = True  # make aware
                        chosen_agent.pca = True
                        chosen_agent.pca_suitable = True
                    else:
                        chosen_agent = list(comp.nodes)[0]
                        chosen_agent.pca = True

                elif self.params.prep.pca.choice == "random":
                    suitable_agent_choices = []
                    for ag in comp.nodes:
                        ag.random_trial_enrolled = True
                        if not ag.hiv:
                            suitable_agent_choices.append(ag)

                    if (
                        suitable_agent_choices
                    ):  # if there are agents who meet eligibility criteria,
                        # select one randomly
                        chosen_agent = utils.safe_random_choice(
                            suitable_agent_choices, self.run_random
                        )
                        chosen_agent.pca = True
                        chosen_agent.pca_suitable = True
                        chosen_agent.prep_awareness = True  # make aware
                        chosen_agent.intervention_ever = True
                    else:  # if no suitable agents, mark a non-suitable agent
                        chosen_agent = utils.safe_random_choice(
                            list(comp.nodes), self.run_random
                        )
                        chosen_agent.pca = True

        print(("Total agents in trial: ", total_nodes))

    def agents_interact(self, rel: Relationship) -> bool:
        """
        Let an agent interact with a partner.

        Based on the interaction types of the relationship, interact in the following ways:

        * Peer Change Agent
        * Injection
        * Sex

        args:
            rel : The relationship that the agents interact in

        returns:
            whether the agents interacted
        """
        interaction_types = self.params.classes.bond_types[rel.bond_type].acts_allowed
        # If either agent is incarcerated, skip their interaction
        if rel.agent1.incar or rel.agent2.incar:
            return False

        # Agent 1 is HIV+, Agent 2 is not, Agent 2 is succept
        if rel.agent1.hiv and not rel.agent2.hiv:
            agent = rel.agent1
            partner = rel.agent2
        # If Agent 2 is HIV and Agent 1 is not, Agent 1 is succept
        elif not rel.agent1.hiv and rel.agent2.hiv:
            agent = rel.agent2
            partner = rel.agent1
        else:  # neither agent is HIV or both are
            return False

        if self.params.features.pca and self.time >= self.params.prep.pca.start_time:
            if "pca" in interaction_types and rel.duration < rel.total_duration:
                self.pca_interaction(rel)

        if self.time >= self.params.hiv.start:
            if "injection" in interaction_types:
                self.injection_transmission(agent, partner)

            if "sex" in interaction_types:
                self.sex_transmission(rel)

        return True

    def pca_interaction(self, rel: Relationship, force=False):
        """
        Simulate peer change agent interactions. Knowledge if one agent is aware and one unaware,
            opinion if one agent swaying the other.

        args:
            rel: The relationship PCA is happening in
            force: Whether to force knowledge dissemination and influence
        """

        assert (
            self.params.model.network.enable
        ), "Network must be enabled for pca interactions"

        def influence(agent, partner):
            agent_init_opinion = agent.prep_opinion
            partner_init_opinion = partner.prep_opinion
            agent_influence = nx.closeness_centrality(self.pop.graph, agent)
            partner_influence = nx.closeness_centrality(self.pop.graph, partner)

            if agent_influence > partner_influence:
                partner.prep_opinion = np.mean(
                    [agent.prep_opinion, partner.prep_opinion]
                )
            elif agent_influence < partner_influence:
                agent.prep_opinion = np.mean([agent.prep_opinion, partner.prep_opinion])

            if (
                agent_init_opinion
                < agent.location.params.prep.pca.opinion.threshold
                < agent.prep_opinion
            ):
                if self.run_random.random() < agent.location.params.prep.pca.prep.prob:
                    self.initiate_prep(agent, force=True)

            elif (
                partner_init_opinion
                < partner.location.params.prep.pca.opinion.threshold
                < partner.prep_opinion
            ):
                if (
                    self.run_random.random()
                    < partner.location.params.prep.pca.prep.prob
                ):
                    self.initiate_prep(partner, force=True)

        def knowledge_dissemination(partner):
            partner.prep_awareness = True
            if (
                partner.prep_opinion
                > partner.location.params.prep.pca.opinion.threshold
                and self.run_random.random()
                < partner.location.params.prep.pca.prep.prob
            ):
                self.initiate_prep(partner, force=True)

        def knowledge_transmission_probability():
            if rel.agent1.prep_awareness and rel.agent2.prep_awareness:
                p = self.params.prep.pca.opinion.transmission
            else:
                p = self.params.prep.pca.knowledge.transmission

            if num_acts == 1:
                p_total_transmission = p
            elif num_acts >= 1:
                p_total_transmission = 1.0 - utils.binom_0(num_acts, p)
            else:
                p_total_transmission = 0

            return p_total_transmission

        acts_prob = self.run_random.random()
        acts_bin = 0
        current_p_value = 0.0

        while acts_prob > current_p_value:
            acts_bin += 1
            current_p_value += self.params.partnership.pca.frequency[rel.bond_type][
                acts_bin
            ].prob
        min = self.params.partnership.pca.frequency[rel.bond_type][acts_bin].min
        max = self.params.partnership.pca.frequency[rel.bond_type][acts_bin].max
        if min == max:
            num_acts = min
        else:
            num_acts = self.run_random.randrange(min, max)

        if num_acts < 1 and not force:
            return
        if rel.agent1.prep_awareness and not rel.agent2.prep_awareness:
            if self.run_random.random() < knowledge_transmission_probability() or force:
                knowledge_dissemination(rel.agent2)
        elif not rel.agent1.prep_awareness and rel.agent2.prep_awareness:
            if self.run_random.random() < knowledge_transmission_probability() or force:
                knowledge_dissemination(rel.agent1)
        elif rel.agent1.prep_awareness and rel.agent2.prep_awareness or force:
            if self.run_random.random() < knowledge_transmission_probability() or force:
                influence(rel.agent1, rel.agent2)

    def injection_transmission(self, agent: Agent, partner: Agent):
        """
        Simulate random transmission of HIV between two PWID agents through injection.

        args:
            agent: PWID agent with HIV
            partner: PWID agent without HIV
        """

        assert agent.hiv
        assert not partner.hiv
        assert agent.drug_type == "Inj"
        assert partner.drug_type == "Inj"

        agent_race = agent.race
        agent_sex_type = agent.sex_type

        mean_num_acts = (
            agent.location.params.demographics[agent_race][
                agent_sex_type
            ].injection.num_acts
            * self.calibration.injection.act
        )
        share_acts = utils.poisson(mean_num_acts, self.np_random)

        if agent.ssp or partner.ssp:  # syringe services program risk
            p_unsafe_injection = self.ssp_enrolled_risk
        else:
            # If sharing, minimum of 1 share act
            if share_acts < 1:
                share_acts = 1

            p_unsafe_injection = agent.location.params.demographics[agent_race][
                agent_sex_type
            ].injection.unsafe_prob

            if agent.hiv_dx or partner.hiv_dx:  # diagnosis risk reduction
                p_unsafe_injection *= 1 - self.params.hiv.dx.risk_reduction.injection

        for n in range(share_acts):
            if self.run_random.random() > p_unsafe_injection:
                share_acts -= 1

        if share_acts >= 1.0:
            p = self.get_transmission_probability("injection", agent, partner)

            p_total_transmission: float
            if share_acts == 1:
                p_total_transmission = p
            else:
                p_total_transmission = 1.0 - utils.binom_0(share_acts, p)

            if self.run_random.random() < p_total_transmission:
                # if agent HIV+ partner becomes HIV+
                self.hiv_convert(partner)

    def sex_transmission(self, rel: Relationship):
        """
        Simulate random transmission of HIV between two agents through Sex. One of the agents must have HIV.

        args:
            rel : Relationship
        """

        if rel.agent1.hiv:
            agent = rel.agent1
            partner = rel.agent2
        elif rel.agent2.hiv:
            agent = rel.agent2
            partner = rel.agent1
        else:
            raise ValueError("rel must have an agent with HIV")

        # HIV status of agent and partner
        # Everything from here is only run if one of them is HIV+
        if partner.hiv:
            return

        # unprotected sex probabilities for primary partnerships
        mean_sex_acts = (
            agent.get_number_of_sex_acts(self.run_random) * self.calibration.sex.act
        )
        total_sex_acts = utils.poisson(mean_sex_acts, self.np_random)

        # Get condom usage
        p_safe_sex = agent.location.params.demographics[agent.race][
            agent.sex_type
        ].safe_sex
        # increase condom usage if diagnosed
        if agent.hiv_dx or partner.hiv_dx:
            # Calculate probability of safe sex given risk reduction
            p_unsafe_sex = (1 - p_safe_sex) * (
                1 - self.params.hiv.dx.risk_reduction.sex
            )
            p_safe_sex *= 1 - p_unsafe_sex

        # Reduction of risk acts between partners for condom usage
        unsafe_sex_acts = total_sex_acts
        for n in range(unsafe_sex_acts):
            if self.run_random.random() < p_safe_sex:
                unsafe_sex_acts -= 1

        if unsafe_sex_acts >= 1:
            # agent is HIV+
            rel.total_sex_acts += unsafe_sex_acts
            p_per_act = self.get_transmission_probability("sex", agent, partner)

            p_total_transmission: float
            if unsafe_sex_acts == 1:
                p_total_transmission = p_per_act
            else:
                p_total_transmission = 1.0 - utils.binom_0(unsafe_sex_acts, p_per_act)

            if self.run_random.random() < p_total_transmission:
                # if agent HIV+ partner becomes HIV+
                self.hiv_convert(partner)

    def get_transmission_probability(self, interaction: str, agent, partner) -> float:
        """
        Determines the probability of a transmission event based on
            interaction type. For sex acts, transmission probability is a
            function of the acquisition probability of the HIV- agent's sex role
            and the HIV+ agent's haart adherence, acute status, and dx risk reduction

        args:
            interaction : "injection" or "sex"
            agent: HIV+ Agent
            partner: HIV- Agent

        returns:
            probability of transmission from agent to partner
        """
        # Logic for if needle or sex type interaction
        p: float
        assert interaction in ("injection", "sex"), (
            f"Invalid interaction type {interaction}. Only sex and injection acts "
            f"supported. "
        )

        agent_sex_role = agent.sex_role
        partner_sex_role = partner.sex_role

        if interaction == "injection":
            p = self.params.partnership.injection.transmission.base
            if agent.haart:
                p *= agent.location.params.partnership.injection.transmission.haart_scaling[
                    agent.haart_adherence
                ].scale
        elif interaction == "sex":
            # get partner's sex role during acts
            if partner_sex_role == "versatile":  # versatile partner takes
                # "opposite" position of agent
                if agent_sex_role == "insertive":
                    partner_sex_role = "receptive"
                elif agent_sex_role == "receptive":
                    partner_sex_role = "insertive"
                else:
                    partner_sex_role = "versatile"  # if both versatile, can switch
                    # between receptive and insertive by act
            # get probability of sex acquisition given HIV- partner's position

            p = partner.location.params.partnership.sex.acquisition[partner.sex_type][
                partner_sex_role
            ]

            # scale based on HIV+ agent's haart status/adherence
            if agent.haart:
                p *= agent.location.params.partnership.sex.haart_scaling[
                    agent.sex_type
                ][agent.haart_adherence].prob

        # Scale if partner on PrEP
        if partner.prep:
            if partner.prep_type == "Oral":
                if partner.prep_adherence == 1:
                    p *= 1.0 - partner.location.params.prep.efficacy.adherent
                else:
                    p *= 1.0 - partner.location.params.prep.efficacy.non_adherant
            elif partner.prep_type == "Inj" and partner.prep_adherence == 1:
                p *= -1.0 * np.exp(-5.528636721 * partner.prep_load)

        # Scale if partner vaccinated
        if partner.vaccine:
            vaccine_type = partner.location.params.vaccine.type
            vaccine_time_months = (
                partner.vaccine_time / self.params.model.time.steps_per_year
            ) * 12

            if vaccine_type == "HVTN702":
                p *= np.exp(-2.88 + 0.76 * (np.log((vaccine_time_months + 0.001) * 30)))
            elif vaccine_type == "RV144":
                p *= np.exp(-2.40 + 0.76 * (np.log(vaccine_time_months)))

        # Scaling parameter for acute HIV infections
        if agent.get_acute_status(agent.location.params.hiv.acute.duration):
            p *= agent.location.params.hiv.acute.infectivity

        # Scaling parameter for positively identified HIV agents
        if agent.hiv_dx:
            p *= 1 - agent.location.params.hiv.dx.risk_reduction[interaction]

        # Tuning parameter for ART efficiency
        if agent.haart:
            p *= self.calibration.haart.transmission

        # Racial calibration parameter to attain proper race incidence disparity
        p *= partner.location.params.demographics[partner.race].hiv.transmission

        # Scaling parameter for per act transmission.
        p *= self.calibration.acquisition

        return p

    def hiv_convert(self, agent: Agent):
        """
        Agent becomes HIV agent. Update all appropriate list and dictionaries.

        args:
            agent: The agent being converted
        """
        if not agent.hiv:
            agent.hiv = True
            agent.hiv_time = 1
            agent.vaccine = False
            self.new_infections.add_agent(agent)
            self.pop.hiv_agents.add_agent(agent)

        if agent.prep:
            self.discontinue_prep(agent, force=True)

    def update_syringe_services(self):
        """
        Enroll PWID agents in syringe services
        """
        print(("\n\n!!!!Engaging syringe services program"))
        ssp_num_slots = 0
        ssp_agents = {agent for agent in self.pop.pwid_agents.members if agent.ssp}
        if self.features.syringe_services:
            for item in self.params.syringe_services.timeline.values():
                if item.time_start <= self.time < item.time_stop:
                    self.ssp_enrolled_risk = item.risk

                    ssp_num_slots = (item.num_slots_stop - item.num_slots_start) / (
                        item.time_stop - item.time_start
                    ) * (self.time - item.time_start) + item.num_slots_start

                    # If cap indicates all or no agents, do not change
                    # otherwise, find true number of slots through distribution
                    if 0 < ssp_num_slots < self.pop.pwid_agents.num_members():
                        ssp_num_slots = round(
                            self.run_random.betavariate(
                                ssp_num_slots,
                                self.pop.pwid_agents.num_members() - ssp_num_slots,
                            )
                            * self.pop.pwid_agents.num_members()
                        )
                    break

        target_set = utils.safe_shuffle(
            (self.pop.pwid_agents.members - ssp_agents), self.run_random
        )

        for agent in ssp_agents.copy():
            if len(ssp_agents) > ssp_num_slots:
                agent.ssp = False
                ssp_agents.remove(agent)

        if target_set:
            for agent in target_set:
                if len(ssp_agents) < ssp_num_slots:
                    agent.ssp = True
                    ssp_agents.add(agent)

        print(
            f"SSP has {ssp_num_slots} target slots with "
            f"{len(ssp_agents)} slots filled"
        )

    def become_high_risk(self, agent: Agent, duration: int = None):
        """
        Mark an agent as high risk and assign a duration to their high risk period

        args:
            agent: agent becoming high risk
            duration: duration of the high risk period, defaults to param value if not passed [params.high_risk.sex_based]
        """

        if not self.features.high_risk:
            return None

        if agent not in self.pop.high_risk_agents.members:
            self.pop.high_risk_agents.add_agent(agent)

        if not agent.high_risk_ever:
            self.new_high_risk.add_agent(agent)

        agent.high_risk = True
        agent.high_risk_ever = True

        if duration is not None:
            agent.high_risk_time = duration
        else:
            agent.high_risk_time = agent.location.params.high_risk.sex_based[
                agent.sex_type
            ].duration

    def incarcerate(self, agent: Agent):
        """
        Incarcerate an agent or update their incarceration variables

        args:
            agent: agent being updated
        """
        if not self.features.incar:
            return None

        hiv_bool = agent.hiv

        if hiv_bool:
            hiv_multiplier = agent.location.params.incar.hiv.multiplier
        else:
            hiv_multiplier = 1

        if agent.incar:
            agent.incar_time -= 1

            if agent.incar_time == 0:  # FREE AGENT
                self.new_incar_release.add_agent(agent)
                agent.incar = False
                if (
                    not agent.high_risk and self.features.high_risk
                ):  # If behavioral treatment on and agent HIV, ignore HR period.
                    self.become_high_risk(agent)
                    for bond in agent.location.params.high_risk.partnership_types:
                        agent.mean_num_partners[
                            bond
                        ] += agent.location.params.high_risk.partner_scale
                        agent.target_partners[bond] = utils.poisson(
                            agent.mean_num_partners[bond], self.np_random
                        )
                    self.pop.update_partnerability(agent)

                if hiv_bool:
                    if agent.haart:
                        if (
                            self.run_random.random()
                            <= agent.location.params.incar.haart.discontinue
                        ):  # 12% remain surpressed
                            agent.haart = False
                            agent.haart_adherence = 0

                        # END FORCE

        elif self.run_random.random() < (
            agent.location.params.demographics[agent.race][agent.sex_type].incar.prob
            * hiv_multiplier
            * self.calibration.incarceration
        ):
            incar_duration = agent.location.params.demographics[agent.race][
                agent.sex_type
            ].incar.duration.prob

            bin = current_p_value = 1
            p = self.run_random.random()
            while p >= current_p_value:
                current_p_value += incar_duration[bin].prob
                bin += 1

            timestay = self.run_random.randint(
                incar_duration[bin].min, incar_duration[bin].max
            )

            if hiv_bool:
                if not agent.hiv_dx:
                    if self.run_random.random() < agent.location.params.incar.hiv.dx:
                        agent.hiv_dx = True
                else:  # Then tested and HIV, check to enroll in ART
                    if (
                        self.run_random.random()
                        < agent.location.params.incar.haart.prob
                    ):
                        tmp_rnd = self.run_random.random()
                        haart_adh = agent.location.params.incar.haart.adherence
                        if tmp_rnd < haart_adh:
                            adherence = 5
                        else:
                            adherence = self.run_random.randint(1, 4)

                        # Add agent to HAART class set, update agent params
                        agent.haart = True
                        agent.haart_adherence = adherence
                        agent.haart_time = self.time

            agent.incar = True
            agent.incar_time = timestay

            # PUT PARTNERS IN HIGH RISK
            for bond in agent.location.params.high_risk.partnership_types:
                for partner in agent.partners[bond]:
                    if not partner.high_risk and self.features.high_risk:
                        if (
                            self.run_random.random()
                            < partner.location.params.high_risk.prob
                        ):
                            self.become_high_risk(partner)

    def diagnose_hiv(self, agent: Agent):
        """
        Stochastically test the agent for HIV. If tested, mark the agent as diagnosed and trace their partners (if partner tracing enabled).

        args:
            agent: HIV positive agent to diagnose
        """
        sex_type = agent.sex_type
        race_type = agent.race
        diagnosed = agent.hiv_dx
        partner_tracing = agent.location.params.partner_tracing

        def diagnose(
            agent,
        ):
            # agent's location's params used throughout as that is the agent who
            # would be interacting with the service
            agent.hiv_dx = True
            self.pop.dx_counts[agent.race][agent.sex_type] += 1
            self.new_dx.add_agent(agent)
            if (
                self.features.partner_tracing
                and partner_tracing.start <= self.time < partner_tracing.stop
            ):
                # Determine if each partner is found via partner tracing
                for ptnr in agent.get_partners(partner_tracing.bond_type):
                    if (
                        not ptnr.hiv_dx
                        and self.run_random.random() < partner_tracing.prob
                    ):
                        ptnr.partner_traced = True
                        ptnr.trace_time = self.time

        if not diagnosed:
            test_prob = agent.location.params.demographics[race_type][
                sex_type
            ].hiv.dx.prob

            # Rescale based on calibration param
            test_prob *= self.calibration.test_frequency

            if self.run_random.random() < test_prob:
                diagnose(agent)
            elif (
                agent.partner_traced
                and self.run_random.random() < partner_tracing.hiv.dx
                and self.time > agent.trace_time
            ):
                diagnose(agent)
        if self.time >= agent.trace_time + partner_tracing.trace_duration:
            # agents can only be traced during a specified period after their partner is
            # diagnosed. If past this time, remove ability to trace.
            agent.partner_traced = False

    def update_haart(self, agent: Agent):
        """
        Account for HIV treatment through highly active antiretroviral therapy
            (HAART).
            HAART was implemented in 1996, hence, there is treatment only after 1996.
            HIV treatment assumes that the agent knows their HIV+ status (`dx` is True).

        args:
            agent: agent being updated
        """
        if not self.features.haart:
            return None

        def initiate(agent):
            haart_adh = agent.location.params.demographics[agent.race][
                agent.sex_type
            ].haart.adherence
            if self.run_random.random() < haart_adh:
                adherence = 5
            else:
                adherence = self.run_random.randint(1, 4)

            # Add agent to HAART class set, update agent params
            agent.haart = True
            agent.haart_adherence = adherence
            agent.haart_time = self.time
            self.pop.haart_counts[agent.race][agent.sex_type] += 1

        # Check valid input
        assert agent.hiv

        # Determine probability of HIV treatment
        if agent.hiv_dx:
            haart_params = agent.location.params.demographics[agent.race][
                agent.sex_type
            ].haart
            # Go on HAART
            if not agent.haart:
                if agent.location.params.hiv.haart_cap:
                    # if HAART is based on cap instead of prob, determine number of
                    # HAART agents based on % of diagnosed agents
                    num_dx_agents = self.pop.dx_counts[agent.race][agent.sex_type]
                    num_haart_agents = self.pop.haart_counts[agent.race][agent.sex_type]

                    if num_haart_agents < (
                        agent.location.params.demographics[agent.race][
                            agent.sex_type
                        ].haart.prob
                        * num_dx_agents
                    ):
                        initiate(agent)
                else:
                    if self.run_random.random() < (
                        haart_params.prob * self.calibration.haart.coverage
                    ):
                        initiate(agent)
            # Go off HAART
            elif agent.haart and self.run_random.random() < haart_params.discontinue:
                agent.haart = False
                agent.haart_adherence = 0
                agent.haart_time = 0
                self.pop.haart_counts[agent.race][agent.sex_type] -= 1

    def discontinue_prep(self, agent: Agent, force: bool = False):
        """
        Update agent's PrEP status and discontinue stochastically or if `force` is True

        args:
            agent: agent being updated
            force: whether to force discontinuation of PrEP
        """
        # Agent must be on PrEP to discontinue PrEP
        assert agent.prep

        # If force flag set, auto kick off prep.
        if force:
            self.pop.prep_counts[agent.race] -= 1
            agent.prep = False
            agent.prep_load = 0.0
            agent.prep_last_dose = 0
            return None

        # else if agent is on PrEP, see if they should discontinue
        if (
            self.run_random.random()
            < agent.location.params.demographics[agent.race][
                agent.sex_type
            ].prep.discontinue
            and agent.prep_type == "Oral"
        ):
            self.pop.prep_counts[agent.race] -= 1
            agent.prep = False
            agent.prep_type = ""

        if agent.prep_type == "Inj":
            agent.update_prep_load()
            # agent timed out of prep
            if not agent.prep:
                self.pop.prep_counts[agent.race] -= 1

    def advance_vaccine(self, agent: Agent):
        """
        Progress vaccine. Agents may receive injection or progress in time
            since injection.

        args:
            agent: agent being updated
        """
        if not self.features.vaccine:
            return None

        vaccine_params = agent.location.params.demographics[agent.race][
            agent.sex_type
        ].vaccine

        if agent.vaccine:
            agent.vaccine_time += 1
            if (
                agent.location.params.vaccine.booster
                and agent.vaccine_time == vaccine_params.booster.interval
                and self.run_random.random() < vaccine_params.booster.prob
            ):
                agent.vaccinate()

        elif self.time == agent.location.params.vaccine.start:
            if self.run_random.random() < vaccine_params.prob:
                agent.vaccinate()

    def initiate_prep(self, agent: Agent, force: bool = False):
        """
        Place agents onto PrEP treatment. PrEP treatment assumes that the agent knows their HIV status is negative.

        args:
            agent : agent being updated
            force : whether to force the agent to enroll instead of using the appropriate algorithm per the prep params
        """

        def enroll_prep(self, agent: Agent):
            agent.enroll_prep(self.run_random)

            self.new_prep.add_agent(agent)
            self.pop.prep_counts[agent.race] += 1

        # agent must exist
        assert agent is not None

        # Prep only valid for agents not on prep and are HIV negative
        if agent.prep or agent.hiv:
            return

        # Determine probability of HIV treatment
        if force:
            enroll_prep(self, agent)
        else:
            if "Racial" in agent.location.params.prep.target_model:
                num_prep_agents = self.pop.prep_counts[agent.race]
                all_hiv_agents = self.pop.hiv_agents.members
                all_race = {a for a in self.pop.all_agents if a.race == agent.race}

                hiv_agents = len(all_hiv_agents & all_race)
                target_prep = (
                    len(all_race) - hiv_agents
                ) * agent.location.params.demographics[agent.race][
                    agent.sex_type
                ].prep.coverage
<<<<<<< HEAD
=======

>>>>>>> 7e5af9d0
            else:
                num_prep_agents = sum(self.pop.prep_counts.values())
                target_prep = int(
                    (
                        self.pop.all_agents.num_members()
                        - self.pop.hiv_agents.num_members()
                    )
                    * agent.location.params.prep.target
                )

            if (
                num_prep_agents < target_prep
                and self.time >= agent.location.params.prep.start
                and agent.prep_eligible()
            ):
                enroll_prep(self, agent)

    def progress_to_aids(self, agent: Agent):
        """
        Model the progression of HIV agents to AIDS agents
        """
        # only valid for HIV agents
        assert agent.hiv

        p = prob.adherence_prob(agent.haart_adherence) if agent.haart else 1

        if self.run_random.random() < p * agent.location.params.hiv.aids.prob:
            agent.aids = True

    def die_and_replace(self):

        """
        Let agents die and replace the dead agent with a new agent randomly.
        """
        # die stage
        for agent in self.pop.all_agents:

            # agent incarcerated, don't evaluate for death
            if agent.incar:
                continue

            # death rate per 1 person-month
            p = (
                prob.get_death_rate(
                    agent.hiv,
                    agent.aids,
                    agent.drug_type,
                    agent.haart_adherence,
                    agent.race,
                    agent.location,
                    self.params.model.time.steps_per_year,
                )
                * self.calibration.mortality
            )

            if self.run_random.random() < p:
                self.deaths.append(agent)

                # End all existing relationships
                for rel in copy(agent.relationships):
                    rel.progress(force=True)
                    self.pop.remove_relationship(rel)

        # replace stage
        for agent in self.deaths:
            # Remove agent from agent class and sub-sets
            self.pop.remove_agent(agent)

            new_agent = self.pop.create_agent(
                agent.location, agent.race, self.time, agent.sex_type
            )
            self.pop.add_agent(new_agent)<|MERGE_RESOLUTION|>--- conflicted
+++ resolved
@@ -245,12 +245,6 @@
             * hiv
         6. End relationships with no remaining duration
         7. Agent death/replacement
-<<<<<<< HEAD
-=======
-
-        args:
-            burn: whether the model is in burn-in period (negative time)
->>>>>>> 7e5af9d0
         """
         # If agent zero enabled, create agent zero at the beginning of main loop.
         if self.time == self.params.agent_zero.start_time and self.features.agent_zero:
@@ -1289,10 +1283,7 @@
                 ) * agent.location.params.demographics[agent.race][
                     agent.sex_type
                 ].prep.coverage
-<<<<<<< HEAD
-=======
-
->>>>>>> 7e5af9d0
+
             else:
                 num_prep_agents = sum(self.pop.prep_counts.values())
                 target_prep = int(
