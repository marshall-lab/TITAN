#!/usr/bin/env python3
# encoding: utf-8

# Imports
import random
from typing import Dict, List, Optional
import uuid
from copy import copy
import os

import numpy as np  # type: ignore
import networkx as nx  # type: ignore


from .agent import AgentSet, Agent, Relationship
from .population import Population
from .network import NetworkGraphUtils
from . import output as ao
from . import probabilities as prob
from . import utils
from .parse_params import ObjMap


class HIVModel:
    """
    :Purpose:
        This is the core class used to simulate
        the spread of HIV and drug use in one MSA
        (Metropolitan Statistical Area).

    :Input:
        params: ObjMap - the parameter object for this model
    """

    def __repr__(self):
        res = "\n"
        res += f"Seed: {self.run_seed}\n"
        res += f"Npop: {self.params.model.num_pop}\n"
        res += f"Time: {self.params.model.time.num_steps}\n"

        return res

    def __init__(self, params: ObjMap, population: Optional[Population] = None):

        self.params = params
        # pre-fetch commonly used param sub-sets for performance
        self.features = params.features
        self.prep = params.prep
        self.demographics = params.demographics
        self.calibration = params.calibration
        self.high_risk = params.high_risk
        self.vaccine = params.vaccine
        self.incar = params.incar

        self.run_seed = utils.get_check_rand_int(params.model.seed.run)

        print("=== Begin Initialization Protocol ===\n")

        if population is None:
            print("\tGenerating new population")
            self.pop = Population(params)
        else:
            print("\tUsing provided population")
            self.pop = population

        self.network_utils: Optional[NetworkGraphUtils]
        if params.model.network.enable:
            self.network_utils = NetworkGraphUtils(self.pop.graph)
        else:
            self.network_utils = None

        print("\n\tCreating lists")
        # Other lists / dictionaries
        self.new_infections = AgentSet("new_infections")
        self.new_dx = AgentSet("new_dx")
        self.new_incar_release = AgentSet("new_incar_release")
        self.new_high_risk = AgentSet("new_high_risk")
        self.new_prep = AgentSet("new_prep")

        self.total_dx = 0
        self.ssp_enrolled_risk = 0.0

<<<<<<< HEAD
        # Set seed format. 0: pure random, -1: Stepwise from 1 to nRuns, else: fixed value
=======
        self.prep_agents: Dict[str, Dict[str, int]] = {}
        for race in params.classes.races:
            self.prep_agents[race] = {}
            for st in params.classes.sex_types:
                self.prep_agents[race][st] = 0

        # Set seed format. 0: pure random, -1: Stepwise from 1 to nRuns, else: fixed
        # value
>>>>>>> 0cd25355
        print(f"\tRun seed was set to: {self.run_seed}")
        self.run_random = random.Random(self.run_seed)
        self.np_random = np.random.RandomState(self.run_seed)
        random.seed(self.run_seed)
        print(("\tFIRST RANDOM CALL {}".format(random.randint(0, 100))))

        print("\tResetting death count")
        self.deaths: List[Agent] = []  # Number of death

        print("\n === Initialization Protocol Finished ===")

    def run(self, outdir):
        """
        Core of the model:
            1. Prints networkReport for first agents.
            2. Makes agents become HIV (used for current key_time tracking for acute)
            3. Loops over all time steps
                a. _update AllAgents()
                b. reset death count
                c. _ self.die_and_replace()
                d. self._update_population()
                e. self._reset_partner_count()
        """

        def print_stats(stat: Dict[str, Dict[str, int]], run_id: uuid.UUID):
            for report in self.params.outputs.reports:
                printer = getattr(ao, report)
                printer(
                    run_id,
                    t,
                    self.run_seed,
                    self.pop.pop_seed,
                    stat,
                    self.params,
                    outdir,
                )

        def reset_trackers():
            self.new_infections.clear_set()
            self.new_dx.clear_set()
            self.new_high_risk.clear_set()
            self.new_incar_release.clear_set()
            self.new_prep.clear_set()
            self.deaths = []

        def burn_simulation(duration: int):
            print(("\n === Burn Initiated for {} timesteps ===".format(duration + 1)))
            burn_conversions = 0
            for t in range(1, duration + 1):
                self.update_all_agents(t, burn=True)

                if self.features.die_and_replace:
                    self.die_and_replace()

                burn_conversions += self.new_infections.num_members()

                reset_trackers()

            self.pop.all_agents.print_subsets()

            print(f"\tBurn Cuml Inc:\t{burn_conversions}")

            print(" === Simulation Burn Complete ===")

        def make_agent_zero(num_partners: int):
            agent_zero = utils.safe_random_choice(
                self.pop.pwid_agents.members, self.run_random
            )
            if agent_zero:
                for i in range(num_partners):
                    self.pop.update_agent_partners(agent_zero)
                self.hiv_convert(agent_zero)
            else:
                raise ValueError("Must have PWID agents to make an agent zero")

        run_id = uuid.uuid4()

        burn_simulation(self.params.model.time.burn_steps)

        print("\n === Begin Simulation Run ===")
        if self.params.outputs.network.draw_figures:
            self.network_utils.visualize_network(
                outdir, curtime=0, label="Seed" + str(self.run_seed),
            )

        if self.params.outputs.network.calc_component_stats:
            ao.print_components(
                run_id,
                0,
                self.run_seed,
                self.pop.pop_seed,
                self.pop.connected_components(),
                outdir,
                self.params.classes.races,
            )

        print("\t===! Start Main Loop !===")

        # If we are using an agent zero method, create agent zero.
        if self.features.agent_zero:
            make_agent_zero(4)

        if self.params.outputs.network.edge_list:
            path = os.path.join(outdir, "network", f"{run_id}_Edgelist_t0.txt")
            self.network_utils.write_graph_edgelist(path)

        for t in range(1, self.params.model.time.num_steps + 1):
            print(f"\n\t\t\t\t\t\t\t\t\t\t\t\t\t\t\t\t\t\t\t.: TIME {t}")
            if (
                self.params.outputs.network.draw_figures
                and t % self.params.outputs.print_frequency == 0
            ):
                self.network_utils.visualize_network(
                    outdir, curtime=t, label="Seed" + str(self.run_seed),
                )
            # todo: GET THIS TO THE NEW HIV COUNT

            print(
                "\tSTARTING HIV count:{}\tTotal Incarcerated:{}\tHR+:{}\t"
                "PrEP:{}".format(
                    self.pop.hiv_agents.num_members(),
                    sum([1 for a in self.pop.all_agents if a.incar]),
                    self.pop.high_risk_agents.num_members(),
                    sum([1 for a in self.pop.all_agents if a.prep]),
                )
            )

            self.update_all_agents(t)

            if self.features.die_and_replace:
                self.die_and_replace()

            stats = ao.get_stats(
                self.pop.all_agents,
                self.new_prep,
                self.new_infections,
                self.new_dx,
                self.new_high_risk,
                self.new_incar_release,
                self.deaths,
                self.params,
            )
            print_stats(stats, run_id)

            print(("Number of relationships: {}".format(len(self.pop.relationships))))
            self.pop.all_agents.print_subsets()

            self.total_dx += len(self.new_dx.members)

            # RESET counters for the next time step
            reset_trackers()

            if t % self.params.outputs.print_frequency == 0:
                if self.params.outputs.network.calc_network_stats:
                    path = os.path.join(
                        outdir, "network", f"{run_id}_network_stats_t{t}.txt"
                    )
                    self.network_utils.write_network_stats(path)

                if self.params.outputs.network.calc_component_stats:
                    ao.print_components(
                        run_id,
                        t,
                        self.run_seed,
                        self.pop.pop_seed,
                        self.pop.connected_components(),
                        outdir,
                        self.params.classes.races,
                    )
                if self.params.outputs.network.edge_list:
                    path = os.path.join(
                        outdir, "network", f"{run_id}_Edgelist_t{t}.txt"
                    )
                    self.network_utils.write_graph_edgelist(path)

        return run_id

    def update_high_risk(self, agent: Agent, time: int):
        """
        :Purpose:
            Update high risk agents or remove them from high risk pool
        """
        if agent not in self.pop.high_risk_agents:
            return None

        if agent.high_risk_time > 0:
            agent.high_risk_time -= 1
            if (
                agent.so == "HM"
                and self.features.prep
                and (self.prep.target_model in ("high_risk", "incarcerated_high_risk"))
            ):
                for part in agent.partners:
                    if not (part.hiv or part.vaccine):
                        self.initiate_prep(part, time)
        else:
            self.pop.high_risk_agents.remove_agent(agent)
            agent.high_risk = False

            if self.features.incar:
                agent.mean_num_partners -= self.high_risk.partner_scale
                agent.mean_num_partners = max(
                    0, agent.mean_num_partners
                )  # make sure not negative
                agent.target_partners = utils.poisson(
                    agent.mean_num_partners, self.np_random
                )
                while len(agent.partners) > agent.target_partners:
                    rel = utils.safe_random_choice(agent.relationships, self.run_random)
                    if rel is not None:
                        rel.progress(force=True)
                        self.pop.remove_relationship(rel)

    def initialize_random_trial(self, time: int):
        """
        :Purpose:
            Initialize random trial in population
        """
        assert (
            self.params.model.network.enable
        ), "Network must be enabled for random trial"

        print("Starting random trial")
        components = self.pop.connected_components()

        total_nodes = 0
        print(
            "Number of components",
            len([1 for comp in components if comp.number_of_nodes()]),
        )
        for comp in components:
            total_nodes += comp.number_of_nodes()

            if self.run_random.random() < self.prep.random_trial.intervention.prob:
                # Component selected as treatment pod!
                if not self.features.pca:
                    for ag in comp.nodes():
                        if not ag.hiv and not ag.prep:
                            ag.intervention_ever = True
                            if (
                                self.run_random.random() < self.prep.target
                                and not ag.vaccine
                            ):
                                self.initiate_prep(ag, time, force=True)
                elif self.prep.pca.choice == "eigenvector":
                    centrality = nx.algorithms.centrality.eigenvector_centrality(comp)
                    assert len(centrality) >= 1, "Empty centrality"
                    ordered_centrality = sorted(centrality, key=centrality.get)
                    intervention_agent = False
                    for ag in ordered_centrality:
                        if not ag.hiv:
                            ag.prep_awareness = True
                            ag.pca = True
                            ag.pca_suitable = True
                            intervention_agent = True
                            break
                    if not intervention_agent:
                        ag = ordered_centrality[0]
                        ag._pca = True
                elif self.prep.pca.choice == "bridge":
                    # list all edges that are bridges
                    all_bridges = list(nx.bridges(comp))
                    comp_agents = [
                        agent
                        for agents in all_bridges
                        for agent in agents
                        if not agent.hiv
                    ]  # all suitable agents in bridges
                    if comp_agents:
                        chosen_agent = self.run_random.choice(
                            comp_agents
                        )  # select change agent
                        chosen_agent.prep_awareness = True  # make aware
                        chosen_agent.pca = True
                        chosen_agent.pca_suitable = True
                    else:
                        chosen_agent = list(comp.nodes)[0]
                        chosen_agent.pca = True

                elif self.prep.pca.choice == "random":
                    suitable_agent_choices = [ag for ag in comp.nodes if not ag.hiv]
                    if (
                        suitable_agent_choices
                    ):  # if there are agents who meet eligibility criteria,
                        # select one randomly
                        chosen_agent = self.run_random.choice(suitable_agent_choices)
                        chosen_agent.pca = True
                        chosen_agent.pca_suitable = True
                        chosen_agent.prep_awareness = True  # make aware
                    else:  # if no suitable agents, mark a non-suitable agent
                        chosen_agent = self.run_random.choice(list(comp.nodes))
                        chosen_agent.pca = True

        print(("Total agents in trial: ", total_nodes))

    def update_all_agents(self, time: int, burn: bool = False):
        """
        :Purpose:
            Update PWID agents:
            For each agent:
                1 - determine agent type
                2 - get partners
                3 - agent interacts with partners
                5 - VCT (Voluntsry Counseling and Testing)
                6 - if PWID: syringe services
                7 - if HIV: HAART, AIDS

        :Input:
            agent, time

        :Output:
            none
        """
        if not self.features.static_network:
            self.pop.update_partner_assignments(t=time)

        for rel in copy(self.pop.relationships):
            # If in burn, ignore interactions
            if not burn:
                self.agents_interact(time, rel)

            # If static network, ignore relationship progression
            if not self.features.static_network:
                if rel.progress():
                    self.pop.remove_relationship(rel)

        if self.features.syringe_services:
            self.update_syringe_services(time)

        for agent in self.pop.all_agents:

            # happy birthday agents!
            if (time % self.params.model.time.steps_per_year) == 0:
                agent.age += 1

            if self.features.high_risk:
                self.update_high_risk(agent, time)

            if (
                self.features.pca
                and self.run_random.random() < self.prep.pca.awareness.prob
                and not burn
            ):
                agent.prep_awareness = True
                if self.run_random.random() < self.prep.pca.prep.prob:
                    self.initiate_prep(agent, time, force=True)

            if self.features.incar:
                self.incarcerate(agent, time)

            if agent.msmw and self.run_random.random() < self.params.msmw.hiv.prob:
                self.hiv_convert(agent)

            if agent.hiv:
                # If in burnin, ignore HIV
                if not burn:
                    self.diagnose_hiv(agent, time)
                    self.progress_to_aids(agent)

                    if self.features.haart:
                        self.update_haart(agent, time)
                        agent.hiv_time += 1
            else:
                if self.features.prep:
                    if time >= self.prep.start:
                        if agent.prep:
                            self.discontinue_prep(agent)
                        elif agent.prep_eligible(
                            self.prep.target_model,
                            self.params.partnership.ongoing_duration,
                        ):
                            self.initiate_prep(agent, time)

                    if self.features.vaccine and not agent.prep:
                        self.advance_vaccine(
                            agent, time, vaxType=self.vaccine.type, burn=burn
                        )

        if (
            self.features.prep
            and time == self.prep.start
            and self.prep.target_model == "RandomTrial"
        ):
            self.initialize_random_trial(time)

    def agents_interact(self, time: int, rel: Relationship):
        """
        :Purpose:
            Let PWID agent interact with a partner.
            Update PWID agents:
                1 - determine transition type
                2 - Injection rules
                3 - Sex rules
                4 - HIV transmission

        :Input:

            rel : Relationship

            rand_gen : random number generator

        Output:
            boolean : whether interaction happened

        """
        # REVIEWED should this now all be based on the interaction types assosciated with the relationship? - SARAH TO DO

        # If either agent is incarcerated, skip their interaction
        if rel.agent1.incar or rel.agent2.incar:
            return False

        # Agent 1 is HIV, partner is succept
        if rel.agent1.hiv and not rel.agent2.hiv:
            agent = rel.agent1
            partner = rel.agent2
        # If agent_2 is HIV agen1 is not, agent_2 is HIV, agent_1 is succept
        elif not rel.agent1.hiv and rel.agent2.hiv:
            agent = rel.agent2
            partner = rel.agent1
        else:  # neither agent is HIV or both are
            return False

        interaction_types = self.params.classes.bond_types[rel.bond_type].acts_allowed

        if "pca" in interaction_types and rel.duration < rel.total_duration:
            self.pca_interaction(rel, time)

        if "injection" in interaction_types:
            self.injection_transmission(agent, partner, time)

        if "sex" in interaction_types:
            self.sex_transmission(rel, time)

        return True

    def pca_interaction(self, rel: Relationship, time: int, force=False):
        """
        :Purpose:
            Simulate peer change agent interactions
            Knowledge if one agent is aware and one unaware,
            opinion if one agent swaying the other
        :Input:
            agent: Agent
            partner: Agent
            PCAtype: str, either 'Knowledge' or 'Opinion'
        :Output: -
        """

        assert (
            self.params.model.network.enable
        ), "Network must be enabled for pca interactions"

        def influence(agent, partner):
            agent_init_opinion = agent.prep_opinion
            partner_init_opinion = partner.prep_opinion
            agent_influence = nx.closeness_centrality(self.pop.graph, agent)
            partner_influence = nx.closeness_centrality(self.pop.graph, partner)

            if agent_influence > partner_influence:
                partner.prep_opinion = np.mean(
                    [agent.prep_opinion, partner.prep_opinion]
                )
            elif agent_influence < partner_influence:
                agent.prep_opinion = np.mean([agent.prep_opinion, partner.prep_opinion])

            if self.run_random.random() < self.prep.pca.prep.prob:
                if (
                    agent_init_opinion
                    < self.prep.pca.opinion.threshold
                    < agent.prep_opinion
                ):
                    self.initiate_prep(agent, time, force=True)
                elif (
                    partner_init_opinion
                    < self.prep.pca.opinion.threshold
                    < partner.prep_opinion
                ):
                    self.initiate_prep(partner, time, force=True)

        def knowledge_dissemination(partner):
            partner.prep_awareness = True
            if (
                partner.prep_opinion > self.prep.pca.opinion.threshold
                and self.run_random.random() < self.prep.pca.prep.prob
            ):
                self.initiate_prep(partner, time, force=True)

        def knowledge_transmission_probability():
            if rel.agent1.prep_awareness and rel.agent2.prep_awareness:
                p = self.prep.pca.opinion.transmission
            else:
                p = self.prep.pca.knowledge.transmission

            if num_acts == 1:
                p_total_transmission = p
            elif num_acts >= 1:
                p_total_transmission = 1.0 - utils.binom_0(num_acts, p)
            else:
                p_total_transmission = 0

            return p_total_transmission

        acts_prob = self.run_random.random()
        acts_bin = 0
        current_p_value = 0.0

        while acts_prob > current_p_value:
            acts_bin += 1
            current_p_value += self.params.partnership.interaction[rel.bond_type][
                acts_bin
            ].prob

        min = self.params.partnership.interaction[rel.bond_type][acts_bin].min
        max = self.params.partnership.interaction[rel.bond_type][acts_bin].max
        if min == max:
            num_acts = min
        else:
            num_acts = self.run_random.randrange(min, max)

        if num_acts < 1:
            return

        if rel.agent1.prep_awareness and not rel.agent2.prep_awareness:
            if self.run_random.random() < knowledge_transmission_probability() or force:
                knowledge_dissemination(rel.agent2)
        elif not rel.agent1.prep_awareness and rel.agent2.prep_awareness:
            if self.run_random.random() < knowledge_transmission_probability() or force:
                knowledge_dissemination(rel.agent1)
        elif rel.agent1.prep_awareness and rel.agent2.prep_awareness or force:
            if self.run_random.random() < knowledge_transmission_probability() or force:
                influence(rel.agent1, rel.agent2)

    def injection_transmission(self, agent: Agent, partner: Agent, time: int):
        """
        :Purpose:
            Simulate random transmission of HIV between two PWID agents
            through injection.
            Agent must by HIV+ and partner not.

        :Input:
            agents : int
            partner : int
            time : int
        :Output: -
        """

        assert agent.hiv
        assert not partner.hiv
        assert agent.drug_use == "Inj"
        assert partner.drug_use == "Inj"

        agent_race = agent.race
        agent_sex_type = agent.so

        mean_num_acts = (
            self.demographics[agent_race][agent_sex_type].injection.num_acts
            * self.calibration.injection.act
        )
        share_acts = utils.poisson(mean_num_acts, self.np_random)

        if agent.ssp:  # syringe services program risk
            p_unsafe_injection = self.ssp_enrolled_risk
        else:
            # If sharing, minimum of 1 share act
            if share_acts < 1:
                share_acts = 1

            p_unsafe_injection = self.demographics[agent_race][
                agent_sex_type
            ].injection.unsafe_prob

        for n in range(share_acts):
            if self.run_random.random() > p_unsafe_injection:
                share_acts -= 1

        if share_acts >= 1.0:
            p = self.get_transmission_probability("injection", agent, partner)

            p_total_transmission: float
            if share_acts == 1:
                p_total_transmission = p
            else:
                p_total_transmission = 1.0 - utils.binom_0(share_acts, p)

            if self.run_random.random() < p_total_transmission:
                # if agent HIV+ partner becomes HIV+
                self.hiv_convert(partner)

    def sex_transmission(self, rel: Relationship, time: int):
        """
        :Purpose:
            Simulate random transmission of HIV between two agents through Sex.
            Needed for all users. Sex is not possible in case the agent and
            assigned partner have incompatible Sex behavior. Given other logic,
            only one member of the relationship (the agent) has HIV at this time.

        :Input:
            rel : Relationship

        :Output:
            none
        """

        if rel.agent1.hiv:
            agent = rel.agent1
            partner = rel.agent2
        elif rel.agent2.hiv:
            agent = rel.agent2
            partner = rel.agent1
        else:
            raise ValueError("rel must have an agent with HIV")

        # HIV status of agent and partner
        # Everything from here is only run if one of them is HIV+
        if partner.hiv:
            return

        # unprotected sex probabilities for primary partnerships
        mean_sex_acts = (
            agent.get_number_of_sex_acts(self.run_random, self.params)
            * self.calibration.sex.act
        )
        total_sex_acts = utils.poisson(mean_sex_acts, self.np_random)

        # Get condom usage
        if self.high_risk.condom_use_type == "Race":
            p_safe_sex = self.demographics[agent.race][agent.so].safe_sex
        else:
            p_safe_sex = prob.safe_sex(rel.total_sex_acts)

        # Reduction of risk acts between partners for condom usage
        unsafe_sex_acts = total_sex_acts
        for n in range(unsafe_sex_acts):
            if self.run_random.random() < p_safe_sex:
                unsafe_sex_acts -= 1

        if unsafe_sex_acts >= 1:
            # agent is HIV+
            rel.total_sex_acts += unsafe_sex_acts
            p_per_act = self.get_transmission_probability("sex", agent, partner)

            p_total_transmission: float
            if unsafe_sex_acts == 1:
                p_total_transmission = p_per_act
            else:
                p_total_transmission = 1.0 - utils.binom_0(unsafe_sex_acts, p_per_act)

            if self.run_random.random() < p_total_transmission:
                # if agent HIV+ partner becomes HIV+
                self.hiv_convert(partner)

    def get_transmission_probability(self, interaction: str, agent, partner) -> float:
        """ Decriptor
        :Purpose:
            Determines the probability of a transmission event based on
            interaction type. For sex acts, transmission probability is a
            function of the acquisition probability of the HIV- agent's sex role
            and the HIV+ agent's haart adherence, acute status, and dx risk reduction

        :Input:
            interaction : str - "injection" or "sex"

        :Output:
            probability : float
        """
        # Logic for if needle or sex type interaction
        p: float
        assert interaction in (
            "injection",
            "sex",
        ), f"Invalid interaction type {interaction}"

        agent_sex_role = agent.sex_role
        partner_sex_role = partner.sex_role

        if interaction == "injection":
            p = self.params.partnership.injection.transmission[
                agent.haart_adherence
            ].prob
        else:
            # get partner's sex role during acts
            if partner_sex_role == "versatile":  # versatile partner takes
                # "opposite" position of agent
                if agent_sex_role == "insertive":
                    partner_sex_role = "receptive"
                elif agent_sex_role == "receptive":
                    partner_sex_role = "insertive"
                else:
                    partner_sex_role = "versatile"  # if both versatile, can switch
                    # between receptive and insertive by act
            # get probability of sex acquisition given HIV- partner's position
            p = self.params.partnership.sex.acquisition[partner.so][partner_sex_role]

        # scale based on HIV+ agent's haart status/adherence
        p *= self.params.partnership.sex.haart_scaling[agent.so][
            agent.haart_adherence
        ].prob

        # Scale if partner on PrEP
        if partner.prep:
            if partner.prep_type == "Oral":
                if partner.prep_adherence == 1:
                    p *= 1.0 - self.prep.efficacy.adherent
                else:
                    p *= 1.0 - self.prep.efficacy.non_adherant
            elif partner.prep_type == "Inj" and partner.prep_adherence == 1:
                p *= -1.0 * np.exp(-5.528636721 * partner.prep_load)

        # Scale if partner vaccinated
        if partner.vaccine:
            assert self.vaccine.type in [
                "HVTN702",
                "RV144",
            ], f"Vaccine type {self.vaccine.type} not recognized"
            vaccine_time_months = (
                partner.vaccine_time / self.params.model.time.steps_per_year
            ) * 12
            if self.vaccine.type == "HVTN702":
                p *= np.exp(-2.88 + 0.76 * (np.log((vaccine_time_months + 0.001) * 30)))
            elif self.vaccine.type == "RV144":
                p *= np.exp(-2.40 + 0.76 * (np.log(vaccine_time_months)))

        # Scaling parameter for acute HIV infections
        if agent.get_acute_status(self.params.hiv.acute.duration):
            p *= self.params.hiv.acute.infectivity

        # Scaling parameter for positively identified HIV agents
        if agent.hiv_dx:
            p *= 1 - self.params.hiv.dx.risk_reduction[interaction]

        # Tuning parameter for ART efficiency
        if agent.haart:
            p *= self.params.calibration.haart.transmission

        # Racial calibration parameter to attain proper race incidence disparity
        p *= self.params.demographics[partner.race].hiv.transmission

        # Scaling parameter for per act transmission.
        p *= self.params.calibration.acquisition

        return p

    def hiv_convert(self, agent: Agent):
        """
        :Purpose:
            agent becomes HIV agent. Update all appropriate list and
            dictionaries.

        :Input:
            agent : int
        """
        if not agent.hiv:
            agent.hiv = True
            agent.hiv_time = 1
            agent.vaccine = False
            self.new_infections.add_agent(agent)
            self.pop.hiv_agents.add_agent(agent)

        if agent.prep:
            self.discontinue_prep(agent, force=True)

    def update_syringe_services(self, time):
        """
        :Purpose:
            Enroll PWID agents in syringe services
        """
        print(("\n\n!!!!Engaging syringe services program"))
        ssp_num_slots = 0
        ssp_agents = {agent for agent in self.pop.pwid_agents.members if agent.ssp}
        if self.features.syringe_services:
            for item in self.params.syringe_services.timeline.values():
                if item.start <= time < item.stop:
                    self.ssp_enrolled_risk = item.risk
                    if item.num_slots >= self.pop.pwid_agents.num_members():
                        ssp_num_slots = item.num_slots
                    elif item.num_slots == 0:
                        ssp_num_slots = 0
                    else:
                        ssp_num_slots = round(
                            self.run_random.betavariate(
                                item.num_slots,
                                self.pop.pwid_agents.num_members() - item.num_slots,
                            )
                            * self.pop.pwid_agents.num_members()
                        )
                    break

        target_set = utils.safe_shuffle(
            (self.pop.pwid_agents.members - ssp_agents), self.run_random
        )

        for agent in ssp_agents.copy():
            if len(ssp_agents) > ssp_num_slots:
                agent.ssp = False
                ssp_agents.remove(agent)
            elif (
                self.run_random.random()
                < self.demographics[agent.race].PWID.syringe_services.discontinue
            ):
                agent.ssp = False
                ssp_agents.remove(agent)

        if target_set:
            for agent in target_set:
                if len(ssp_agents) < ssp_num_slots:
                    agent.ssp = True
                    ssp_agents.add(agent)

        print(
            f"SSP has {ssp_num_slots} target slots with "
            f"{len(ssp_agents)} slots filled"
        )

    def become_high_risk(self, agent: Agent, duration: int = None):

        if not self.features.high_risk:
            return None

        if agent not in self.pop.high_risk_agents.members:
            self.pop.high_risk_agents.add_agent(agent)

        if not agent.high_risk_ever:
            self.new_high_risk.add_agent(agent)

        agent.high_risk = True
        agent.high_risk_ever = True

        if duration is not None:
            agent.high_risk_time = duration
        else:
            agent.high_risk_time = self.high_risk.sex_based[agent.so].duration

    def incarcerate(self, agent: Agent, time: int):
        """
        :Purpose:
            To incarcerate an agent or update their incarceration variables

        :Input:
            agent : int
            time : int

        """
        if not self.features.incar:
            return None

        hiv_bool = agent.hiv

        if hiv_bool:
            hiv_multiplier = self.incar.hiv.multiplier
        else:
            hiv_multiplier = 1

        if agent.incar:
            agent.incar_time -= 1

            if agent.incar_time == 0:  # FREE AGENT
                self.new_incar_release.add_agent(agent)
                agent.incar = False
                agent.incar_ever = True
                if (
                    not agent.high_risk and self.features.high_risk
                ):  # If behavioral treatment on and agent HIV, ignore HR period.
                    self.become_high_risk(agent)
                    agent.mean_num_partners += self.high_risk.partner_scale
                    agent.target_partners = utils.poisson(
                        agent.mean_num_partners, self.np_random
                    )
                    self.pop.update_partnerability(agent)

                if hiv_bool:
                    if agent.haart:
                        if (
                            self.run_random.random() <= self.incar.haart.discontinue
                        ):  # 12% remain surpressed
                            agent.haart = False
                            agent.haart_adherence = 0

                        # END FORCE

        elif self.run_random.random() < (
            self.demographics[agent.race][agent.so].incar.prob
            * hiv_multiplier
            * self.calibration.incarceration
        ):
            incar_duration = self.demographics[agent.race][agent.so].incar.duration.prob

            bin = current_p_value = 1
            p = self.run_random.random()
            while p >= current_p_value:
                current_p_value += incar_duration[bin].prob
                bin += 1

            timestay = self.run_random.randint(
                incar_duration[bin].min, incar_duration[bin].max
            )

            if hiv_bool:
                if not agent.hiv_dx:
                    if self.run_random.random() < self.incar.hiv.dx:
                        agent.hiv_dx = True
                else:  # Then tested and HIV, check to enroll in ART
                    if self.run_random.random() < self.incar.haart.prob:
                        tmp_rnd = self.run_random.random()
                        haart_adh = self.incar.haart.adherence
                        if tmp_rnd < haart_adh:
                            adherence = 5
                        else:
                            adherence = self.run_random.randint(1, 4)

                        # Add agent to HAART class set, update agent params
                        agent.haart = True
                        agent.intervention_ever = True
                        agent.haart_adherence = adherence
                        agent.haart_time = time

            agent.incar = True
            agent.incar_time = timestay

            # PUT PARTNERS IN HIGH RISK
            for partner in agent.partners:
                if not partner.high_risk and self.features.high_risk:
                    if self.run_random.random() < self.high_risk.prob:
                        self.become_high_risk(partner)

                if self.features.prep and (
                    self.prep.target_model in ("Incar", "IncarHR")
                ):
                    # Atempt to put partner on prep if less than probability
                    if not partner.hiv and not agent.vaccine:
                        self.initiate_prep(partner, time)

    def diagnose_hiv(self, agent: Agent, time: int):
        """
        :Purpose:
            Test the agent for HIV. If detected, add to identified list.

        :Input:
            agent : agent_Class
            time : int

        :Output:
            none
        """
        sex_type = agent.so
        race_type = agent.race
        tested = agent.hiv_dx

        def diagnose(agent):
            agent.hiv_dx = True
            self.new_dx.add_agent(agent)
            if (
                self.features.partner_tracing
            ):  # TODO fix this logic; should get partnerTraced and then lose it after
                # For each partner, determine if found by partner testing
                for ptnr in agent.partners:
                    if (
                        ptnr.hiv
                        and not ptnr.hiv_dx
                        and self.run_random.random() < self.params.partner_tracing.prob
                    ):
                        ptnr.partner_traced = True
                        ptnr.trace_time = time + 1

        if not tested:
            test_prob = self.demographics[race_type][sex_type].hiv.dx.prob

            # Rescale based on calibration param
            test_prob *= self.calibration.test_frequency

            # If roll less than test probablity
            if self.run_random.random() < test_prob:
                # Become tested, add to tested agent set
                diagnose(agent)
                # If treatment co-enrollment enabled and coverage greater than 0

            elif (
                agent.partner_traced
                and self.run_random.random() < self.params.partner_tracing.hiv.dx
                and agent.trace_time == time
            ):
                diagnose(agent)

        agent.partner_traced = False

    def update_haart(self, agent: Agent, time: int):
        """
        :Purpose:
            Account for HIV treatment through highly active antiretroviral therapy
            (HAART).
            HAART was implemented in 1996, hence, there is treatment only after 1996.
            HIV treatment assumes that the agent knows their HIV+ status.

        :Input:
            agent : Agent
            time : int

        :Output:
            none
        """
        if not self.features.haart:
            return None

        # Check valid input
        assert agent.hiv

        agent_haart = agent.haart
        agent_race = agent.race
        agent_so = agent.so

        # Determine probability of HIV treatment
        if time >= 0 and agent.hiv_dx:
            # Go on HAART
            if not agent_haart and agent.haart_time == 0:
                if self.run_random.random() < (
                    self.demographics[agent_race][agent_so].haart.prob
                    * self.calibration.haart.coverage
                ):

                    haart_adh = self.demographics[agent_race][agent_so].haart.adherence
                    if self.run_random.random() < haart_adh:
                        adherence = 5
                    else:
                        adherence = self.run_random.randint(1, 4)

                    # Add agent to HAART class set, update agent params
                    agent.haart = True
                    agent.intervention_ever = True
                    agent.haart_adherence = adherence
                    agent.haart_time = time

            # Go off HAART
            elif (
                agent_haart
                and self.run_random.random()
                < self.demographics[agent_race][agent_so].haart.discontinue
            ):
                agent.haart = False
                agent.haart_adherence = 0
                agent.haart_time = 0

    def discontinue_prep(self, agent: Agent, force: bool = False):
        # Agent must be on PrEP to discontinue PrEP
        assert agent.prep

        # If force flag set, auto kick off prep.
        if force:
            self.pop.prep_counts[agent.race] -= 1
            agent.prep = False
            agent.prep_reason = []
            agent.prep_load = 0.0
            agent.prep_last_dose = 0
            return None

        # else if agent is on PrEP, see if they should discontinue
        if (
            self.run_random.random()
            < self.demographics[agent.race][agent.so].prep.discontinue
            and agent.prep_type == "Oral"
        ):
            self.pop.prep_counts[agent.race] -= 1
            agent.prep = False
            agent.prep_type = ""
            agent.prep_reason = []

        if agent.prep_type == "Inj":
            agent.update_prep_load(self.params)
            # agent timed out of prep
            if not agent.prep:
                self.pop.prep_counts[agent.race] -= 1

    def advance_vaccine(self, agent: Agent, time: int, vaxType: str, burn: bool):
        """
        :Purpose:
            Progress vaccine. Agents may receive injection or progress in time
            since injection.

        :Input:
            agent: Agent
            time: int

        :Output:
            none
        """
        if not self.features.vaccine:
            return None

        if agent.vaccine and not burn:
            agent.vaccine_time += 1
            if (
                self.vaccine.booster
                and agent.vaccine_time
                == self.demographics[agent.race][agent.so].vaccine.booster.interval
                and self.run_random.random()
                < self.demographics[agent.race][agent.so].vaccine.booster.prob
            ):
                agent.vaccinate(vaxType)

        elif time == self.vaccine.start:
            if self.vaccine.init == burn:  # both true or both false
                if (
                    self.run_random.random()
                    < self.demographics[agent.race][agent.so].vaccine.prob
                ):
                    agent.vaccinate(vaxType)

    def initiate_prep(self, agent: Agent, time: int, force: bool = False):
        """
        :Purpose:
            Place agents onto PrEP treatment.
            PrEP treatment assumes that the agent knows their HIV+ status is negative.

        :Input:
            agent : Agent
            time : int
            force : default is `False`

        :Output:
            none
        """

        def enroll_prep(self, agent: Agent):
            agent.prep = True
            agent.intervention_ever = True
            self.new_prep.add_agent(agent)

            self.pop.prep_counts[agent.race] += 1

            if (
                self.run_random.random()
                < self.demographics[agent.race][agent.so].prep.adherence
            ):
                agent.prep_adherence = 1
            else:
                agent.prep_adherence = 0

            # set PrEP load and dosestep for PCK
            if "Inj" in self.prep.type and "Oral" in self.prep.type:
                agent.prep_load = self.prep.peak_load
                agent.prep_last_dose = 0

                if self.run_random.random() < self.prep.lai.prob:
                    agent.prep_type = "Inj"
                else:
                    agent.prep_type = "Oral"

        # agent must exist
        assert agent is not None

        # Prep only valid for agents not on prep and are HIV negative
        if agent.prep or agent.hiv:
            return

        # Determine probability of HIV treatment
        if force:
            enroll_prep(self, agent)
        else:
            if self.prep.target_model == "Racial":
                num_prep_agents = self.pop.prep_counts[agent.race]
            else:
                num_prep_agents = sum(self.pop.prep_counts.values())

            if self.prep.target_model in ("Incar", "IncarHR"):
                if self.run_random.random() < self.prep.target:
                    enroll_prep(self, agent)
                return None
            elif self.prep.target_model == "Racial":
                all_hiv_agents = self.pop.hiv_agents.members
                all_race = {a for a in self.pop.all_agents if a.race == agent.race}

                hiv_agents = len(all_hiv_agents & all_race)
                target_prep = (len(all_race) - hiv_agents) * self.demographics[
                    agent.race
                ][agent.so].prep.coverage

            else:
                target_prep = int(
                    (
                        self.pop.all_agents.num_members()
                        - self.pop.hiv_agents.num_members()
                    )
                    * self.prep.target
                )

            if self.prep.target_model in ("Incar", "IncarHR"):
                if self.run_random.random() < self.prep.target:
                    enroll_prep(self, agent)
            elif (
                num_prep_agents < target_prep
                and time >= self.prep.start
                and agent.prep_eligible(
                    self.prep.target_model, self.params.partnership.ongoing_duration
                )
            ):
                enroll_prep(self, agent)

    def progress_to_aids(self, agent: Agent):
        """
        :Purpose:
            Model the progression of HIV agents to AIDS agents
        """
        # only valid for HIV agents
        assert agent.hiv

        if not agent.haart:
            p = prob.adherence_prob(agent.haart_adherence)

            if self.run_random.random() < p * self.params.hiv.aids.prob:
                agent.aids = True

    def die_and_replace(self):

        """
        :Purpose:
            Let agents die and replace the dead agent with a new agent randomly.
        """
        # die stage
        for agent in self.pop.all_agents:

            # agent incarcerated, don't evaluate for death
            if agent.incar:
                continue

            # death rate per 1 person-month
            p = (
                prob.get_death_rate(
                    agent.hiv,
                    agent.aids,
                    agent.race,
                    agent.haart_adherence,
                    self.demographics[agent.race].death_rate,
                    self.params.model.time.steps_per_year,
                )
                * self.calibration.mortality
            )

            if self.run_random.random() < p:
                self.deaths.append(agent)

                # End all existing relationships
                for rel in copy(agent.relationships):
                    rel.progress(force=True)
                    self.pop.remove_relationship(rel)

        # replace stage
        for agent in self.deaths:
            # Remove agent from agent class and sub-sets
            self.pop.remove_agent(agent)

            new_agent = self.pop.create_agent(agent.race, agent.so)
            self.pop.add_agent(new_agent)<|MERGE_RESOLUTION|>--- conflicted
+++ resolved
@@ -80,18 +80,7 @@
         self.total_dx = 0
         self.ssp_enrolled_risk = 0.0
 
-<<<<<<< HEAD
         # Set seed format. 0: pure random, -1: Stepwise from 1 to nRuns, else: fixed value
-=======
-        self.prep_agents: Dict[str, Dict[str, int]] = {}
-        for race in params.classes.races:
-            self.prep_agents[race] = {}
-            for st in params.classes.sex_types:
-                self.prep_agents[race][st] = 0
-
-        # Set seed format. 0: pure random, -1: Stepwise from 1 to nRuns, else: fixed
-        # value
->>>>>>> 0cd25355
         print(f"\tRun seed was set to: {self.run_seed}")
         self.run_random = random.Random(self.run_seed)
         self.np_random = np.random.RandomState(self.run_seed)
