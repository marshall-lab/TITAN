# Imports
import random
from typing import Dict, List, Optional
from copy import copy
import os

import numpy as np  # type: ignore
import networkx as nx  # type: ignore
import nanoid  # type: ignore


from .agent import AgentSet, Agent, Relationship
from .population import Population
from .network import NetworkGraphUtils
from . import output as ao
from . import probabilities as prob
from . import utils
from .parse_params import ObjMap


class HIVModel:
    """
    :Purpose:
        This is the core class used to simulate
        the spread of HIV and drug use in one MSA
        (Metropolitan Statistical Area).

    :Input:
        params: ObjMap - the parameter object for this model
    """

    def __repr__(self):
        res = "\n"
        res += f"Seed: {self.run_seed}\n"
        res += f"Npop: {self.params.model.num_pop}\n"
        res += f"Time: {self.params.model.time.num_steps}\n"

        return res

    def __init__(self, params: ObjMap, population: Optional[Population] = None):

        self.params = params
        # pre-fetch commonly used param sub-sets for performance
        self.features = params.features
        self.prep = params.prep
        self.demographics = params.demographics
        self.calibration = params.calibration
        self.high_risk = params.high_risk
        self.vaccine = params.vaccine
        self.incar = params.incar

        print("=== Begin Initialization Protocol ===\n")

        if population is None:
            print("\tGenerating new population")
            self.pop = Population(params)
        else:
            print("\tUsing provided population")
            self.pop = population

        self.network_utils: Optional[NetworkGraphUtils]
        if params.model.network.enable:
            self.network_utils = NetworkGraphUtils(self.pop.graph)
        else:
            self.network_utils = None

        print("\n\tCreating lists")
        # Other lists / dictionaries
        self.new_infections = AgentSet("new_infections")
        self.new_dx = AgentSet("new_dx")
        self.new_incar_release = AgentSet("new_incar_release")
        self.new_high_risk = AgentSet("new_high_risk")
        self.new_prep = AgentSet("new_prep")

        self.ssp_enrolled_risk = 0.0

        self.time = -1 * self.params.model.time.burn_steps  # burn is negative time
        self.id = nanoid.generate(size=8)

        # Set seed format. 0: pure random, else: fixed value
        self.run_seed = utils.get_check_rand_int(params.model.seed.run)
        print(f"\tRun seed was set to: {self.run_seed}")
        self.run_random = random.Random(self.run_seed)
        self.np_random = np.random.RandomState(self.run_seed)
        random.seed(self.run_seed)
        print(("\tFIRST RANDOM CALL {}".format(random.randint(0, 100))))

        print("\tResetting death count")
        self.deaths: List[Agent] = []  # Number of death

        print("\n === Initialization Protocol Finished ===")

    def print_stats(self, stat: Dict[str, Dict[str, int]], outdir: str):
        for report in self.params.outputs.reports:
            printer = getattr(ao, report)
            printer(
                self.id,
                self.time,
                self.run_seed,
                self.pop.pop_seed,
                stat,
                self.params,
                outdir,
            )

        # network-based reports
        if (
            self.time % self.params.outputs.print_frequency == 0
            and self.params.model.network.enable
        ):
            assert (
                self.network_utils is not None
            ), "Graph must be enabled to print network reports"

            network_outdir = os.path.join(outdir, "network")
            if self.params.outputs.network.draw_figures:
                self.network_utils.visualize_network(
                    network_outdir, curtime=self.time, label=f"{self.id}",
                )

            if self.params.outputs.network.calc_component_stats:
                ao.print_components(
                    self.id,
                    self.time,
                    self.run_seed,
                    self.pop.pop_seed,
                    self.pop.connected_components(),
                    network_outdir,
                    self.params.classes.races,
                )

            if self.params.outputs.network.calc_network_stats:
                self.network_utils.write_network_stats(
                    network_outdir, self.id, self.time
                )

            if self.params.outputs.network.edge_list:
                self.network_utils.write_graph_edgelist(
                    network_outdir, self.id, self.time
                )

    def reset_trackers(self):
        self.new_infections.clear_set()
        self.new_dx.clear_set()
        self.new_high_risk.clear_set()
        self.new_incar_release.clear_set()
        self.new_prep.clear_set()
        self.deaths = []

    def run(self, outdir: str):
        """
        Core of the model:
            1. Prints networkReport for first agents.
            2. Makes agents become HIV (used for current key_time tracking for acute)
            3. Loops over all time steps
                a. _update AllAgents()
                b. reset death count
                c. _ self.die_and_replace()
                d. self._update_population()
                e. self._reset_partner_count()
        """
        if self.params.model.time.burn_steps > 0:
            print("\t===! Start Burn Loop !===")
        else:
            # make sure t0 things get printed
            stats = ao.get_stats(
                self.pop.all_agents,
                self.new_prep,
                self.new_infections,
                self.new_dx,
                self.new_high_risk,
                self.new_incar_release,
                self.deaths,
                self.params,
            )
            self.print_stats(stats, outdir)
        # burn is negative time, model run starts at t = 1
        for i in range(
            -1 * self.params.model.time.burn_steps, self.params.model.time.num_steps
        ):
            self.time += 1
            burn = True if self.time < 0 else False
            self.step(outdir, burn=burn)
            self.reset_trackers()

            if self.time == 0:
                if self.params.model.time.burn_steps > 0:
                    print("\t===! Burn Loop Complete !===")
                print("\t===! Start Main Loop !===")

        print("\t===! Main Loop Complete !===")

    def step(self, outdir: str, burn: bool = False):
        print(f"\n\t\t\t\t\t\t\t\t\t\t\t\t\t\t\t\t\t\t\t.: TIME {self.time}")
        print(
            "\tSTARTING HIV count:{}\tTotal Incarcerated:{}\tHR+:{}\t"
            "PrEP:{}".format(
                self.pop.hiv_agents.num_members(),
                sum([1 for a in self.pop.all_agents if a.incar]),
                self.pop.high_risk_agents.num_members(),
                sum([1 for a in self.pop.all_agents if a.prep]),
            )
        )

        self.timeline_scaling()

        self.update_all_agents(burn=burn)

        stats = ao.get_stats(
            self.pop.all_agents,
            self.new_prep,
            self.new_infections,
            self.new_dx,
            self.new_high_risk,
            self.new_incar_release,
            self.deaths,
            self.params,
        )
        self.print_stats(stats, outdir)

        print(("Number of relationships: {}".format(len(self.pop.relationships))))
        self.pop.all_agents.print_subsets()

    def update_all_agents(self, burn: bool = False):
        """
        :Purpose:
            Update agents.  For a time step, update all of the agents and relationships

        :Input:
            agent, time

        :Output:
            none
        """
        # If agent zero enabled, create agent zero at the beginning of main loop.
        if self.time == self.params.agent_zero.start_time and self.features.agent_zero:
            self.make_agent_zero()

        if not self.features.static_network:
            self.pop.update_partner_assignments(t=self.time)
            if self.pop.enable_graph:
                self.pop.initialize_graph()

        for rel in self.pop.relationships:
            # If in burn, ignore interactions
            if self.time > self.params.hiv.start:
                self.agents_interact(rel)

        if self.features.syringe_services:
            self.update_syringe_services()

        for agent in self.pop.all_agents:
            # happy birthday agents!
            if (
                self.time > 0
                and (self.time % self.params.model.time.steps_per_year) == 0
            ):
                agent.age += 1

            if self.features.high_risk:
                self.update_high_risk(agent)

            if (
                self.features.pca
                and self.run_random.random() < self.prep.pca.awareness.prob
                and not burn
            ):
                agent.prep_awareness = True
                if self.run_random.random() < self.prep.pca.prep.prob:
                    self.initiate_prep(agent, force=True)

            if self.features.incar:
                self.incarcerate(agent)

            if agent.msmw and self.run_random.random() < self.params.msmw.hiv.prob:
                self.hiv_convert(agent)

            if agent.hiv:
                # If HIV hasn't started, ignore
                if self.time > self.params.hiv.start:
                    self.diagnose_hiv(agent)
                    self.progress_to_aids(agent)

                    if self.features.haart:
                        self.update_haart(agent)
                        agent.hiv_time += 1
            else:
                if self.features.prep:
                    if self.time >= self.prep.start:
                        if agent.prep:
                            self.discontinue_prep(agent)
                        elif (
                            agent.prep_eligible(
                                self.prep.target_model,
                                self.params.partnership.ongoing_duration,
                            )
                            and self.prep.target_model != "RandomTrial"
                        ):
                            self.initiate_prep(agent)

                    if self.features.vaccine and not agent.prep:
                        self.advance_vaccine(
                            agent, vaxType=self.vaccine.type, burn=burn
                        )

        if (
            self.features.prep
            and self.time == self.prep.start
            and self.prep.target_model == "RandomTrial"
        ):
            self.initialize_random_trial()

        # If static network, ignore relationship progression
        if not self.features.static_network:
            for rel in copy(self.pop.relationships):
                if rel.progress():
                    self.pop.remove_relationship(rel)

        if self.features.die_and_replace:
            self.die_and_replace()

    def make_agent_zero(self):
        interaction_type = self.params.agent_zero.interaction_type
        bonds = [  # Find what bond_types have the allowed interaction
            i
            for i, j in self.params.classes.bond_types.items()
            if interaction_type in j.acts_allowed
        ]
        zero_eligible = [
            agent
            for agent in self.pop.all_agents.members
            if agent.get_num_partners(bond_types=bonds)
            >= self.params.agent_zero.num_partners
        ]
        agent_zero = utils.safe_random_choice(zero_eligible, self.run_random)
        if agent_zero:
            self.hiv_convert(agent_zero)
        else:
            raise ValueError("No agent zero!")

    def timeline_scaling(self):
        """
        Scale/un-scale any params with timeline_scaling definitions per their
        definition
        """
        if not self.params.features.timeline_scaling:
            return None

        # parse the param path and scale the param
        def scale_param(param, scalar):
            path = param.split("|")
            scaling_item = self.params
            for p in path[:-1]:
                scaling_item = scaling_item[p]

            old_val = scaling_item[path[-1]]
            print(f"timeline_scaling - {param}: {old_val} => {old_val * scalar}")
            scaling_item[path[-1]] = old_val * scalar

        for param, defn in self.params.timeline_scaling.timeline.items():
            if param != "ts_default":
                if defn["time_start"] == self.time:
                    scale_param(param, defn["scalar"])
                elif defn["time_stop"] == self.time:
                    scale_param(param, 1 / defn["scalar"])

    def update_high_risk(self, agent: Agent):
        """
        :Purpose:
            Update high risk agents or remove them from high risk pool
        """
        if agent not in self.pop.high_risk_agents:
            return None

        if agent.high_risk_time > 0:
            agent.high_risk_time -= 1
            if (
                agent.sex_type == "HM"
                and self.features.prep
                and (self.prep.target_model in ("high_risk", "incarcerated_high_risk"))
            ):
                for part in agent.iter_partners():
                    if not (part.hiv or part.vaccine):
                        self.initiate_prep(part)
        else:
            self.pop.high_risk_agents.remove_agent(agent)
            agent.high_risk = False

            if self.features.incar:
                for bond in self.params.high_risk.partnership_types:
                    agent.mean_num_partners[bond] -= self.high_risk.partner_scale
                    agent.mean_num_partners[bond] = max(
                        0, agent.mean_num_partners[bond]
                    )  # make sure not negative
                    agent.target_partners[bond] = utils.poisson(
                        agent.mean_num_partners[bond], self.np_random
                    )
                    while len(agent.partners[bond]) > agent.target_partners[bond]:
                        rel = utils.safe_random_choice(
                            agent.relationships, self.run_random
                        )
                        if rel is not None:
                            rel.progress(force=True)
                            self.pop.remove_relationship(rel)

    def initialize_random_trial(self):
        """
        :Purpose:
            Initialize random trial in population
        """
        assert (
            self.params.model.network.enable
        ), "Network must be enabled for random trial"

        print("Starting random trial")
        components = self.pop.connected_components()

        total_nodes = 0
        print(
            "Number of components",
            len([1 for comp in components if comp.number_of_nodes()]),
        )
        for comp in components:
            total_nodes += comp.number_of_nodes()
            if (
                self.run_random.random()
                < self.params.prep.random_trial.intervention.prob
            ):
                # Component selected as treatment pod!
                if not self.features.pca:
                    for ag in comp.nodes():
                        ag.intervention_comp = True
                        if not ag.hiv and not ag.prep:
                            ag.intervention_ever = True
                            if (
                                self.run_random.random() < self.prep.target
                                and not ag.vaccine
                            ):
                                self.initiate_prep(ag, force=True)
                elif self.prep.pca.choice == "eigenvector":
                    centrality = nx.algorithms.centrality.eigenvector_centrality(comp)
                    assert len(centrality) >= 1, "Empty centrality"
                    ordered_centrality = sorted(centrality, key=centrality.get)
                    intervention_agent = False
                    for ag in ordered_centrality:
                        ag.intervention_comp = True
                        if not ag.hiv:
                            ag.prep_awareness = True
                            ag.pca = True
                            ag.pca_suitable = True
                            ag.intervention_ever = True
                            intervention_agent = True
                            break
                    if not intervention_agent:
                        ag = ordered_centrality[0]
                elif self.prep.pca.choice == "bridge":
                    # list all edges that are bridges
                    for ag in comp.nodes:
                        ag.intervention_comp = True

                    all_bridges = list(nx.bridges(comp))
                    comp_agents = [
                        agent
                        for agents in all_bridges
                        for agent in agents
                        if not agent.hiv
                    ]  # all suitable agents in bridges

                    if comp_agents:
                        chosen_agent = utils.safe_random_choice(
                            comp_agents, self.run_random
                        )  # select change agent
                        chosen_agent.prep_awareness = True  # make aware
                        chosen_agent.pca = True
                        chosen_agent.pca_suitable = True
                    else:
                        chosen_agent = list(comp.nodes)[0]
                        chosen_agent.pca = True

                elif self.prep.pca.choice == "random":
                    suitable_agent_choices = []
                    for ag in comp.nodes:
                        ag.intervention_comp = True
                        if not ag.hiv:
                            suitable_agent_choices.append(ag)

                    if (
                        suitable_agent_choices
                    ):  # if there are agents who meet eligibility criteria,
                        # select one randomly
                        chosen_agent = utils.safe_random_choice(
                            suitable_agent_choices, self.run_random
                        )
                        chosen_agent.pca = True
                        chosen_agent.pca_suitable = True
                        chosen_agent.prep_awareness = True  # make aware
                        chosen_agent.intervention_ever = True
                    else:  # if no suitable agents, mark a non-suitable agent
                        chosen_agent = utils.safe_random_choice(
                            list(comp.nodes), self.run_random
                        )
                        chosen_agent.pca = True

        print(("Total agents in trial: ", total_nodes))

    def agents_interact(self, rel: Relationship):
        """
        :Purpose:
            Let PWID agent interact with a partner.
            Update PWID agents:
                1 - determine transition type
                2 - Injection rules
                3 - Sex rules
                4 - HIV transmission

        :Input:

            rel : Relationship

            rand_gen : random number generator

        Output:
            boolean : whether interaction happened

        """
        # If either agent is incarcerated, skip their interaction
        if rel.agent1.incar or rel.agent2.incar:
            return False

        # Agent 1 is HIV+, Agent 2 is not, Agent 2 is succept
        if rel.agent1.hiv and not rel.agent2.hiv:
            agent = rel.agent1
            partner = rel.agent2
        # If Agent 2 is HIV and Agent 1 is not, Agent 1 is succept
        elif not rel.agent1.hiv and rel.agent2.hiv:
            agent = rel.agent2
            partner = rel.agent1
        else:  # neither agent is HIV or both are
            return False

        interaction_types = self.params.classes.bond_types[rel.bond_type].acts_allowed

        if "pca" in interaction_types and rel.duration < rel.total_duration:
            self.pca_interaction(rel)

        if "injection" in interaction_types:
            self.injection_transmission(agent, partner)

        if "sex" in interaction_types:
            self.sex_transmission(rel)

        return True

    def pca_interaction(self, rel: Relationship, force=False):
        """
        :Purpose:
            Simulate peer change agent interactions
            Knowledge if one agent is aware and one unaware,
            opinion if one agent swaying the other
        :Input:
            agent: Agent
            partner: Agent
            PCAtype: str, either 'Knowledge' or 'Opinion'
        :Output: -
        """

        assert (
            self.params.model.network.enable
        ), "Network must be enabled for pca interactions"

        def influence(agent, partner):
            agent_init_opinion = agent.prep_opinion
            partner_init_opinion = partner.prep_opinion
            agent_influence = nx.closeness_centrality(self.pop.graph, agent)
            partner_influence = nx.closeness_centrality(self.pop.graph, partner)

            if agent_influence > partner_influence:
                partner.prep_opinion = np.mean(
                    [agent.prep_opinion, partner.prep_opinion]
                )
            elif agent_influence < partner_influence:
                agent.prep_opinion = np.mean([agent.prep_opinion, partner.prep_opinion])

            if self.run_random.random() < self.prep.pca.prep.prob:
                if (
                    agent_init_opinion
                    < self.prep.pca.opinion.threshold
                    < agent.prep_opinion
                ):
                    self.initiate_prep(agent, force=True)
                elif (
                    partner_init_opinion
                    < self.prep.pca.opinion.threshold
                    < partner.prep_opinion
                ):
                    self.initiate_prep(partner, force=True)

        def knowledge_dissemination(partner):
            partner.prep_awareness = True
            if (
                partner.prep_opinion > self.prep.pca.opinion.threshold
                and self.run_random.random() < self.prep.pca.prep.prob
            ):
                self.initiate_prep(partner, force=True)

        def knowledge_transmission_probability():
            if rel.agent1.prep_awareness and rel.agent2.prep_awareness:
                p = self.prep.pca.opinion.transmission
            else:
                p = self.prep.pca.knowledge.transmission

            if num_acts == 1:
                p_total_transmission = p
            elif num_acts >= 1:
                p_total_transmission = 1.0 - utils.binom_0(num_acts, p)
            else:
                p_total_transmission = 0

            return p_total_transmission

        acts_prob = self.run_random.random()
        acts_bin = 0
        current_p_value = 0.0

        while acts_prob > current_p_value:
            acts_bin += 1
            current_p_value += self.params.partnership.pca.frequency[rel.bond_type][
                acts_bin
            ].prob
        min = self.params.partnership.pca.frequency[rel.bond_type][acts_bin].min
        max = self.params.partnership.pca.frequency[rel.bond_type][acts_bin].max
        if min == max:
            num_acts = min
        else:
            num_acts = self.run_random.randrange(min, max)

        if num_acts < 1 and not force:
            return
        if rel.agent1.prep_awareness and not rel.agent2.prep_awareness:
            if self.run_random.random() < knowledge_transmission_probability() or force:
                knowledge_dissemination(rel.agent2)
        elif not rel.agent1.prep_awareness and rel.agent2.prep_awareness:
            if self.run_random.random() < knowledge_transmission_probability() or force:
                knowledge_dissemination(rel.agent1)
        elif rel.agent1.prep_awareness and rel.agent2.prep_awareness or force:
            if self.run_random.random() < knowledge_transmission_probability() or force:
                influence(rel.agent1, rel.agent2)

    def injection_transmission(self, agent: Agent, partner: Agent):
        """
        :Purpose:
            Simulate random transmission of HIV between two PWID agents
            through injection.
            Agent must by HIV+ and partner not.

        :Input:
            agents : int
            partner : int
        :Output: -
        """

        assert agent.hiv
        assert not partner.hiv
        assert agent.drug_type == "Inj"
        assert partner.drug_type == "Inj"

        agent_race = agent.race
        agent_sex_type = agent.sex_type

        mean_num_acts = (
            self.demographics[agent_race][agent_sex_type].injection.num_acts
            * self.calibration.injection.act
        )
        share_acts = utils.poisson(mean_num_acts, self.np_random)

        if agent.ssp:  # syringe services program risk
            p_unsafe_injection = self.ssp_enrolled_risk
        else:
            # If sharing, minimum of 1 share act
            if share_acts < 1:
                share_acts = 1

            p_unsafe_injection = self.demographics[agent_race][
                agent_sex_type
            ].injection.unsafe_prob

            if agent.hiv_dx or partner.hiv_dx:  # diagnosis risk reduction
                p_unsafe_injection *= 1 - self.params.hiv.dx.risk_reduction.injection

        for n in range(share_acts):
            if self.run_random.random() > p_unsafe_injection:
                share_acts -= 1

        if share_acts >= 1.0:
            p = self.get_transmission_probability("injection", agent, partner)

            p_total_transmission: float
            if share_acts == 1:
                p_total_transmission = p
            else:
                p_total_transmission = 1.0 - utils.binom_0(share_acts, p)

            if self.run_random.random() < p_total_transmission:
                # if agent HIV+ partner becomes HIV+
                self.hiv_convert(partner)

    def sex_transmission(self, rel: Relationship):
        """
        :Purpose:
            Simulate random transmission of HIV between two agents through Sex.
            Needed for all users. Sex is not possible in case the agent and
            assigned partner have incompatible Sex behavior. Given other logic,
            only one member of the relationship (the agent) has HIV at this time.

        :Input:
            rel : Relationship

        :Output:
            none
        """

        if rel.agent1.hiv:
            agent = rel.agent1
            partner = rel.agent2
        elif rel.agent2.hiv:
            agent = rel.agent2
            partner = rel.agent1
        else:
            raise ValueError("rel must have an agent with HIV")

        # HIV status of agent and partner
        # Everything from here is only run if one of them is HIV+
        if partner.hiv:
            return

        # unprotected sex probabilities for primary partnerships
        mean_sex_acts = (
            agent.get_number_of_sex_acts(self.np_random, self.params)
            * self.calibration.sex.act
        )
        total_sex_acts = utils.poisson(mean_sex_acts, self.np_random)

        # Get condom usage
<<<<<<< HEAD
        p_safe_sex = self.demographics[agent.race][agent.so].safe_sex
        # increase condom usage if diagnosed
        if agent.hiv_dx or partner.hiv_dx:
            p_safe_sex *= 1 - self.params.hiv.dx.risk_reduction.sex
=======
        p_safe_sex = self.demographics[agent.race][agent.sex_type].safe_sex
>>>>>>> f46dbd08

        # Reduction of risk acts between partners for condom usage
        unsafe_sex_acts = total_sex_acts
        for n in range(unsafe_sex_acts):
            if self.run_random.random() < p_safe_sex:
                unsafe_sex_acts -= 1

        if unsafe_sex_acts >= 1:
            # agent is HIV+
            rel.total_sex_acts += unsafe_sex_acts
            p_per_act = self.get_transmission_probability("sex", agent, partner)

            p_total_transmission: float
            if unsafe_sex_acts == 1:
                p_total_transmission = p_per_act
            else:
                p_total_transmission = 1.0 - utils.binom_0(unsafe_sex_acts, p_per_act)

            if self.run_random.random() < p_total_transmission:
                # if agent HIV+ partner becomes HIV+
                self.hiv_convert(partner)

    def get_transmission_probability(self, interaction: str, agent, partner) -> float:
        """ Decriptor
        :Purpose:
            Determines the probability of a transmission event based on
            interaction type. For sex acts, transmission probability is a
            function of the acquisition probability of the HIV- agent's sex role
            and the HIV+ agent's haart adherence, acute status, and dx risk reduction

        :Input:
            interaction : str - "injection" or "sex"

        :Output:
            probability : float
        """
        # Logic for if needle or sex type interaction
        p: float
        assert interaction in ("injection", "sex",), (
            f"Invalid interaction type {interaction}. Only sex and injection acts "
            f"supported. "
        )

        agent_sex_role = agent.sex_role
        partner_sex_role = partner.sex_role

        if interaction == "injection":
            p = self.params.partnership.injection.transmission.base
            if agent.haart:
                p *= self.params.partnership.injection.transmission.haart_scaling[
                    agent.haart_adherence
                ].scale
        elif interaction == "sex":
            # get partner's sex role during acts
            if partner_sex_role == "versatile":  # versatile partner takes
                # "opposite" position of agent
                if agent_sex_role == "insertive":
                    partner_sex_role = "receptive"
                elif agent_sex_role == "receptive":
                    partner_sex_role = "insertive"
                else:
                    partner_sex_role = "versatile"  # if both versatile, can switch
                    # between receptive and insertive by act
            # get probability of sex acquisition given HIV- partner's position

            p = self.params.partnership.sex.acquisition[partner.sex_type][
                partner_sex_role
            ]

            # scale based on HIV+ agent's haart status/adherence
            if agent.haart:
                p *= self.params.partnership.sex.haart_scaling[agent.sex_type][
                    agent.haart_adherence
                ].prob

        # Scale if partner on PrEP
        if partner.prep:
            if partner.prep_type == "Oral":
                if partner.prep_adherence == 1:
                    p *= 1.0 - self.prep.efficacy.adherent
                else:
                    p *= 1.0 - self.prep.efficacy.non_adherant
            elif partner.prep_type == "Inj" and partner.prep_adherence == 1:
                p *= -1.0 * np.exp(-5.528636721 * partner.prep_load)

        # Scale if partner vaccinated
        if partner.vaccine:
            assert self.vaccine.type in [
                "HVTN702",
                "RV144",
            ], f"Vaccine type {self.vaccine.type} not recognized"
            vaccine_time_months = (
                partner.vaccine_time / self.params.model.time.steps_per_year
            ) * 12
            if self.vaccine.type == "HVTN702":
                p *= np.exp(-2.88 + 0.76 * (np.log((vaccine_time_months + 0.001) * 30)))
            elif self.vaccine.type == "RV144":
                p *= np.exp(-2.40 + 0.76 * (np.log(vaccine_time_months)))

        # Scaling parameter for acute HIV infections
        if agent.get_acute_status(self.params.hiv.acute.duration):
            p *= self.params.hiv.acute.infectivity

        # Scaling parameter for positively identified HIV agents
        if agent.hiv_dx:
            p *= 1 - self.params.hiv.dx.risk_reduction[interaction]

        # Tuning parameter for ART efficiency
        if agent.haart:
            p *= self.params.calibration.haart.transmission

        # Racial calibration parameter to attain proper race incidence disparity
        p *= self.params.demographics[partner.race].hiv.transmission

        # Scaling parameter for per act transmission.
        p *= self.params.calibration.acquisition

        return p

    def hiv_convert(self, agent: Agent):
        """
        :Purpose:
            agent becomes HIV agent. Update all appropriate list and
            dictionaries.

        :Input:
            agent : int
        """
        if not agent.hiv:
            agent.hiv = True
            agent.hiv_time = 1
            agent.vaccine = False
            self.new_infections.add_agent(agent)
            self.pop.hiv_agents.add_agent(agent)

        if agent.prep:
            self.discontinue_prep(agent, force=True)

    def update_syringe_services(self):
        """
        :Purpose:
            Enroll PWID agents in syringe services
        """
        print(("\n\n!!!!Engaging syringe services program"))
        ssp_num_slots = 0
        ssp_agents = {agent for agent in self.pop.pwid_agents.members if agent.ssp}
        if self.features.syringe_services:
            for item in self.params.syringe_services.timeline.values():
                if item.time_start <= self.time < item.time_stop:
                    self.ssp_enrolled_risk = item.risk

                    ssp_num_slots = (item.num_slots_stop - item.num_slots_start) / (
                        item.time_stop - item.time_start
                    ) * (self.time - item.time_start) + item.num_slots_start

                    # If cap indicates all or no agents, do not change
                    # otherwise, find true number of slots through distribution
                    if 0 < ssp_num_slots < self.pop.pwid_agents.num_members():
                        ssp_num_slots = round(
                            self.run_random.betavariate(
                                ssp_num_slots,
                                self.pop.pwid_agents.num_members() - ssp_num_slots,
                            )
                            * self.pop.pwid_agents.num_members()
                        )
                    break

        target_set = utils.safe_shuffle(
            (self.pop.pwid_agents.members - ssp_agents), self.run_random
        )

        for agent in ssp_agents.copy():
            if len(ssp_agents) > ssp_num_slots:
                agent.ssp = False
                ssp_agents.remove(agent)

        if target_set:
            for agent in target_set:
                if len(ssp_agents) < ssp_num_slots:
                    agent.ssp = True
                    ssp_agents.add(agent)

        print(
            f"SSP has {ssp_num_slots} target slots with "
            f"{len(ssp_agents)} slots filled"
        )

    def become_high_risk(self, agent: Agent, duration: int = None):

        if not self.features.high_risk:
            return None

        if agent not in self.pop.high_risk_agents.members:
            self.pop.high_risk_agents.add_agent(agent)

        if not agent.high_risk_ever:
            self.new_high_risk.add_agent(agent)

        agent.high_risk = True
        agent.high_risk_ever = True

        if duration is not None:
            agent.high_risk_time = duration
        else:
            agent.high_risk_time = self.high_risk.sex_based[agent.sex_type].duration

    def incarcerate(self, agent: Agent):
        """
        :Purpose:
            To incarcerate an agent or update their incarceration variables

        :Input:
            agent : int
        """
        if not self.features.incar:
            return None

        hiv_bool = agent.hiv

        if hiv_bool:
            hiv_multiplier = self.incar.hiv.multiplier
        else:
            hiv_multiplier = 1

        if agent.incar:
            agent.incar_time -= 1

            if agent.incar_time == 0:  # FREE AGENT
                self.new_incar_release.add_agent(agent)
                agent.incar = False
                if (
                    not agent.high_risk and self.features.high_risk
                ):  # If behavioral treatment on and agent HIV, ignore HR period.
                    self.become_high_risk(agent)
                    for bond in self.params.high_risk.partnership_types:
                        agent.mean_num_partners[bond] += self.high_risk.partner_scale
                        agent.target_partners[bond] = utils.poisson(
                            agent.mean_num_partners[bond], self.np_random
                        )
                    self.pop.update_partnerability(agent)

                if hiv_bool:
                    if agent.haart:
                        if (
                            self.run_random.random() <= self.incar.haart.discontinue
                        ):  # 12% remain surpressed
                            agent.haart = False
                            agent.haart_adherence = 0

                        # END FORCE

        elif self.run_random.random() < (
            self.demographics[agent.race][agent.sex_type].incar.prob
            * hiv_multiplier
            * self.calibration.incarceration
        ):
            incar_duration = self.demographics[agent.race][
                agent.sex_type
            ].incar.duration.prob

            bin = current_p_value = 1
            p = self.run_random.random()
            while p >= current_p_value:
                current_p_value += incar_duration[bin].prob
                bin += 1

            timestay = self.run_random.randint(
                incar_duration[bin].min, incar_duration[bin].max
            )

            if hiv_bool:
                if not agent.hiv_dx:
                    if self.run_random.random() < self.incar.hiv.dx:
                        agent.hiv_dx = True
                else:  # Then tested and HIV, check to enroll in ART
                    if self.run_random.random() < self.incar.haart.prob:
                        tmp_rnd = self.run_random.random()
                        haart_adh = self.incar.haart.adherence
                        if tmp_rnd < haart_adh:
                            adherence = 5
                        else:
                            adherence = self.run_random.randint(1, 4)

                        # Add agent to HAART class set, update agent params
                        agent.haart = True
                        agent.haart_adherence = adherence
                        agent.haart_time = self.time

            agent.incar = True
            agent.incar_time = timestay

            # PUT PARTNERS IN HIGH RISK
            for bond in self.params.high_risk.partnership_types:
                for partner in agent.partners[bond]:
                    if not partner.high_risk and self.features.high_risk:
                        if self.run_random.random() < self.high_risk.prob:
                            self.become_high_risk(partner)

                    if self.features.prep and (
                        self.prep.target_model in ("Incar", "IncarHR")
                    ):
                        # Attempt to put partner on prep if less than probability
                        if not partner.hiv and not agent.vaccine:
                            self.initiate_prep(partner)

    def diagnose_hiv(self, agent: Agent):
        """
        :Purpose:
            Test the agent for HIV. If detected, add to identified list.

        :Input:
            agent : agent_Class

        :Output:
            none
        """
        sex_type = agent.sex_type
        race_type = agent.race
        diagnosed = agent.hiv_dx

        def diagnose(agent):
            agent.hiv_dx = True
            self.pop.num_dx_agents += 1
            self.new_dx.add_agent(agent)
            if (
                self.features.partner_tracing
                and self.params.partner_tracing.start
                <= self.time
                < self.params.partner_tracing.stop
            ):
                # Determine if each partner is found via partner tracing
                for bond in self.params.partner_tracing.bond_type:
                    for ptnr in agent.partners.get(bond, []):
                        if (
                            ptnr.hiv
                            and not ptnr.hiv_dx
                            and self.run_random.random()
                            < self.params.partner_tracing.prob
                        ):
                            ptnr.partner_traced = True
                            ptnr.trace_time = self.time

        if not diagnosed:
            test_prob = self.demographics[race_type][sex_type].hiv.dx.prob

            if (
                self.params.agent_zero.start_time
                <= self.time
                < self.params.agent_zero.start_time + self.params.agent_zero.dx_time
            ):
                test_prob *= self.params.agent_zero.dx_scalar

            # Rescale based on calibration param
            test_prob *= self.calibration.test_frequency

            # Scale for changing diagnosis over time
            for bin in self.params.hiv.dx.time_scalar.values():
                if bin.time_start <= self.time < bin.time_stop:
                    test_prob *= bin.scalar

            if self.run_random.random() < test_prob:
                diagnose(agent)
            elif (
                agent.partner_traced
                and self.run_random.random() < self.params.partner_tracing.hiv.dx
                and self.time > agent.trace_time
            ):
                diagnose(agent)
        if self.time >= agent.trace_time + self.params.partner_tracing.trace_time:
            # agents can only be traced during a specified period after their partner is
            # diagnosed. If past this time, remove ability to trace.
            agent.partner_traced = False

    def update_haart(self, agent: Agent):
        """
        :Purpose:
            Account for HIV treatment through highly active antiretroviral therapy
            (HAART).
            HAART was implemented in 1996, hence, there is treatment only after 1996.
            HIV treatment assumes that the agent knows their HIV+ status.

        :Input:
            agent : Agent

        :Output:
            none
        """
        if not self.features.haart:
            return None

        def initiate(agent):
            haart_adh = self.demographics[agent_race][agent_so].haart.adherence
            if self.run_random.random() < haart_adh:
                adherence = 5
            else:
                adherence = self.run_random.randint(1, 4)

            # Add agent to HAART class set, update agent params
            agent.haart = True
            agent.haart_adherence = adherence
            agent.haart_time = self.time
            self.pop.num_haart_agents += 1

        # Check valid input
        assert agent.hiv

        agent_haart = agent.haart
        agent_race = agent.race
        agent_so = agent.sex_type

        # Determine probability of HIV treatment
        if agent.hiv_dx:
            # Go on HAART
            if not agent_haart:
                if self.params.hiv.haart_cap:
                    # if HAART is based on cap instead of prob, determine number of
                    # HAART agents based on % of diagnosed agents
                    if (
                        self.pop.num_haart_agents
                        < self.demographics[agent_race][agent_so].haart.prob
                        * self.pop.num_dx_agents
                    ):
                        initiate(agent)
                else:
                    if self.run_random.random() < (
                        self.demographics[agent_race][agent_so].haart.prob
                        * self.calibration.haart.coverage
                    ):
                        initiate(agent)
            # Go off HAART
            elif (
                agent_haart
                and self.run_random.random()
                < self.demographics[agent_race][agent_so].haart.discontinue
            ):
                agent.haart = False
                agent.haart_adherence = 0
                agent.haart_time = 0
                self.pop.num_haart_agents -= 1

    def discontinue_prep(self, agent: Agent, force: bool = False):
        # Agent must be on PrEP to discontinue PrEP
        assert agent.prep

        # If force flag set, auto kick off prep.
        if force:
            self.pop.prep_counts[agent.race] -= 1
            agent.prep = False
            agent.prep_reason = []
            agent.prep_load = 0.0
            agent.prep_last_dose = 0
            return None

        # else if agent is on PrEP, see if they should discontinue
        if (
            self.run_random.random()
            < self.demographics[agent.race][agent.sex_type].prep.discontinue
            and agent.prep_type == "Oral"
        ):
            self.pop.prep_counts[agent.race] -= 1
            agent.prep = False
            agent.prep_type = ""
            agent.prep_reason = []

        if agent.prep_type == "Inj":
            agent.update_prep_load(self.params)
            # agent timed out of prep
            if not agent.prep:
                self.pop.prep_counts[agent.race] -= 1

    def advance_vaccine(self, agent: Agent, vaxType: str, burn: bool):
        """
        :Purpose:
            Progress vaccine. Agents may receive injection or progress in time
            since injection.

        :Input:
            agent: Agent

        :Output:
            none
        """
        if not self.features.vaccine:
            return None

        if agent.vaccine and not burn:
            agent.vaccine_time += 1
            if (
                self.vaccine.booster
                and agent.vaccine_time
                == self.demographics[agent.race][
                    agent.sex_type
                ].vaccine.booster.interval
                and self.run_random.random()
                < self.demographics[agent.race][agent.sex_type].vaccine.booster.prob
            ):
                agent.vaccinate(vaxType)

        elif self.time == self.vaccine.start:
            if self.vaccine.init == burn:  # both true or both false
                if (
                    self.run_random.random()
                    < self.demographics[agent.race][agent.sex_type].vaccine.prob
                ):
                    agent.vaccinate(vaxType)

    def initiate_prep(self, agent: Agent, force: bool = False):
        """
        :Purpose:
            Place agents onto PrEP treatment.
            PrEP treatment assumes that the agent knows their HIV+ status is negative.

        :Input:
            agent : Agent
            force : default is `False`

        :Output:
            none
        """

        def enroll_prep(self, agent: Agent):
            agent.enroll_prep(self.params, self.run_random)

            self.new_prep.add_agent(agent)
            self.pop.prep_counts[agent.race] += 1

        # agent must exist
        assert agent is not None

        # Prep only valid for agents not on prep and are HIV negative
        if agent.prep or agent.hiv:
            return

        # Determine probability of HIV treatment
        if force:
            enroll_prep(self, agent)
        else:
            if self.prep.target_model == "Racial":
                num_prep_agents = self.pop.prep_counts[agent.race]
            else:
                num_prep_agents = sum(self.pop.prep_counts.values())

            if self.prep.target_model in ("Incar", "IncarHR"):
                if self.run_random.random() < self.prep.target:
                    enroll_prep(self, agent)
                return None
            elif self.prep.target_model == "Racial":
                all_hiv_agents = self.pop.hiv_agents.members
                all_race = {a for a in self.pop.all_agents if a.race == agent.race}

                hiv_agents = len(all_hiv_agents & all_race)
                target_prep = (len(all_race) - hiv_agents) * self.demographics[
                    agent.race
                ][agent.sex_type].prep.coverage

            else:
                target_prep = int(
                    (
                        self.pop.all_agents.num_members()
                        - self.pop.hiv_agents.num_members()
                    )
                    * self.prep.target
                )

            if self.prep.target_model in ("Incar", "IncarHR"):
                if self.run_random.random() < self.prep.target:
                    enroll_prep(self, agent)
            elif (
                num_prep_agents < target_prep
                and self.time >= self.prep.start
                and agent.prep_eligible(
                    self.prep.target_model, self.params.partnership.ongoing_duration
                )
            ):
                enroll_prep(self, agent)

    def progress_to_aids(self, agent: Agent):
        """
        :Purpose:
            Model the progression of HIV agents to AIDS agents
        """
        # only valid for HIV agents
        assert agent.hiv

        if not agent.haart:
            p = prob.adherence_prob(agent.haart_adherence)

            if self.run_random.random() < p * self.params.hiv.aids.prob:
                agent.aids = True

    def die_and_replace(self):

        """
        :Purpose:
            Let agents die and replace the dead agent with a new agent randomly.
        """
        # die stage
        for agent in self.pop.all_agents:

            # agent incarcerated, don't evaluate for death
            if agent.incar:
                continue

            # death rate per 1 person-month
            p = (
                prob.get_death_rate(
                    agent.hiv,
                    agent.aids,
                    agent.drug_type,
                    agent.haart_adherence,
                    self.demographics[agent.race],
                    self.params.model.time.steps_per_year,
                )
                * self.calibration.mortality
            )

            if self.run_random.random() < p:
                self.deaths.append(agent)

                # End all existing relationships
                for rel in copy(agent.relationships):
                    rel.progress(force=True)
                    self.pop.remove_relationship(rel)

        # replace stage
        for agent in self.deaths:
            # Remove agent from agent class and sub-sets
            self.pop.remove_agent(agent)

            new_agent = self.pop.create_agent(agent.race, agent.sex_type)
            self.pop.add_agent(new_agent)<|MERGE_RESOLUTION|>--- conflicted
+++ resolved
@@ -741,14 +741,10 @@
         total_sex_acts = utils.poisson(mean_sex_acts, self.np_random)
 
         # Get condom usage
-<<<<<<< HEAD
-        p_safe_sex = self.demographics[agent.race][agent.so].safe_sex
+        p_safe_sex = self.demographics[agent.race][agent.sex_type].safe_sex
         # increase condom usage if diagnosed
         if agent.hiv_dx or partner.hiv_dx:
             p_safe_sex *= 1 - self.params.hiv.dx.risk_reduction.sex
-=======
-        p_safe_sex = self.demographics[agent.race][agent.sex_type].safe_sex
->>>>>>> f46dbd08
 
         # Reduction of risk acts between partners for condom usage
         unsafe_sex_acts = total_sex_acts
