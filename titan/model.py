#!/usr/bin/env python3
# encoding: utf-8

# Imports
import random
from typing import Dict, List, Sequence, Optional
import uuid

import numpy as np  # type: ignore
from scipy.stats import binom  # type: ignore
from scipy.stats import poisson  # type: ignore
import networkx as nx  # type: ignore
from dotmap import DotMap  # type: ignore


from .agent import AgentSet, Agent, Relationship
from .population import Population
from .network import NetworkGraphUtils
from . import output as ao
from . import probabilities as prob
from .partnering import sex_possible
from . import utils


class HIVModel:
    """
    :Purpose:
        This is the core class used to simulate
        the spread of HIV and drug use in one MSA
        (Metropolitan Statistical Area).

    :Input:
        params: DotMap - the parameter object for this model
    """

    def __repr__(self):
        res = "\n"
        res += "Seed: %d\n" % (self.run_seed)
        res += "Npop: %d\n" % (self.params.model.num_pop)
        res += "Time: %d\n" % (self.params.model.time_range)

        return res

    def __init__(self, params: DotMap, population: Optional[Population] = None):

        self.params = params

        self.run_seed = utils.get_check_rand_int(params.model.seed.run)

        print("=== Begin Initialization Protocol ===\n")

        if population is None:
            print("\tGenerating new population")
            self.pop = Population(params)
        else:
            print("\tUsing provided population")
            self.pop = population

        self.network_utils: Optional[NetworkGraphUtils]
        if params.model.network.enable:
            self.network_utils = NetworkGraphUtils(self.pop.graph)
        else:
            self.network_utils = None

        print("\n\tCreating lists")
        # Other lists / dictionaries
        self.new_infections = AgentSet("new_infections")
        self.new_dx = AgentSet("new_dx")
        self.new_incar_release = AgentSet("new_incar_release")
        self.new_high_risk = AgentSet("new_high_risk")
        self.new_prep = AgentSet("new_prep")

        self.total_dx = 0
        self.needle_exchange = False

        self.prep_agents: Dict[str, Dict[str, int]] = {}
        for race in params.classes.races:
            self.prep_agents[race] = {}
            for st in params.classes.sex_types:
                self.prep_agents[race][st] = 0

        # Set seed format. 0: pure random, -1: Stepwise from 1 to nRuns, else: fixed value
        print(("\tRun seed was set to:", self.run_seed))
        self.run_random = random.Random(self.run_seed)
        random.seed(self.run_seed)
        print(("\tFIRST RANDOM CALL %d" % random.randint(0, 100)))

        print("\tResetting death count")
        self.deaths: List[Agent] = []  # Number of death

        print("\n === Initialization Protocol Finished ===")

    def run(self, outdir):
        """
        Core of the model:
            1. Prints networkReport for first agents.
            2. Makes agents become HIV (used for current key_time tracking for acute)
            3. Loops over all time steps
                a. _update AllAgents()
                b. reset death count
                c. _ self.die_and_replace()
                d. self._update_population()
                e. self._reset_partner_count()
        """

        def print_stats(stat: Dict[str, Dict[str, int]], run_id: uuid.UUID):
            for report in self.params.outputs.reports:
                printer = getattr(ao, report)
                printer(
                    run_id,
                    t,
                    self.run_seed,
                    self.pop.pop_seed,
                    stat,
                    self.params,
                    outdir,
                )

        def reset_trackers():
            self.new_infections.clear_set()
            self.new_dx.clear_set()
            self.new_high_risk.clear_set()
            self.new_incar_release.clear_set()
            self.new_prep.clear_set()
            self.deaths = []

        def burn_simulation(duration: int):
            print(("\n === Burn Initiated for {} timesteps ===".format(duration + 1)))
            burn_conversions = 0
            for t in range(0, duration + 1):
                self.update_all_agents(t, burn=True)

                if self.params.features.die_and_replace:
                    self.die_and_replace()

                burn_conversions += self.new_infections.num_members()

                reset_trackers()

            self.pop.all_agents.print_subsets()

            print(f"\tBurn Cuml Inc:\t{burn_conversions}")

            print(" === Simulation Burn Complete ===")

        def make_agent_zero(num_partners: int):
            agent_zero = self.run_random.choice(self.pop.drug_use_inj_agents.members)
            for i in range(num_partners):
<<<<<<< HEAD
                self.pop.update_agent_partners(
                    agent_zero, set(self.pop.all_agents.members)
                )
=======
                self.pop.update_agent_partners(agent_zero)
>>>>>>> 0d84b762
            self.hiv_convert(agent_zero)

        run_id = uuid.uuid4()

        burn_simulation(self.params.model.burn_duration)

        print("\n === Begin Simulation Run ===")
        if self.params.outputs.network.draw_figures:
            self.network_utils.visualize_network(
                curtime=0, label="Seed" + str(self.run_seed),
            )

        if self.params.outputs.network.calc_component_stats:
            ao.print_components(
                run_id,
                0,
                self.run_seed,
                self.pop.pop_seed,
                self.pop.connected_components(),
                outdir,
            )

        print("\t===! Start Main Loop !===")

        # dictionary to hold results over time
        stats = {}

        # If we are using an agent zero method, create agent zero.
        if self.params.features.agent_zero:
            make_agent_zero(4)

        if self.params.outputs.network.edge_list:
            path = os.path.join(outdir, "network", "Edgelist_t0.txt")
            self.network_utils.write_graph_edgelist(path)

        for t in range(1, self.params.model.time_range + 1):
            print(f"\n\t\t\t\t\t\t\t\t\t\t\t\t\t\t\t\t\t\t\t.: TIME {t}")
            if (
                self.params.outputs.network.draw_figures
                and t % self.params.outputs.print_frequency == 0
            ):
                self.network_utils.visualize_network(
                    curtime=t, label="Seed" + str(self.run_seed),
                )
            # todo: GET THIS TO THE NEW HIV COUNT

            print(
                "\tSTARTING HIV count:{}\tTotal Incarcerated:{}\tHR+:{}\tPrEP:{}".format(
                    self.pop.hiv_agents.num_members(),
                    self.pop.incarcerated_agents.num_members(),
                    self.pop.high_risk_agents.num_members(),
                    self.pop.intervention_prep_agents.num_members(),
                )
            )

            self.update_all_agents(t)

            if self.params.features.die_and_replace:
                self.die_and_replace()

            stats[t] = ao.get_stats(
                self.pop.all_agents,
                self.new_prep,
                self.new_infections,
                self.new_dx,
                self.pop.relationships,
                self.new_high_risk,
                self.new_incar_release,
                self.deaths,
                self.params,
            )
            print_stats(stats[t], run_id)

            print(("Number of relationships: %d" % len(self.pop.relationships)))
            self.pop.all_agents.print_subsets()

            self.total_dx += len(self.new_dx.members)
            if (
                self.total_dx > self.params.needle_exchange.init_at_pop
                and not self.needle_exchange
            ):
                self.enroll_needle_exchange()

            # RESET counters for the next time step
            reset_trackers()

            if t % self.params.outputs.print_frequency == 0:
                if self.params.outputs.network.calc_network_stats:
                    self.network_utils.write_network_stats(t=t)

                if self.params.outputs.network.calc_component_stats:
                    ao.print_components(
                        run_id,
                        t,
                        self.run_seed,
                        self.pop.pop_seed,
                        self.pop.connected_components(),
                        outdir,
                    )
                if self.params.outputs.network.edge_list:
                    path = os.path.join(outdir, "network", f"Edgelist_t{t}.txt")
                    self.network_utils.write_graph_edgelist(path)

        return stats

    def update_high_risk(self):
        """
        :Purpose:
            Update high risk agents or remove them from high risk pool
        """
        for agent in self.pop.high_risk_agents:
            if agent.high_risk_time > 0:
                agent.high_risk_time -= 1
                if (
                    agent.so == "HM"
                    and self.params.features.prep
                    and (
                        self.params.prep.target_model
                        in ("high_risk", "incarcerated_high_risk")
                    )
                ):
                    for part in agent.partners:
                        if not (part.hiv or part.vaccine):
                            self.initiate_prep(part, time)
            else:
                self.pop.high_risk_agents.remove_agent(agent)
                agent.high_risk = False

                if (
                    self.params.features.incar
                ):  # REVIEWED why does this check hm/hf and then subtract things - could this be more generic? Sarah to look into if this needs to be sex based
                    agent.mean_num_partners -= self.params.high_risk.partner_scale

    def initialize_random_trial(self):
        """
        :Purpose:
            Initialize random trial in population
        """
        assert params.model.network.enable, "Network must be enabled for random trial"

        print("Starting random trial")
        components = self.pop.connected_components()

        total_nodes = 0
        print(
            "Number of components",
            len([1 for comp in components if comp.number_of_nodes()]),
        )
        for comp in components:
            total_nodes += comp.number_of_nodes()

            if self.run_random.random() < 0.5:
                # Component selected as treatment pod!
                if not self.params.features.pca:
                    for ag in comp.nodes():
                        if not ag.hiv and not ag.prep:
                            ag.intervention_ever = True
                            if (
                                self.run_random.random() < self.params.prep.target
                                and not ag.vaccine
                            ):
                                self.initiate_prep(ag, time, force=True)
                elif self.params.prep.pca.choice == "eigenvector":
                    centrality = nx.algorithms.centrality.eigenvector_centrality(comp)
                    assert len(centrality) >= 1, "Empty centrality"
                    ordered_centrality = sorted(centrality, key=centrality.get)
                    intervention_agent = False
                    for ag in ordered_centrality:
                        if not ag.hiv:
                            ag.prep_awareness = True
                            ag.pca = True
                            ag.pca_suitable = True
                            intervention_agent = True
                            break
                    if not intervention_agent:
                        ag = ordered_centrality[0]
                        ag._pca = True
                elif self.params.prep.pca.choice == "bridge":
                    # list all edges that are bridges
                    all_bridges = list(nx.bridges(comp))
                    comp_agents = [
                        agent
                        for agents in all_bridges
                        for agent in agents
                        if not agent.hiv
                    ]  # all suitable agents in bridges
                    if comp_agents:
                        chosen_agent = self.run_random.choice(
                            comp_agents
                        )  # select change agent
                        chosen_agent.prep_awareness = True  # make aware
                        chosen_agent.pca = True
                        chosen_agent.pca_suitable = True
                    else:
                        chosen_agent = list(comp.nodes)[0]
                        chosen_agent.pca = True

                elif self.params.prep.pca.choice == "random":
                    suitable_agent_choices = [ag for ag in comp.nodes if not ag.hiv]
                    if (
                        suitable_agent_choices
                    ):  # if there are agents who meet eligibility criteria,
                        # select one randomly
                        chosen_agent = self.run_random.choice(suitable_agent_choices)
                        chosen_agent.pca = True
                        chosen_agent.pca_suitable = True
                        chosen_agent.prep_awareness = True  # make aware
                    else:  # if no suitable agents, mark a non-suitable agent
                        chosen_agent = self.run_random.choice(list(comp.nodes))
                        chosen_agent.pca = True

        print(("Total agents in trial: ", total_nodes))

    def update_all_agents(self, time: int, burn: bool = False):
        """
        :Purpose:
            Update PWID agents:
            For each agent:
                1 - determine agent type
                2 - get partners
                3 - agent interacts with partners
                5 - VCT (Voluntsry Counseling and Testing)
                6 - if PWID: needle exchange
                7 - if HIV: HAART, AIDS

        :Input:
            agent, time

        :Output:
            none
        """
<<<<<<< HEAD
        if time > 0 and self.params.features.static_network is False:
            self.pop.update_partner_assignments(t=time)
=======
        if time > 0 and self.params.features.static_n is False:
            self.pop.update_partner_assignments()
>>>>>>> 0d84b762

        for rel in self.pop.relationships:
            # If in burn, ignore interactions
            if not burn:
                self.agents_interact(time, rel)

            # If static network, ignore relationship progression
            if not self.params.features.static_n:
                if rel.progress():
                    self.pop.remove_relationship(rel)

        if (
            self.params.features.high_risk
        ):  # TO_REVIEW can this move into the general loop with a check for agent.high_risk? (agents should never become high risk if the feature isn't enabled)
            self.update_high_risk()

        for agent in self.pop.all_agents:
            if (
                self.params.features.pca
                and self.run_random.random() < self.params.prep.pca.awareness.prob
                and not burn
            ):
                agent.prep_awareness = True
                if self.run_random.random() < self.params.prep.pca.prep.prob:
                    self.initiate_prep(agent, time, force=True)

            if self.params.features.incar:
                self.incarcerate(agent, time)

            if agent.msmw and self.run_random.random() < self.params.msmw.hiv.prob:
                self.hiv_convert(agent)

            if agent.hiv:
                # If in burnin, ignore HIV
                if not burn:
                    self.diagnose_hiv(agent, time)
                    self.progress_to_aids(agent)

                    if self.params.features.haart:
                        self.update_haart(agent, time)
                        agent.hiv_time += 1
            else:
                if self.params.features.prep:
                    if time >= self.params.prep.start:
                        if agent.prep:
                            self.discontinue_prep(agent)
                        elif self.params.prep.target_model == "RandomTrial":
                            pass
                        elif agent.prep_eligible(self.params.prep.target_model):
                            self.initiate_prep(agent, time)
                    if self.params.features.vaccine and not agent.prep:
                        self.advance_vaccine(
                            agent, time, vaxType=self.params.vaccine.type, burn=burn
                        )

        if (
            self.params.features.prep
            and time == self.params.prep.start
            and self.params.prep.target_model == "RandomTrial"
        ):
            self.initialize_random_trial()

    def agents_interact(self, time: int, rel: Relationship):
        """
        :Purpose:
            Let PWID agent interact with a partner.
            Update PWID agents:
                1 - determine transition type
                2 - Injection rules
                3 - Sex rules
                4 - HIV transmission

        :Input:

            rel : Relationship

            rand_gen : random number generator

        Output:
            boolean : whether interaction happened

        """
        # If either agent is incarcerated, skip their interaction
        if rel.agent1.incar or rel.agent2.incar:
            return False

        if self.params.features.pca:
            if rel.bond_type == "sexOnly" and rel.duration != rel.total_duration:
                pass
            else:
                self.pca_interaction(rel, time)

        # Agent 1 is HIV, partner is succept
        if rel.agent1.hiv and not rel.agent2.hiv:
            agent = rel.agent1
            partner = rel.agent2
        # If agent_2 is HIV agen1 is not, agent_2 is HIV, agent_1 is succept
        elif not rel.agent1.hiv and rel.agent2.hiv:
            agent = rel.agent2
            partner = rel.agent1
        else:  # neither agent is HIV or both are
            return False

        rel_sex_possible = sex_possible(agent.so, partner.so, self.params)
        partner_drug_type = partner.drug_use
        agent_drug_type = agent.drug_use

        if partner_drug_type == "Inj" and agent_drug_type == "Inj":
            # Injection is possible
            if rel_sex_possible:
                # Sex is possible
                rv = self.run_random.random()  # REVIEW after bond types established
                if rv < 0.25:  # Needle only (60%)
                    self.needle_transmission(agent, partner, time)
                else:  # Both sex and needle (20%)
                    self.needle_transmission(agent, partner, time)
                    self.sex_transmission(rel, time)
            else:
                # Sex not possible, needle only
                self.needle_transmission(agent, partner, time)

        elif partner_drug_type in ["NonInj", "None"] or agent_drug_type in [
            "NonInj",
            "None",
        ]:
            if rel_sex_possible:
                self.sex_transmission(rel, time)
            else:
                return False

        return True

    def pca_interaction(self, relationship: Relationship, time, force=False):
        """
        :Purpose:
            Simulate peer change agent interactions
            Knowledge if one agent is aware and one unaware, opinion if one agent swayint the other
        :Input:
            agent: Agent
            partner: Agent
            PCAtype: str, either 'Knowledge' or 'Opinion'
        :Output: -
        """

        assert (
            self.params.model.network.enable
        ), "Network must be enabled for pca interactions"

        def influence(agent, partner):
            agent_opinion = agent.prep_opinion
            partner_opinion = partner.prep_opinion
            agent_influence = nx.closeness_centrality(self.pop.graph, agent)
            partner_influence = nx.closeness_centrality(self.pop.graph, partner)

            if agent_influence > partner_influence:
                partner.prep_opinion = np.mean(
                    [agent.prep_opinion, partner.prep_opinion]
                )
            elif agent_influence < partner_influence:
                agent.prep_opinion = np.mean([agent.prep_opinion, partner.prep_opinion])

            if self.run_random.random() < self.params.prep.pca.prep.prob:
                if (
                    agent_opinion
                    < self.params.prep.pca.opinion.threshold
                    < agent.prep_opinion
                ):
                    self.initiate_prep(agent, time, force=True)
                elif (
                    partner_opinion
                    < self.params.prep.pca.opinion.threshold
                    < partner.prep_opinion
                ):
                    self.initiate_prep(partner, time, force=True)

        def knowledge_dissemination(partner):
            partner.prep_awareness = True
            if (
                partner.prep_opinion > self.params.prep.pca.opinion.threshold
                and self.run_random.random() < self.params.prep.pca.prep.prob
            ):
                self.initiate_prep(partner, time, force=True)

        def transmission_probability():
            if (
                relationship.agent1.prep_awareness
                and relationship.agent2.prep_awareness
            ):
                p = self.params.prep.pca.opinion.transmission
            else:
                p = self.params.prep.pca.knowledge.transmission

            if num_acts == 1:
                p_total_transmission = p
            elif num_acts >= 1:
                p_total_transmission = 1.0 - binom.pmf(0, num_acts, p)
            else:
                p_total_transmission = 0

            return p_total_transmission

        acts_prob = self.run_random.random()
        acts_bin = 0
        current_p_value = 0.0

        while acts_prob > current_p_value:
            acts_bin += 1
            current_p_value += self.params.partnership.interaction[
                relationship.bond_type
            ][acts_bin].prob

        min = self.params.partnership.interaction[relationship.bond_type][acts_bin].min
        max = self.params.partnership.interaction[relationship.bond_type][acts_bin].max
        if min == max:
            num_acts = min
        else:
            num_acts = self.run_random.randrange(min, max)

        if num_acts < 1:
            return

        if (
            relationship.agent1.prep_awareness
            and not relationship.agent2.prep_awareness
        ):
            if self.run_random.random() < transmission_probability() or force:
                knowledge_dissemination(relationship.agent2)
        elif (
            not relationship.agent1.prep_awareness
            and relationship.agent2.prep_awareness
        ):
            if self.run_random.random() < transmission_probability() or force:
                knowledge_dissemination(relationship.agent1)
        elif (
            relationship.agent1.prep_awareness
            and relationship.agent2.prep_awareness
            or force
        ):
            if self.run_random.random() < transmission_probability() or force:
                influence(relationship.agent1, relationship.agent2)

    def needle_transmission(self, agent: Agent, partner: Agent, time: int):
        """
        :Purpose:
            Simulate random transmission of HIV between two PWID agents
            through needle.\n
            Agent must by HIV+ and partner not.

        :Input:
            agents : int
            partner : int
            time : int
        :Output: -
        """

        assert agent.hiv
        assert not partner.hiv
        assert agent.drug_use == "Inj"
        assert partner.drug_use == "Inj"

        agent_race = agent.race
        agent_sex_type = agent.so

        # REVIEWED why is the mean number of sex acts for a class multiplied by needle calibration? - change to num_needle_acts
        mean_num_acts = (
            self.params.demographics[agent_race][agent_sex_type].num_needle_acts
            * self.params.calibration.needle.act
        )
        share_acts = round(poisson.rvs(mean_num_acts, size=1)[0])

        if agent.sne:  # safe needle exchange - minimal sharing
            p_unsafe_needle_share = 0.02  # minimal needle sharing
        else:  # they do share a needle

            # If sharing, minimum of 1 share act
            if share_acts < 1:
                share_acts = 1

            p_unsafe_needle_share = (
                self.params.demographics[agent_race][agent_sex_type].needle_sharing
                * self.params.needle_exchange.prevalence
            )

        for n in range(share_acts):
            if self.run_random.random() > p_unsafe_needle_share:
                share_acts -= 1

        if share_acts >= 1.0:
            p = agent.get_transmission_probability("NEEDLE", self.params)

            p_total_transmission: float
            if share_acts == 1:
                p_total_transmission = p
            else:
                p_total_transmission = 1.0 - binom.pmf(0, share_acts, p)

            if self.run_random.random() < p_total_transmission:
                # if agent HIV+ partner becomes HIV+
                self.hiv_convert(partner)

    def sex_transmission(self, rel: Relationship, time):
        """
        :Purpose:
            Simulate random transmission of HIV between two agents through Sex.
            Needed for all users. Sex is not possible in case the agent and
            assigned partner have incompatible Sex behavior. Given other logic,
            only one member of the relationship (the agent) has HIV at this time.

        :Input:
            rel : Relationship

        :Output:
            none
        """

        if rel.agent1.hiv:
            agent = rel.agent1
            partner = rel.agent2
        elif rel.agent2.hiv:
            agent = rel.agent2
            partner = rel.agent1
        else:
            raise ValueError("rel must have an agent with HIV")

        # HIV status of agent and partner
        # Everything from here is only run if one of them is HIV+
        if partner.hiv:
            return

        # unprotected sex probabilities for primary partnerships
        mean_sex_acts = (
            agent.get_number_of_sex_acts(self.run_random, self.params)
            * self.params.calibration.sex.act
        )
        total_sex_acts = round(poisson.rvs(mean_sex_acts, size=1)[0])

        # Get condom usage
        if self.params.high_risk.condom_use_type == "Race":
            p_safe_sex = self.params.demographics[agent.race][agent.so].safe_sex
        else:
            p_safe_sex = prob.safe_sex(rel.total_sex_acts)

        # Reduction of risk acts between partners for condom usage
        unsafe_sex_acts = total_sex_acts
        for n in range(unsafe_sex_acts):
            if self.run_random.random() < p_safe_sex:
                unsafe_sex_acts -= 1

        if unsafe_sex_acts >= 1:
            # agent is HIV+
            rel.total_sex_acts += unsafe_sex_acts
            p_per_act = agent.get_transmission_probability("SEX", self.params)

            # Reduction of transmissibility for acts between partners for PrEP adherence
            if agent.prep or partner.prep:
                if "Oral" in self.params.prep.type:  # params.prep.type == "Oral":
                    if agent.prep_adherence == 1 or partner.prep_adherence == 1:
                        p_per_act *= 1.0 - self.params.prep.efficacy.adherent  # 0.04
                    else:
                        p_per_act *= (
                            1.0 - self.params.prep.efficacy.non_adherant
                        )  # 0.24

                elif "Inj" in self.params.prep.type:
                    p_per_act_reduction = (
                        -1.0 * np.exp(-5.528636721 * partner.prep_load) + 1
                    )
                    if agent.prep_adherence == 1 or partner.prep_adherence == 1:
                        p_per_act *= 1.0 - p_per_act_reduction  # 0.04

            if partner.vaccine:
                p_per_act_perc: float
                if self.params.vaccine.type == "HVTN702":
                    p_per_act_perc *= np.exp(
                        -2.88 + 0.76 * (np.log((partner.vaccine_time + 0.001) * 30))
                    )
                elif self.params.vaccine.type == "RV144":
                    p_per_act_perc *= np.exp(
                        -2.40 + 0.76 * (np.log(partner.vaccine_time))
                    )

                p_per_act *= 1 - p_per_act_perc

            p_total_transmission: float
            if unsafe_sex_acts == 1:
                p_total_transmission = p_per_act
            else:
                p_total_transmission = 1.0 - binom.pmf(0, unsafe_sex_acts, p_per_act)

            if self.run_random.random() < p_total_transmission:
                # if agent HIV+ partner becomes HIV+
                self.hiv_convert(partner)

    def hiv_convert(self, agent: Agent):  # TODO rename
        """
        :Purpose:
            agent becomes HIV agent. Update all appropriate list and
            dictionaries.

        :Input:
            agent : int
        """
        if not agent.hiv:
            agent.hiv = True
            agent.hiv_time = 1
            agent.vaccine = False
            self.new_infections.add_agent(agent)
            self.pop.hiv_agents.add_agent(agent)

        if agent.prep:
            self.discontinue_prep(agent, force=True)

    def enroll_needle_exchange(self):
        """
        :Purpose:
            Enroll PWID agents in needle exchange
        """
        print(("\n\n!!!!Engaginge treatment process"))
        self.needle_exchange = True
        for agent in self.pop.all_agents:
            if (
                self.run_random.random() < self.params.needle_exchange.coverage
                and agent.drug_use == "Inj"
            ):
                agent.sne = True
                agent.intervention_ever = True

    def become_high_risk(self, agent: Agent, duration: int = None):

        if not self.params.features.high_risk:
            return None

        if agent not in self.pop.high_risk_agents.members:
            self.pop.high_risk_agents.add_agent(agent)

        if not agent.high_risk_ever:
            self.new_high_risk.add_agent(agent)

        agent.high_risk = True
        agent.high_risk_ever = True

        if duration is not None:
            agent.high_risk_time = duration
        else:
            agent.high_risk_time = self.params.high_risk.sex_based[agent.so].duration

    def incarcerate(self, agent: Agent, time: int):
        """
        :Purpose:
            To incarcerate an agent or update their incarceration variables

        :Input:
            agent : int
            time : int

        """
        if not self.params.features.incar:
            return None

        hiv_bool = agent.hiv

        if agent.incar:
            agent.incar_time -= 1

            if agent.incar_time == 0:  # FREE AGENT
                self.pop.incarcerated_agents.remove_agent(agent)
                self.new_incar_release.add_agent(agent)
                agent.incar = False
                agent.incar_ever = True
                if (
                    not agent.high_risk and self.params.features.high_risk
                ):  # If behavioral treatment on and agent HIV, ignore HR period.
                    self.become_high_risk(agent)

                    agent.mean_num_partners = (
                        agent.mean_num_partners + self.params.high_risk.partner_scale
                    )

                if hiv_bool:
                    if agent.haart:
                        if (
                            self.run_random.random()
                            <= self.params.incar.haart.discontinue
                        ):  # 12% remain surpressed
                            agent.haart = False
                            agent.haart_adherence = 0
                            self.pop.intervention_haart_agents.remove_agent(agent)

                        # END FORCE

        elif self.run_random.random() < (
            self.params.demographics[agent.race][agent.so].incar.prob
            * (1 + (hiv_bool * 4))
            * self.params.calibration.incarceration
        ):
            jail_duration = self.params.demographics[agent.race][
                agent.so
            ].incar.duration.prob

            bin = current_p_value = 1
            p = self.run_random.random()
            while p >= current_p_value:
                current_p_value += jail_duration[bin].prob
                bin += 1

            timestay = self.run_random.randint(
                jail_duration[bin].min, jail_duration[bin].max
            )

            if hiv_bool:
                if not agent.hiv_dx:
                    if self.run_random.random() < self.params.incar.hiv.dx:
                        agent.hiv_dx = True
                else:  # Then tested and HIV, check to enroll in ART
                    if self.run_random.random() < self.params.incar.haart.prob:
                        tmp_rnd = self.run_random.random()
                        haart_adh = self.params.incar.haart.adherence
                        if tmp_rnd < haart_adh:
                            adherence = 5
                        else:
                            adherence = self.run_random.randint(1, 4)

                        # Add agent to HAART class set, update agent params
                        agent.haart = True
                        agent.intervention_ever = True
                        agent.haart_adherence = adherence
                        agent.haart_time = time
                        self.pop.intervention_haart_agents.add_agent(agent)

            agent.incar = True
            agent.incar_time = timestay
            self.pop.incarcerated_agents.add_agent(agent)

            # PUT PARTNERS IN HIGH RISK
            for partner in agent.partners:
                if not partner.high_risk and self.params.features.high_risk:
                    if self.run_random.random() < self.params.high_risk.proportion:
                        self.become_high_risk(partner)

                if self.params.features.prep and (
                    self.params.prep.target_model in ("Incar", "IncarHR")
                ):
                    # Atempt to put partner on prep if less than probability
                    if not partner.hiv and not agent.vaccine:
                        self.initiate_prep(partner, time)

    # REVIEW - change verbage to diagnosed
    def diagnose_hiv(self, agent: Agent, time: int):
        """
        :Purpose:
            Test the agent for HIV. If detected, add to identified list.

        :Input:
            agent : agent_Class
            time : int

        :Output:
            none
        """
        sex_type = agent.so
        race_type = agent.race
        tested = agent.hiv_dx

        def diagnose(agent):
            agent.hiv_dx = True
            self.new_dx.add_agent(agent)
            self.pop.intervention_dx_agents.add_agent(agent)
            if (
                self.params.features.partner_tracing
            ):  # TODO fix this logic; should get partnerTraced and then lose it after
                # For each partner, determine if found by partner testing
                for ptnr in agent.partners:
                    if ptnr.hiv and not ptnr.hiv_dx:
                        ptnr.partner_traced = True
                        ptnr.trace_time = time + 1

        if not tested:
            test_prob = self.params.demographics[race_type][sex_type].hiv.dx.prob

            # Rescale based on calibration param
            test_prob *= self.params.calibration.test_frequency

            # If roll less than test probablity
            if self.run_random.random() < test_prob:
                # Become tested, add to tested agent set
                diagnose(agent)
                # If treatment co-enrollment enabled and coverage greater than 0

            elif (
                agent.partner_traced
                and self.run_random.random() < 0.87
                and agent.trace_time == time
            ):
                diagnose(agent)

        agent.partner_traced = False

    def update_haart(self, agent: Agent, time: int):
        """
        :Purpose:
            Account for HIV treatment through highly active antiretroviral therapy (HAART).
            HAART was implemented in 1996, hence, there is treatment only after 1996.
            HIV treatment assumes that the agent knows their HIV+ status.

        :Input:
            agent : Agent
            time : int

        :Output:
            none
        """
        if not self.params.features.haart:
            return None

        # Check valid input
        assert agent.hiv

        agent_haart = agent.haart
        agent_race = agent.race
        agent_so = agent.so

        # Determine probability of HIV treatment
        if time >= 0 and agent.hiv_dx:
            # Go on HAART
            if not agent_haart and agent.haart_time == 0:
                if self.run_random.random() < (
                    self.params.demographics[agent_race][agent_so].haart.prob
                    * self.params.calibration.haart_coverage
                ):

                    haart_adh = self.params.demographics[agent_race][
                        agent_so
                    ].haart.adherence
                    if self.run_random.random() < haart_adh:
                        adherence = 5
                    else:
                        adherence = self.run_random.randint(1, 4)

                    # Add agent to HAART class set, update agent params
                    agent.haart = True
                    agent.intervention_ever = True
                    agent.haart_adherence = adherence
                    agent.haart_time = time
                    self.pop.intervention_haart_agents.add_agent(agent)

            # Go off HAART
            elif (
                agent_haart
                and self.run_random.random()
                < self.params.demographics[agent_race][agent_so].haart.discontinue
            ):
                agent.haart = False
                agent.haart_adherence = 0
                agent.haart_time = 0
                self.pop.intervention_haart_agents.remove_agent(agent)

    def discontinue_prep(self, agent: Agent, force: bool = False):
        # Agent must be on PrEP to discontinue PrEP
        assert agent.prep

        # If force flag set, auto kick off prep.
        if force:
            self.pop.intervention_prep_agents.remove_agent(agent)
            self.prep_agents[agent.race][agent.so] -= 1
            agent.prep = False
            agent.prep_reason = []

        # else if agent is on PrEP, see if they should discontinue
        else:
            if (
                self.run_random.random()
                < self.params.demographics[agent.race][agent.so].prep.discontinue
            ):
                self.pop.intervention_prep_agents.remove_agent(agent)
                self.prep_agents[agent.race][agent.so] -= 1

                if "Oral" in self.params.prep.type:
                    agent.prep = False
                    agent.prep_type = ""
                    agent.prep_reason = []
            else:  # if not discontinue, see if its time for a new shot. # REVIEWED what is this logic doing? This decrements, then update_prep_load increments - sarah to review with max
                if agent.prep_last_dose > 2:
                    agent.prep_last_dose = -1

        if self.params.prep.type == "Inj":
            agent.update_prep_load(self.params)

    def advance_vaccine(self, agent: Agent, time: int, vaxType: str, burn: bool):
        """
        :Purpose:
            Progress vaccine. Agents may receive injection or progress in time since injection.

        :Input:
            agent: Agent
            time: int

        :Output:
            none
        """
        if not self.params.features.vaccine:
            return None

        if agent.vaccine and not burn:
            agent.vaccine_time += 1
            if (
                self.params.vaccine.booster
                and agent.vaccine_time
                == self.params.demographics[agent.race][
                    agent.so
                ].vaccine.booser.interval
                and self.run_random.random()
                < self.params.demographics[agent.race][agent.so].vaccine.booster.prob
            ):
                agent.vaccinate(vaxType)

        elif time == self.params.vaccine.start:
            if self.params.vaccine.init == burn:  # both true or both false
                if (
                    self.run_random.random()
                    < self.params.demographics[agent.race][agent.so].vaccine.prob
                ):
                    agent.vaccinate(vaxType)

    def initiate_prep(self, agent: Agent, time: int, force: bool = False):
        """
        :Purpose:
            Place agents onto PrEP treatment.
            PrEP treatment assumes that the agent knows their HIV+ status is negative.

        :Input:
            agent : Agent
            time : int
            force : default is `False`

        :Output:
            none
        """

        def enroll_prep(self, agent: Agent):
            agent.prep = True
            agent.intervention_ever = True
            self.pop.intervention_prep_agents.add_agent(agent)
            self.new_prep.add_agent(agent)

            self.prep_agents[agent.race][agent.so] += 1

            if (
                self.run_random.random()
                < self.params.demographics[agent.race][agent.so].prep.adherence
            ):
                agent.prep_adherence = 1
            else:
                agent.prep_adherence = 0

            # set PrEP load and dosestep for PCK
            if "Inj" in self.params.prep.type and "Oral" in self.params.prep.type:
                agent.prep_load = self.params.prep.peak_load
                agent.prep_last_dose = 0

                if self.run_random.random() < self.params.prep.lai.prob:
                    agent.prep_type = "Inj"
                else:
                    agent.prep_type = "Oral"

        # agent must exist
        assert agent is not None

        # Prep only valid for agents not on prep and are HIV negative
        if agent.prep or agent.hiv:
            return

        # Determine probability of HIV treatment
        if force:
            enroll_prep(self, agent)
        else:
            if self.params.prep.target_model == "Racial":
                num_prep_agents = sum(self.prep_agents[agent.race].values())
            else:
                num_prep_agents = self.pop.intervention_prep_agents.num_members()

            if self.params.prep.target_model in ("Incar", "IncarHR"):
                if self.run_random.random() < self.params.prep.target:
                    enroll_prep(self, agent)
                return None
            elif self.params.prep.target_model == "Racial":
                all_hiv_agents = set(self.pop.all_agents.subset["HIV"].members)
                all_race = set(
                    self.pop.all_agents.subset["Race"].subset[agent.race].members
                )
                hiv_agents = len(all_hiv_agents & all_race)
                target_prep = (
                    int(
                        self.pop.all_agents.subset["Race"]
                        .subset[agent.race]
                        .num_members()
                    )
                    - hiv_agents
                ) * self.params.demographics[agent.race][agent.so].prep.coverage

            else:
                target_prep = int(
                    (
                        self.pop.all_agents.num_members()
                        - self.pop.all_agents.subset["HIV"].num_members()
                    )
                    * self.params.prep.target
                )

            if self.params.prep.target_model in ("Incar", "IncarHR"):
                if self.run_random.random() < self.params.prep.target:
                    enroll_prep(self, agent)
            elif (
                num_prep_agents < target_prep
                and time >= self.params.prep.start
                and agent.prep_eligible(self.params.prep.target_model)
            ):
                enroll_prep(self, agent)

    def progress_to_aids(self, agent: Agent):
        """
        :Purpose:
            Model the progression of HIV agents to AIDS agents
        """
        # only valid for HIV agents
        assert agent.hiv

        # REVIEWED Why do we check for not HAART, but then get HAART adherance? - Sarah to ask Max
        if not agent.haart:
            p = prob.adherence_prob(agent.haart_adherence)

            if self.run_random.random() < p * self.params.hiv.aids.prob:
                agent.aids = True
                self.pop.hiv_aids_agents.add_agent(agent)

    def die_and_replace(self):

        """
        :Purpose:
            Let agents die and replace the dead agent with a new agent randomly.
        """
        # die stage
        for agent in self.pop.all_agents.members:

            # agent incarcerated, don't evaluate for death
            if agent.incar:
                continue

            # death rate per 1 person-month
            p = (
                prob.get_death_rate(
                    agent.hiv,
                    agent.aids,
                    agent.race,
                    agent.haart_adherence,
                    self.params,
                )
                * self.params.calibration.mortality
            )

            if self.run_random.random() < p:
                self.deaths.append(agent)

                # End all existing relationships
                for rel in agent.relationships:
                    rel.progress(force=True)
                    self.pop.remove_relationship(rel)

        # replace stage
        for agent in self.deaths:
            # Remove agent from agent class and sub-sets
            self.pop.remove_agent(agent)

            new_agent = self.pop.create_agent(agent.race, agent.so)
            self.pop.add_agent(new_agent)<|MERGE_RESOLUTION|>--- conflicted
+++ resolved
@@ -146,13 +146,9 @@
         def make_agent_zero(num_partners: int):
             agent_zero = self.run_random.choice(self.pop.drug_use_inj_agents.members)
             for i in range(num_partners):
-<<<<<<< HEAD
                 self.pop.update_agent_partners(
                     agent_zero, set(self.pop.all_agents.members)
                 )
-=======
-                self.pop.update_agent_partners(agent_zero)
->>>>>>> 0d84b762
             self.hiv_convert(agent_zero)
 
         run_id = uuid.uuid4()
@@ -384,13 +380,9 @@
         :Output:
             none
         """
-<<<<<<< HEAD
+
         if time > 0 and self.params.features.static_network is False:
             self.pop.update_partner_assignments(t=time)
-=======
-        if time > 0 and self.params.features.static_n is False:
-            self.pop.update_partner_assignments()
->>>>>>> 0d84b762
 
         for rel in self.pop.relationships:
             # If in burn, ignore interactions
