--- conflicted
+++ resolved
@@ -1419,10 +1419,6 @@
                     self.All_agentSet._subset["Race"]._subset[agent._race]._members
                 )
                 HIV_agents = len(all_HIV_agents & all_race)
-<<<<<<< HEAD
-                # print("HIV agents", HIV_agents, "totHIV", len(all_HIV_agents))
-=======
->>>>>>> d6ef20bb
                 target_PrEP = (
                     int(
                         self.All_agentSet._subset["Race"]
