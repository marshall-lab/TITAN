--- conflicted
+++ resolved
@@ -158,13 +158,7 @@
 
     # Newly diagnosed tracker statistics
     for a in new_hiv_dx:
-<<<<<<< HEAD
-        stats[a.race][a.so]["newlyTested"] += 1
-        if a.drug_use == "Inj":
-            stats[a.race]["PWID"]["newlyTested"] += 1
-=======
         add_agent_to_stats(stats, attrs, a, "newlyTested")
->>>>>>> f46dbd08
 
     # Newly HR agents
     for a in new_high_risk:
@@ -181,25 +175,7 @@
     for a in deaths:
         add_agent_to_stats(stats, attrs, a, "deaths")
         if a.hiv:
-<<<<<<< HEAD
-            stats[a.race][a.so]["deaths_HIV"] += 1
-        if a.drug_use == "Inj":
-            stats[a.race]["PWID"]["deaths"] += 1
-            if a.hiv:
-                stats[a.race]["PWID"]["deaths_HIV"] += 1
-
-    # Sum 'ALL' categories for race/SO bins
-    for race in stats:
-        if race != "ALL":
-            for param in stats_template:
-                for sc in SUB_CAT:
-                    if sc in params.classes.sex_types:
-                        stats[race]["ALL"][param] += stats[race][sc][param]
-                for sc in SUB_CAT:
-                    stats["ALL"][sc][param] += stats[race][sc][param]
-=======
             add_agent_to_stats(stats, attrs, a, "deaths_HIV")
->>>>>>> f46dbd08
 
     return stats
 
