#!/usr/bin/env python
# encoding: utf-8

from typing import Dict, Any, List
from .agent import AgentSet, Relationship, Agent
from copy import deepcopy
from uuid import UUID
import os

<<<<<<< HEAD
from dotmap import DotMap  # type: ignore
from networkx import betweenness_centrality, effective_size, density
=======
from .parse_params import ObjMap
>>>>>>> 94b41470


def get_stats(
    all_agents: AgentSet,
    new_prep_agents: AgentSet,
    new_hiv: AgentSet,
    new_hiv_dx: AgentSet,
    new_high_risk: AgentSet,
    new_incar_release: AgentSet,
    deaths: List[Agent],
    params: ObjMap,
):

    stats_template = {
        "numAgents": 0,
        "inf_HR6m": 0,
        "inf_HRever": 0,
        "inf_newInf": 0,
        "newHR": 0,
        "newHR_HIV": 0,
        "newHR_AIDS": 0,
        "newHR_tested": 0,
        "newHR_ART": 0,
        "newRelease": 0,
        "newReleaseHIV": 0,
        "numHIV": 0,
        "numTested": 0,
        "numAIDS": 0,
        "numART": 0,
        "numHR": 0,
        "newlyTested": 0,
        "deaths": 0,
        "deaths_HIV": 0,
        "incar": 0,
        "incarHIV": 0,
        "numPrEP": 0,
        "newNumPrEP": 0,
        "iduPartPrep": 0,
        "msmwPartPrep": 0,
        "testedPartPrep": 0,
        "Vaccinated": 0,
        "injectable_prep": 0,
        "oral_prep": 0,
        "prep_aware": 0,
    }

    MAIN_CAT = deepcopy(params.classes.races)
    MAIN_CAT.append("ALL")
    SUB_CAT = deepcopy(params.classes.populations)
    SUB_CAT.append("ALL")

    stats = {}
    for cat in MAIN_CAT:
        stats[cat] = {sc: dict(stats_template) for sc in SUB_CAT}

    # Incarceration metrics
    for a in new_incar_release:
        stats[a.race][a.so]["newRelease"] += 1
        if a.hiv:
            stats[a.race][a.so]["newReleaseHIV"] += 1

    # Newly infected tracker statistics (with HR within 6mo and HR ever bool check)
    for a in new_hiv:
        stats[a.race][a.so]["inf_newInf"] += 1
        if a.high_risk_ever:
            stats[a.race][a.so]["inf_HRever"] += 1
        if a.high_risk:
            stats[a.race][a.so]["inf_HR6m"] += 1

    for a in all_agents:
        stats[a.race][a.so]["numAgents"] += 1

        if a.prep:
            stats[a.race][a.so]["numPrEP"] += 1
            if "PWID" in a.prep_reason:
                stats[a.race][a.so]["iduPartPrep"] += 1
            if "MSMW" in a.prep_reason:
                stats[a.race][a.so]["msmwPartPrep"] += 1
            if "HIV test" in a.prep_reason:
                stats[a.race][a.so]["testedPartPrep"] += 1
            if a.prep_type == "Inj":
                stats[a.race][a.so]["injectable_prep"] += 1
            elif a.prep_type == "Oral":
                stats[a.race][a.so]["oral_prep"] += 1

        if a.incar:
            stats[a.race][a.so]["incar"] += 1
            if a.hiv:
                stats[a.race][a.so]["incarHIV"] += 1

        if a.hiv:
            stats[a.race][a.so]["numHIV"] += 1
            if a.aids:
                stats[a.race][a.so]["numAIDS"] += 1
            if a.hiv_dx:
                stats[a.race][a.so]["numTested"] += 1
            if a.haart:
                stats[a.race][a.so]["numART"] += 1

        if a.drug_use == "Inj":
            stats[a.race]["PWID"]["numAgents"] += 1
            if a.hiv:
                stats[a.race]["PWID"]["numHIV"] += 1
            if a.aids:
                stats[a.race]["PWID"]["numAIDS"] += 1
            if a.hiv_dx:
                stats[a.race]["PWID"]["numTested"] += 1
            if a.haart:
                stats[a.race]["PWID"]["numART"] += 1

        if a.vaccine:
            stats[a.race][a.so]["Vaccinated"] += 1

    # Newly PrEP tracker statistics
    for a in new_prep_agents:
        stats[a.race][a.so]["newNumPrEP"] += 1

    # Newly diagnosed tracker statistics
    for a in new_hiv_dx:
        stats[a.race][a.so]["newlyTested"] += 1

    # Newly HR agents
    for a in new_high_risk:
        stats[a.race][a.so]["newHR"] += 1
        if a.hiv:
            stats[a.race][a.so]["newHR_HIV"] += 1
            if a.aids:
                stats[a.race][a.so]["newHR_AIDS"] += 1
            if a.hiv_dx:
                stats[a.race][a.so]["newHR_tested"] += 1
                if a.haart:
                    stats[a.race][a.so]["newHR_ART"] += 1

    for a in deaths:
        stats[a.race][a.so]["deaths"] += 1
        if a.hiv:
            stats[a.race][a.so]["deaths_HIV"] += 1

    # Sum 'ALL' categories for race/SO bins
    for race in stats:
        if race != "ALL":
            for param in stats_template:
                for sc in SUB_CAT:
                    if sc in params.classes.sex_types:
                        stats[race]["ALL"][param] += stats[race][sc][param]
                for sc in SUB_CAT:
                    stats["ALL"][sc][param] += stats[race][sc][param]

    return stats


# ================== Printer Functions =========================
# Each of the following functions takes in the time, seeds, and stats dict for that time
# and prints the appropriate stats to file


def deathReport(
    run_id: UUID,
    t: int,
    runseed: int,
    popseed: int,
    stats: Dict[str, Any],
    params: ObjMap,
    outdir: str,
):
    f = open(os.path.join(outdir, "DeathReport.txt"), "a")
    sex_types = deepcopy(list(params.classes.sex_types.keys()))
    sex_types.append("ALL")

    # if this is a new file, write the header info
    if f.tell() == 0:
        f.write("run_id\tseed\tt")  # start header

        template = "\ttot_{st}\tHIV_{st}"
        for sex_type in sex_types:
            f.write(template.format(st=sex_type))

        f.write("\n")

    f.write(f"{run_id}\t{runseed}\t{t}")  # start row

    for sex_type in sex_types:
        f.write(
            "\t{}\t{}".format(
                stats["ALL"][sex_type]["deaths"], stats["ALL"][sex_type]["deaths_HIV"]
            )
        )

    f.write("\n")
    f.close()


def incarReport(
    run_id: UUID,
    t: int,
    runseed: int,
    popseed: int,
    stats: Dict[str, Any],
    params: ObjMap,
    outdir: str,
):
    f = open(os.path.join(outdir, "IncarReport.txt"), "a")

    name_map = {
        "incar": "tot",
        "incarHIV": "HIV",
        "newRelease": "rlsd",
        "newReleaseHIV": "rlsdHIV",
    }

    MAIN_CAT = deepcopy(params.classes.races)
    MAIN_CAT.append("ALL")

    if f.tell() == 0:
        f.write("run_id\tseed\tt")  # start header

        template = "\t{mc}_{st}_{p}"
        for p in name_map.values():
            for mc in MAIN_CAT:
                for sex_type in params.classes.sex_types:
                    f.write(template.format(mc=mc, st=sex_type, p=p))

        f.write("\n")

    f.write(f"{run_id}\t{runseed}\t{t}")

    for p in name_map:
        for mc in MAIN_CAT:
            for st in params.classes.sex_types:
                f.write("\t")
                f.write(str(stats[mc][st][p]))

    f.write("\n")
    f.close()


def newlyhighriskReport(
    run_id: UUID,
    t: int,
    runseed: int,
    popseed: int,
    stats: Dict[str, Any],
    params: ObjMap,
    outdir: str,
):
    f = open(os.path.join(outdir, "newlyHR_Report.txt"), "a")

    # if this is a new file, write the header info
    if f.tell() == 0:
        f.write("run_id\tseed\tt")  # start header

        template = (
            "\tnewHR_{st}\tnewHR_HIV_{st}\tnewHR_AIDS_{st}\t"
            "newHR_Tested_{st}\tnewHR_ART_{st}"
        )
        for sex_type in params.classes.sex_types:
            f.write(template.format(st=sex_type))

        f.write("\n")

    f.write(f"{run_id}\t{runseed}\t{t}")  # start row

    for sex_type in params.classes.sex_types:
        f.write(
            "\t{}\t{}\t{}\t{}\t{}".format(
                stats["ALL"][sex_type]["newHR"],
                stats["ALL"][sex_type]["newHR_HIV"],
                stats["ALL"][sex_type]["newHR_AIDS"],
                stats["ALL"][sex_type]["newHR_tested"],
                stats["ALL"][sex_type]["newHR_ART"],
            )
        )

    f.write("\n")
    f.close()


def prepReport(
    run_id: UUID,
    t: int,
    runseed: int,
    popseed: int,
    stats: Dict[str, Any],
    params: ObjMap,
    outdir: str,
):
    f = open(os.path.join(outdir, "PrEPReport.txt"), "a")

    # if this is a new file, write the header info
    if f.tell() == 0:
        f.write("run_id\tseed\tt\tNewEnroll\tPWIDpartner\tTestedPartner\tMSMWpartner\n")

    f.write(
        "{}\t{}\t{}\t{}\t{}\t{}\t{}\n".format(
            run_id,
            runseed,
            t,
            stats["ALL"]["ALL"]["newNumPrEP"],
            stats["ALL"]["ALL"]["iduPartPrep"],
            stats["ALL"]["ALL"]["testedPartPrep"],
            stats["ALL"]["ALL"]["msmwPartPrep"],
        )
    )
    f.close()


def basicReport(
    run_id: UUID,
    t: int,
    runseed: int,
    popseed: int,
    stats: Dict[str, Any],
    params: ObjMap,
    outdir: str,
):
    MAIN_CAT = deepcopy(params.classes.races)
    MAIN_CAT.append("ALL")
    SUB_CAT = deepcopy(params.classes.populations)
    SUB_CAT.append("ALL")

    for race in MAIN_CAT:
        for population in SUB_CAT:
            name = "basicReport_" + population + "_" + race + ".txt"
            f = open(os.path.join(outdir, name), "a")

            # if this is a new file, write the header info
            if f.tell() == 0:
                f.write(
                    "run_id\trseed\tpseed\tt\tTotal\tHIV\tAIDS\tTstd\tART\tnHR\tIncid\t"
                    "HR_6mo\tHR_Ev\tNewDiag\tDeaths\tPrEP\tIDUpart_PrEP\t"
                    "MSMWpart_PrEP\ttestedPart_PrEP\tVaccinated\tLAI\tOral\tAware\n"
                )

            f.write(
                (
                    "{:s}\t{:d}\t{:d}\t{:d}\t{:d}\t{:d}\t{:d}\t{:d}\t{:d}\t{:d}\t{:d}\t"
                    "{:d}\t{:d}\t{:d}\t{:d}\t{:d}\t{:d}\t{:d}\t{:d}\t{:d}\t{:d}\t{:d}\t"
                    "{:d}\n".format(
                        str(run_id),
                        runseed,
                        popseed,
                        t,
                        stats[race][population]["numAgents"],
                        stats[race][population]["numHIV"],
                        stats[race][population]["numAIDS"],
                        stats[race][population]["numTested"],
                        stats[race][population]["numART"],
                        stats[race][population]["numHR"],
                        stats[race][population]["inf_newInf"],
                        stats[race][population]["inf_HR6m"],
                        stats[race][population]["inf_HRever"],
                        stats[race][population]["newlyTested"],
                        stats[race][population]["deaths"],
                        stats[race][population]["numPrEP"],
                        stats[race][population]["iduPartPrep"],
                        stats[race][population]["msmwPartPrep"],
                        stats[race][population]["testedPartPrep"],
                        stats[race][population]["Vaccinated"],
                        stats[race][population]["injectable_prep"],
                        stats[race][population]["oral_prep"],
                        stats[race][population]["prep_aware"],
                    )
                )
            )
            f.close()


# ========================== Other Print Functions =============================


def print_components(
    run_id: UUID, t: int, runseed: int, popseed: int, components, outdir: str,
):
    """
    Write stats describing the components (sub-graphs) in a graph to file
    """
    f = open(os.path.join(outdir, "componentReport_ALL.txt"), "a")

    # if this is a new file, write the header info
    if f.tell() == 0:
        f.write(
            "run_id\trunseed\tpopseed\tt\tcompID\ttotalN\twhite\tblack\tNhiv\tNprep\tNtrtHIV\t"
            "TrtComponent\tPCA\tOral\tLAI\tAware\tNIDU\tCentrality\tDensity"
            "\tEffectiveSize\n"
        )

    comp_id = 0
    for comp in components:
        comp_centrality = betweenness_centrality(comp)
        centrality = 0
        size = effective_size(comp)
        total_size = 0
        tot_agents = (
            white_agents
        ) = (
            black_agents
        ) = (
            nhiv
        ) = ntrthiv = nprep = trtbool = injectable_prep = oral = aware = pca = nidu = 0
        for agent in comp.nodes():
            tot_agents += 1
            if agent.race == "BLACK":
                black_agents += 1
            elif agent.race == "WHITE":
                white_agents += 1
            if agent.hiv:
                nhiv += 1
                if agent.intervention_ever:
                    ntrthiv += 1

            if agent.prep:
                nprep += 1
                if agent.prep_type == "Inj":
                    injectable_prep += 1
                elif agent.prep_type == "Oral":
                    oral += 1

            if agent.pca:
                trtbool += 1
                if agent.pca_suitable:
                    pca += 1

            if agent.prep_awareness:
                aware += 1

            if agent.drug_use == "NonInj":
                nidu += 1
            centrality += comp_centrality[agent]
            total_size += size[agent]
        comp_centrality = centrality / comp.number_of_nodes()
        average_size = total_size / comp.number_of_nodes()
        comp_density = density(comp)

        f.write(
            f"{run_id}\t{runseed}\t{popseed}\t{t}\t{comp_id}\t{tot_agents}\t"
            f"{white_agents}\t{black_agents}\t{nhiv}\t"
            f"{nprep}\t{ntrthiv}\t{trtbool}\t{pca}\t{oral}\t{injectable_prep}"
            f"\t{aware}\t{nidu}\t{comp_centrality:.4f}\t{comp_density:.4f}"
            f"\t{average_size:.4f}\n"
        )

        comp_id += 1

    f.close()<|MERGE_RESOLUTION|>--- conflicted
+++ resolved
@@ -7,12 +7,8 @@
 from uuid import UUID
 import os
 
-<<<<<<< HEAD
-from dotmap import DotMap  # type: ignore
 from networkx import betweenness_centrality, effective_size, density
-=======
 from .parse_params import ObjMap
->>>>>>> 94b41470
 
 
 def get_stats(
