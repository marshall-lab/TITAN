--- conflicted
+++ resolved
@@ -1,7 +1,7 @@
 #!/usr/bin/env python
 # encoding: utf-8
 
-from typing import List, Dict, Set, Optional, Iterator
+from typing import List, Dict, Set, Optional, Iterator, Iterable
 
 from .parse_params import ObjMap
 from .utils import safe_divide, safe_dist
@@ -10,19 +10,7 @@
 
 class Agent:
     """
-<<<<<<< HEAD
     This class constructs and represents an agent within the population
-=======
-    :Purpose:
-        This class constructs and represents an agent within the population
-
-    :Input:
-        SO : str - sex type flag (HM, HF, MSM)
-        age : int - Agents initialization age
-        race : str - Race of agent
-        DU : str - Drug use flag (IDU, NIDU, NDU)
-        location : Location - the location where the agent "lives"
->>>>>>> 338fd115
     """
 
     # class variable for agent creation
@@ -34,22 +22,13 @@
 
     def __init__(
         self,
-<<<<<<< HEAD
         sex_type: str,
         age: int,
         race: str,
         drug_use: str,
+        location: Location,
         id: Optional[int] = None,
     ) -> None:
-=======
-        so: str,
-        age: int,
-        race: str,
-        du: str,
-        location: Location,
-        id: Optional[int] = None,
-    ):
->>>>>>> 338fd115
         """
         Initialize an agent based on given properties
 
@@ -73,12 +52,8 @@
         self.age = age
         self.age_bin = 0
         self.race = race
-<<<<<<< HEAD
         self.drug_type = drug_use
-=======
-        self.drug_type = du
         self.location = location
->>>>>>> 338fd115
 
         if self.drug_type == "Inj":
             self.population = "PWID"
@@ -236,19 +211,14 @@
 
         return eligible
 
-<<<<<<< HEAD
-    def enroll_prep(self, params: ObjMap, rand_gen) -> None:
+    def enroll_prep(self, rand_gen):
         """
         Enroll an agent in PrEP
 
         args:
-            params: model parameters
             rand_gen: random number generator
         """
-=======
-    def enroll_prep(self, rand_gen):
         params = self.location.params
->>>>>>> 338fd115
         self.prep = True
         self.prep_load = params.prep.peak_load
         self.prep_last_dose = 0
@@ -270,16 +240,9 @@
         else:
             self.prep_type = params.prep.type[0]
 
-<<<<<<< HEAD
-    def update_prep_load(self, params: ObjMap) -> None:
-=======
     def update_prep_load(self):
->>>>>>> 338fd115
         """
         Determine and update load of PrEP concentration in agent.
-
-        args:
-            params: model parameters
         """
         params = self.location.params
         # N(t) = N0 (0.5)^(t/t_half)
@@ -311,6 +274,15 @@
         self.vaccine_time = 1
 
     def get_partners(self, bond_types: Optional[Iterable[str]] = None) -> Set["Agent"]:
+        """
+        Get all of an agents partners or those with specific bond types
+
+        args:
+            bond_types: list of bond types which will filter the partners, otherwise all partners returned
+
+        returns:
+            set of agent's partners
+        """
         if bond_types:
             partners = set()
             for bond in bond_types:
@@ -321,6 +293,15 @@
         return partners
 
     def get_num_partners(self, bond_types: Optional[Iterable[str]] = None) -> int:
+        """
+        Get the number of partners an agent has, optionally filtered by bond type
+
+        args:
+            bond_types: list of bond types which will filter the partners, otherwise total number of partners returned
+
+        returns:
+            the number of partners the agent has
+        """
         return len(self.get_partners(bond_types))
 
     def get_number_of_sex_acts(self, rand_gen) -> int:
