--- conflicted
+++ resolved
@@ -1,14 +1,9 @@
 #!/usr/bin/env python
 # encoding: utf-8
 
-<<<<<<< HEAD
 from typing import Sequence, List, Dict, Optional
 
 from dotmap import DotMap  # type: ignore
-=======
-from typing import List, Dict
-from . import params
->>>>>>> 818fefd7
 
 
 class Agent:
@@ -51,7 +46,7 @@
         # agent-partner params
         self.relationships: List[Relationship] = []
         self.partners: List[Agent] = []
-        self.neam_num_partners = 0
+        self.mean_num_partners = 0
 
         # agent STI params
         self.hiv = False
@@ -60,7 +55,6 @@
         self.aids = False
 
         # agent treatment params
-<<<<<<< HEAD
         self.haart = False
         self.haart_time = 0
         self.haart_adherence = 0
@@ -74,30 +68,11 @@
         self.vaccine_type = ""
         self.partner_traced = False
         self.trace_time = 0
-=======
-        self._tested = False
-        self._HAART_bool = False
-        self._HAART_time = 0
-        self._HAART_adh = 0
-        self._SNE_bool = False
-        self._PrEP_bool = False
-        self._PrEP_ever_bool = False
-        self._PrEP_time = 0
-        self._PrEP_adh = 0
-        self._treatment_bool = False
-        self._treatment_time = 0
-        self._PrEP_reason: List[str] = []
-        self.vaccine_time = 0
-        self.vaccine_type = ""
-        self.vaccine_bool = False
-        self.partnerTraced = False
-        self.traceTime = 0
         self.awareness = False
         self.opinion = 0.0
-        self.PrEP_type = ""
-        self._pca = False
-        self._pca_suitable = False
->>>>>>> 818fefd7
+        self.prep_type = ""
+        self.pca = False
+        self.pca_suitable = False
 
         # PrEP pharmacokinetics
         self.prep_load = 0.0
@@ -193,14 +168,7 @@
             return False
 
         eligible = False
-<<<<<<< HEAD
-        if target_model == "Allcomers":
-=======
-        if (
-            "Allcomers" in params.PrEP_target_model
-            or "Racial" in params.PrEP_target_model
-        ):
->>>>>>> 818fefd7
+        if target_model in ("Allcomers", "Racial"):
             eligible = True
         elif target_model == "CDCwomen":
             if self.so == "HF":
@@ -222,21 +190,10 @@
                     partner = rel.get_partner(self)
 
                     if rel.duration > 1:
-                        if partner.hiv_dx or self.neam_num_partners > 1:
+                        if partner.hiv_dx or self.mean_num_partners > 1:
                             eligible = True
-<<<<<<< HEAD
-        elif target_model == "HighPN5":
-            if self.neam_num_partners >= 5:
-                eligible = True
-        elif target_model == "HighPN10":
-            if self.neam_num_partners >= 10:
-                eligible = True
         elif target_model == "MSM":
             if self.so in ("MSM", "MTF"):
-=======
-        elif params.PrEP_target_model == "MSM":
-            if self._SO in ("MSM", "MTF"):
->>>>>>> 818fefd7
                 eligible = True
 
         return eligible
@@ -359,11 +316,7 @@
     def update_id_counter(cls):
         cls.next_rel_id += 1
 
-<<<<<<< HEAD
-    def __init__(self, agent1: Agent, agent2: Agent, duration: int):
-=======
-    def __init__(self, ID1: Agent, ID2: Agent, duration: int, rel_type: str):
->>>>>>> 818fefd7
+    def __init__(self, agent1: Agent, agent2: Agent, duration: int, rel_type: str):
         """
         :Purpose:
             Constructor for a Relationship
@@ -388,17 +341,12 @@
         self.update_id_counter()
 
         # Relationship properties
-<<<<<<< HEAD
         self.duration = duration
+        self.total_duration = duration
         self.total_sex_acts = 0
+        self.rel_type = rel_type
 
         self.bond(agent1, agent2)
-=======
-        self._duration = duration
-        self._total_duration = duration
-        self._total_sex_acts = 0
-        self._rel_type = rel_type
->>>>>>> 818fefd7
 
     def __eq__(self, other):
         if not isinstance(other, Relationship):
@@ -531,16 +479,6 @@
         for tmpS in self.iter_subset():
             tmpS.remove_agent(agent)
 
-<<<<<<< HEAD
-=======
-    def iter_agents(
-        self,
-    ):  # REVIEWED isn't this redundant with get_agents? why not have __iter__ return the agents? then we could use
-        # the syntax agent in agent_set - maybe consolidate later
-        for agent in self.get_agents():
-            yield agent
-
->>>>>>> 818fefd7
     def num_members(self) -> int:
         return len(self.members)
 
