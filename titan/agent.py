--- conflicted
+++ resolved
@@ -265,13 +265,8 @@
             p *= params.cal_AcuteScaling
 
         # Scaling parameter for positively identified HIV agents
-<<<<<<< HEAD
-        if self._tested:
+        if self._diagnosed:
             p *= 1 - params.cal_RR_Dx
-=======
-        if self._diagnosed:
-            p = p * (1 - params.cal_RR_Dx)
->>>>>>> bfced60d
 
         # Tuning parameter for ART efficiency
         if self._HAART_bool:
