demographics:
  black:
    ppl: 0.600000000000567
    sex_type:
      MTF:
        ppl: 0.1
        drug_type: &base_drug_type
          Inj:
            ppl: 0.2
            num_partners:
              Sex:
                dist_type: not_a_dist
                vars:
                  1:
                    value: 10
                    value_type: float
              Social:
                dist_type: poisson
                vars:
                  1:
                    value: 0
                    value_type: float
              SexInj:
                dist_type: poisson
                vars:
                  1:
                    value: 10
                    value_type: float
              Inj:
                dist_type: poisson
                vars:
                  1:
                    value: 10
                    value_type: float
            hiv:
              init: 0.1
              dx:
                init: 0.1
                prob: 0.1
              aids:
                init: 0.1
            haart:
              init: 0.1
              prob: 0.1
              adherence:
                init: 0.1
                prob: 0.1
              discontinue: 0.1
          NonInj: &npwid_drug_type
            ppl: 0.4
            hiv:
              init: 0.1
              dx:
                init: 0.1
                prob: 0.1
              aids:
                init: 0.1
            num_partners:
              Sex:
                dist_type: poisson
                vars:
                  1:
                    value: 10
                    value_type: float
            haart:
              init: 0.1
              prob: 0.1
              adherence:
                init: 0.1
                prob: 0.1
              discontinue: 0.1
          None: *npwid_drug_type
        incar:
          init: 0.02
          prob: 0.02
        safe_sex: 0.1
        injection:
          unsafe_prob: 0.1
        prep:
          adherence: 0.1
          discontinue: 0.1
          init: 0.3
          target: 0.3
        high_risk:
          init: 0.1
        vaccine:
          init: 0.1
          prob: 0.1
          booster:
            interval: 12
            prob: 0.1
      MSM:
        ppl: 0.3
        drug_type: *base_drug_type
        incar:
          init: 0.02
          prob: 0.02
        safe_sex: 0.1
        injection:
          unsafe_prob: 0.1
        prep:
          adherence: 0.1
          discontinue: 0.1
          init: 0.3
          target: 0.3
        high_risk:
          init: 0.1
        vaccine:
          init: 0.1
          prob: 0.1
          booster:
            interval: 12
            prob: 0.1
      HM:
        ppl: 0.3
        drug_type: *base_drug_type
        incar:
          init: 0.02
          prob: 0.02
        safe_sex: 0.1
        injection:
          unsafe_prob: 0.1
        prep:
          adherence: 0.1
          discontinue: 0.1
          init: 0.3
          target: 0.3
        high_risk:
          init: 0.1
        vaccine:
          init: 0.1
          prob: 0.1
          booster:
            interval: 12
            prob: 0.1
      HF:
        ppl: 0.2
        drug_type: *base_drug_type
        incar:
          init: 0.02
          prob: 0.02
        safe_sex: 0.1
        injection:
          unsafe_prob: 0.1
        prep:
          adherence: 0.1
          discontinue: 0.1
          init: 0.3
          target: 0.3
        high_risk:
          init: 0.1
        vaccine:
          init: 0.1
          prob: 0.1
          booster:
            interval: 12
            prob: 0.1
      WSW:
        ppl: 0.1
        drug_type: *base_drug_type
        incar:
          init: 0.02
          prob: 0.02
        safe_sex: 0.1
        injection:
          unsafe_prob: 0.1
        prep:
          adherence: 0.1
          discontinue: 0.1
          init: 0.3
          target: 0.3
        high_risk:
          init: 0.1
        vaccine:
          init: 0.1
          prob: 0.1
          booster:
            interval: 12
            prob: 0.1
  white:
    ppl: 0.4
    sex_type:
      MSM:
        ppl: 0.3
        drug_type: *base_drug_type
        incar:
          init: 0.02
          prob: 0.02
        safe_sex: 0.1
        injection:
          unsafe_prob: 0.1
        prep:
          adherence: 0.1
          discontinue: 0.1
          init: 0.3
          target: 0.3
        high_risk:
          init: 0.1
        vaccine:
          init: 0.1
          prob: 0.1
          booster:
            interval: 12
            prob: 0.1
      HM:
        ppl: 0.3
        drug_type: *base_drug_type
        incar:
          init: 0.02
          prob: 0.02
        safe_sex: 0.1
        injection:
          unsafe_prob: 0.1
        prep:
          adherence: 0.1
          discontinue: 0.1
          init: 0.3
          target: 0.3
        high_risk:
          init: 0.1
        vaccine:
          init: 0.1
          prob: 0.1
          booster:
            interval: 12
            prob: 0.1
      HF:
        ppl: 0.2
        drug_type: *base_drug_type
        incar:
          init: 0.02
          prob: 0.02
        safe_sex: 0.1
        injection:
          unsafe_prob: 0.1
        prep:
          adherence: 0.1
          discontinue: 0.1
          init: 0.3
          target: 0.3
        high_risk:
          init: 0.1
        vaccine:
          init: 0.1
          prob: 0.1
          booster:
            interval: 12
            prob: 0.1
      WSW:
        ppl: 0.1
        drug_type: *base_drug_type
        incar:
          init: 0.02
          prob: 0.02
        safe_sex: 0.1
        injection:
          unsafe_prob: 0.
        prep:
          adherence: 0.1
          discontinue: 0.1
          init: 0.3
          target: 0.3
        high_risk:
          init: 0.1
        vaccine:
          init: 0.1
          prob: 0.1
          booster:
            interval: 12
            prob: 0.1
      MTF:
        ppl: 0.1
        drug_type: *base_drug_type
        incar:
          init: 0.02
          prob: 0.02
        safe_sex: 0.1
        injection:
          unsafe_prob: 0.
        prep:
          adherence: 0.1
          discontinue: 0.1
          init: 0.3
          target: 0.3
        high_risk:
          init: 0.1
        vaccine:
          init: 0.1
          prob: 0.1
          booster:
            interval: 12
            prob: 0.1

partnership:
  pca:
    frequency:
      Sex:
        1:
          prob: 1.0
          min: 1.0
          max: 1.0
      SexInj:
        1:
          prob: 1.0
          min: 1.0
          max: 1.0
      Inj:
        1:
          prob: 1.0
          min: 1.0
          max: 1.0
  sex:
    acquisition:
      HM:
        versatile: 0.0004
      HF:
        versatile: 0.0008
      MSM:
        insertive: 0.0011
        receptive: 0.0138
        versatile: 0.00745
  duration:
    Sex:
      type: bins
      bins:
        1:
          prob: 1.0
          min: 1
          max: 2
    Inj:
      type: distribution
      distribution:
        dist_type: randint
        vars:
          1:
            value: 1
            value_type: int
          2:
            value: 3
            value_type: int
        mean: 1
    SexInj:
      type: distribution
      distribution:
        dist_type: poisson
        vars:
          1:
            value: 1
            value_type: float
        mean: 1
    Social:
      type: distribution
      distribution:
        dist_type: poisson
        vars:
          1:
            value: 1
            value_type: float
        mean: 1

prep:
  target: 0.1

pca:
  awareness:
    prob: 1.0
  opinion:
    transmission: 0.5
  knowledge:
    transmission: 0.3

syringe_services:
  timeline:
    ssp_open:
      start_time: 1
      stop_time: 12
      num_slots_start: 100
      num_slots_stop: 100
      risk: 0.02

agent_zero:
  interaction_type: injection
  num_partners: 1

outputs:
  network:
    calc_component_stats: true
  classes:
    - locations
    - races
    - sex_types
features:
  incar: true
  prep: true
  high_risk: true
  haart: true
  die_and_replace: true
  static_network: false
  agent_zero: true
  assort_mix: false
  vaccine: true
  partner_tracing: true
<<<<<<< HEAD
  external_exposure: true

prep:
  target: 0.3
=======
  msmw: true
  syringe_services: true
  timeline_scaling: true
>>>>>>> ad521c6d

model:
  seed:
    run: 1
    ppl: 2
  num_pop: 100
  network:
    enable: true
  num_reps: 1

location:
  scaling:
    world:
      demographics|white|sex_type|WSW|drug_type|None|hiv|aids|init:
        field: override
        override: 1

msmw:
  hiv:
    prob: 1.0<|MERGE_RESOLUTION|>--- conflicted
+++ resolved
@@ -400,16 +400,12 @@
   assort_mix: false
   vaccine: true
   partner_tracing: true
-<<<<<<< HEAD
+  syringe_services: true
+  timeline_scaling: true
   external_exposure: true
 
 prep:
   target: 0.3
-=======
-  msmw: true
-  syringe_services: true
-  timeline_scaling: true
->>>>>>> ad521c6d
 
 model:
   seed:
@@ -427,6 +423,6 @@
         field: override
         override: 1
 
-msmw:
+external_exposure:
   hiv:
     prob: 1.0