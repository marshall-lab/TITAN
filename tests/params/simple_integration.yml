--- conflicted
+++ resolved
@@ -24,12 +24,12 @@
         injection:
           unsafe_prob: 0.1
         prep:
-          adherence: 0.1
+          adherence: 0.9
           discontinue: 0.1
-          coverage: 0.3
+          target: 0.3
+          init: 0.3
         high_risk:
           init: 0.1
-<<<<<<< HEAD
         vaccine:
           init: 0.1
           prob: 0.1
@@ -49,7 +49,9 @@
             haart:
               init: 0.1
               prob: 0.1
-              adherence: 0.1
+              adherence:
+                init: 0.1
+                prob: 0.1
               discontinue: 0.1
             num_partners:
               Sex:
@@ -88,7 +90,9 @@
             haart:
               init: 0.1
               prob: 0.1
-              adherence: 0.1
+              adherence:
+                init: 0.1
+                prob: 0.1
               discontinue: 0.1
             num_partners:
               Sex:
@@ -97,121 +101,6 @@
                   1:
                     value: 2
                     type: float
-=======
-          prob: 0.1
-      aids:
-        init: 0.1
-      incar:
-        prob: 0.5 # default is off, so this only hits when turned on in integration test
-      haart:
-        init: 0.1
-        prob: 0.1
-        adherence:
-          init: 0.1
-          prob: 0.1
-        discontinue: 0.1
-      safe_sex: 0.1
-      injection:
-        unsafe_prob: 0.1
-      prep:
-        adherence: 0.9
-        discontinue: 0.1
-        target: 0.3
-        init: 0.3
-      high_risk:
-        init: 0.1
-      vaccine:
-        init: 0.1
-        prob: 0.1
-        booster:
-          interval: 12
-          prob: 0.1
-      num_partners:
-        Sex:
-          dist_type: poisson
-          vars:
-            1:
-              value: 2
-              type: float
-        Social:
-          dist_type: set_value
-          vars:
-            1:
-              value: 0
-              type: int
-        Inj:
-          dist_type: set_value
-          vars:
-            1:
-              value: 0
-              type: int
-        SexInj:
-          dist_type: set_value
-          vars:
-            1:
-              value: 0
-              type: int
-    PWID:
-      ppl: 0.2
-      drug_type:
-        Inj:
-          init: 1.0
-      hiv:
-        init: 0.1
-        dx:
-          init: 0.1
-          prob: 0.1
-      aids:
-        init: 0.1
-      haart:
-        init: 0.1
-        prob: 0.1
-        adherence:
-          init: 0.1
-          prob: 0.1
-        discontinue: 0.1
-      safe_sex: 0.1
-      injection:
-        unsafe_prob: 0.1
-      prep:
-        adherence: 0.9
-        discontinue: 0.1
-        target: 0.3
-        init: 0.3
-      high_risk:
-        init: 0.1
-      vaccine:
-        init: 0.1
-        prob: 0.1
-        booster:
-          interval: 12
-          prob: 0.1
-      num_partners:
-        Sex:
-          dist_type: poisson
-          vars:
-            1:
-              value: 2
-              type: float
-        Social:
-          dist_type: poisson
-          vars:
-            1:
-              value: 15
-              type: int
-        Inj:
-          dist_type: poisson
-          vars:
-            1:
-              value: 2
-              type: int
-        SexInj:
-          dist_type: poisson
-          vars:
-            1:
-              value: 0
-              type: int
->>>>>>> 02a97efe
 
 partnership:
   duration:
@@ -258,22 +147,6 @@
         insertive: 0.0011
         receptive: 0.0138
         versatile: 0.00745
-  interaction:
-    Sex:
-      1:
-        prob: 1.0
-        min: 1
-        max: 1
-    SexInj:
-      1:
-        prob: 1.0
-        min: 1
-        max: 1
-    Inj:
-      1:
-        prob: 1.0
-        min: 1
-        max: 1
 
 syringe_services:
   timeline:
