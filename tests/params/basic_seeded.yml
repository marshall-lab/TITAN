--- conflicted
+++ resolved
@@ -400,13 +400,9 @@
   assort_mix: false
   vaccine: true
   partner_tracing: true
-<<<<<<< HEAD
   external_exposure: true
-=======
-  msmw: true
   syringe_services: true
   timeline_scaling: true
->>>>>>> ad521c6d
 
 prep:
   target: 0.3
@@ -428,6 +424,6 @@
         field: override
         override: 1
 
-msmw:
+external_exposure:
   hiv:
     prob: 1.0