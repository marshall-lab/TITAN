import pytest
import os

from titan.agent import *
from titan.params_parse import create_params

import random


@pytest.fixture
def params(tmpdir):
    param_file = os.path.join(
        os.path.dirname(os.path.abspath(__file__)), "params", "basic.yml"
    )
    return create_params({}, param_file, tmpdir)


@pytest.fixture
def make_agent():
    def _make_agent(SO="MSM", age=30, race="BLACK", DU="None"):
        return Agent(SO, age, race, DU)

    return _make_agent


@pytest.fixture
def make_relationship():
    def _make_relationship(id1, id2, rel_type="#REVIEW", duration=2):
        return Relationship(id1, id2, duration, rel_type)

    return _make_relationship


# helper method to generate a fake number deterministically
class FakeRandom:
    def __init__(self, num: float):
        assert num >= 0 and num <= 1
        self.num = num

    def random(self):
        return self.num

    def randrange(self, start, stop, step):
        return start


# ============================= AGENT TESTS ============================


def test_agent_init(make_agent):
    a = make_agent()
    b = make_agent()
    assert b.id == a.id + 1

    # demographics
    assert a.so == "MSM"
    assert a.age == 30
    assert a.race == "BLACK"
    assert a.drug_use == "None"
    assert a.age_bin == 0
    assert a.msmw is False

    # partner params
    assert a.relationships == []
    assert a.partners == []
    assert a.neam_num_partners == 0

    # STI params
    assert a.hiv is False
    assert a.hiv_time == 0
    assert a.aids is False

    # treatment params
    assert a.haart is False
    assert a.haart_time == 0
    assert a.haart_adherence == 0
    assert a.sne is False
    assert a.intervention_ever is False
    assert a.prep_reason == []
    assert a.vaccine_time == 0
    assert a.vaccine_type == ""
<<<<<<< HEAD
    assert a.partner_traced is False
=======
    assert a.partnerTraced is False
    assert a.awareness is False
    assert a.opinion == 0.0
    assert a.PrEP_type == ""
    assert a._pca is False
>>>>>>> 818fefd7

    # prevention parameters
    assert a.hiv_dx is False
    assert a.prep is False
    assert a.prep_adherence == 0

    # prep pharmacokinetics
    assert a.prep_load == 0.0
    assert a.prep_last_dose == 0

    # high risk params
    assert a.high_risk is False
    assert a.high_risk_time == 0
    assert a.high_risk_ever is False

    # incarceration
    assert a.incar is False
    assert a.incar_ever is False
    assert a.incar_time == 0


def test_partner_list(make_agent, make_relationship):
    a = make_agent()

    assert a.partner_list() == []

    p = make_agent()
    r = make_relationship(a, p)

    assert a.partner_list() == [p.id]
    assert p.partner_list() == [a.id]


def test_get_acute_status(make_agent):
    a = make_agent()  # no HIV on init
    assert a.get_acute_status() == False
    a.hiv_time = 1  # manually force this to test logic
    assert a.get_acute_status() == True


def test_update_prep_load(make_agent, params):
    a = make_agent()
    assert a.prep_last_dose == 0
    assert a.prep_load == 0
    a.update_prep_load(params)
    assert a.prep_last_dose == 1
    assert a.prep_load > 0

    # make time pass
    for i in range(12):
        a.update_prep_load(params)

    assert a.prep_last_dose == 13
    assert a.prep_load == 0.0


def test_get_transmission_probability(make_agent, params):
    a = make_agent(race="WHITE", SO="MSM")
    a.haart_adherence = 1  # set this explicitly

    p_needle = params.partnership.needle.transmission[1].prob
    p_sex = params.partnership.sex.transmission["MSM"][1].prob
    scale = params.calibration.transmission

    # test base case (not tested, not HAART, "WHITE")
    assert a.get_transmission_probability("NEEDLE", params) == p_needle * scale
    assert a.get_transmission_probability("SEX", params) == p_sex * scale

    # test acute
    a.hiv_time = 1
    assert (
        a.get_transmission_probability("SEX", params)
        == p_sex * scale * params.calibration.acute
    )
    a.hiv_time = 0

    # test tested status
    a.hiv_dx = True
    assert a.get_transmission_probability("SEX", params) == p_sex * scale * (
        1 - params.calibration.risk_reduction.transmission
    )
    a.hiv_dx = False

    # test HAART
    a.haart = True
    assert (
        a.get_transmission_probability("SEX", params)
        == p_sex * scale * params.calibration.risk_reduction.haart
    )
    a.haart = False

    # test Black
    a.race = "BLACK"
    assert (
        a.get_transmission_probability("SEX", params)
        == p_sex * scale * params.calibration.race_transmission
    )


def test_get_number_of_sex_acts(make_agent, params):
    a = make_agent()

    rand_gen_low = FakeRandom(0.0)
    min_val_low = params.partnership.sex.frequency[1].min

    rand_gen_high = FakeRandom(1.0)

    assert a.get_number_of_sex_acts(rand_gen_low, params) == min_val_low

    # test fallthrough
    assert a.get_number_of_sex_acts(rand_gen_high, params) == 37


# ============== RELATIONSHIP TESTS ===================


def test_relationship(make_agent, make_relationship):
    a = make_agent()
    p1 = make_agent()
    p2 = make_agent()
    r1 = make_relationship(a, p1)
    r2 = make_relationship(a, p2)

    assert r1.agent1 == a
    assert r1.agent2 == p1

    # properties
    assert r1.duration == 2
    assert r1.total_sex_acts == 0

    assert r2.duration == 2
    assert r2.total_sex_acts == 0

    assert p1.id in a.partner_list()
    assert p2.id in a.partner_list()
    assert a.id in p1.partner_list()
    assert a.id in p2.partner_list()

    assert r1 in a.relationships
    assert r1 in p1.relationships
    assert r2 in a.relationships
    assert r2 in p2.relationships

    # move forward one time step in the relationship, duration 2 -> 1
    ended = r1.progress()
    assert ended == False
    assert r1.duration == 1
    assert p1.id in a.partner_list()
    assert p2.id in a.partner_list()
    assert a.id in p1.partner_list()
    assert a.id in p2.partner_list()

    assert r1 in a.relationships
    assert r1 in p1.relationships
    assert r2 in a.relationships
    assert r2 in p2.relationships

    # move forward one more timestep, duration 1 -> 0, rel over on next progress
    ended = r1.progress()
    assert r1.duration == 0
    ended = r1.progress()
    assert ended == True
    assert r1.duration == 0
    assert p1.id not in a.partner_list()
    assert p2.id in a.partner_list()
    assert a.id not in p1.partner_list()
    assert a.id in p2.partner_list()

    assert r1 not in a.relationships
    assert r1 not in p1.relationships
    assert r2 in a.relationships
    assert r2 in p2.relationships


def test_get_partner(make_agent, make_relationship):
    a = make_agent()
    p = make_agent()
    rel = make_relationship(a, p)

    assert rel.get_partner(a) == p
    assert rel.get_partner(p) == a


# ============================== AGENT SET TESTS ===============================


def test_AgentSet_init(make_agent):
    s = AgentSet("test")

    assert s.id == "test"
    assert s.members == []
    assert s.subset == {}

    assert s.parent_set is None
    assert s.numerator == s

    # add another agent set as the child of s
    c = AgentSet("child", s, s)

    assert c.id == "child"
    assert c.parent_set == s
    assert s.subset["child"] == c
    assert c.numerator == s


def test_add_remove_agent(make_agent):
    a = make_agent()
    s = AgentSet("test")
    c = AgentSet("child", s)

    assert s.id == "test"

    c.add_agent(a)
    s.add_agent(a)

    assert s.members == [a]
    assert s.is_member(a)
    assert s.num_members() == 1

    assert c.members == [a]
    assert c.is_member(a)
    assert c.num_members() == 1

    s.remove_agent(a)

    assert s.members == []
    assert s.is_member(a) is False
    assert s.num_members() == 0

    assert c.members == []
    assert c.is_member(a) is False
    assert c.num_members() == 0


def test_clear_set(make_agent):
    a = make_agent()
    s = AgentSet("test")
    s.add_agent(a)

    assert s.members == [a]
    assert s.is_member(a)
    assert s.num_members() == 1

    s.clear_set()

    assert s.members == []
    assert s.is_member(a) == False
    assert s.num_members() == 0<|MERGE_RESOLUTION|>--- conflicted
+++ resolved
@@ -63,7 +63,7 @@
     # partner params
     assert a.relationships == []
     assert a.partners == []
-    assert a.neam_num_partners == 0
+    assert a.mean_num_partners == 0
 
     # STI params
     assert a.hiv is False
@@ -79,15 +79,12 @@
     assert a.prep_reason == []
     assert a.vaccine_time == 0
     assert a.vaccine_type == ""
-<<<<<<< HEAD
     assert a.partner_traced is False
-=======
-    assert a.partnerTraced is False
     assert a.awareness is False
     assert a.opinion == 0.0
-    assert a.PrEP_type == ""
-    assert a._pca is False
->>>>>>> 818fefd7
+    assert a.prep_type == ""
+    assert a.pca is False
+    assert a.pca_suitable is False
 
     # prevention parameters
     assert a.hiv_dx is False
