--- conflicted
+++ resolved
@@ -33,11 +33,7 @@
 
 # helper method to generate a fake number deterministically
 class FakeRandom:
-<<<<<<< HEAD
-    def __init__(self, num: float, fake_choice: int = 0):
-=======
-    def __init__(self, num: float):
->>>>>>> 0d84b762
+    def __init__(self, num: float, fake_choice: int=0):
         self.num = num
 
     def random(self):
@@ -52,7 +48,6 @@
     def choice(self, seq):
         return seq[-1]
 
-<<<<<<< HEAD
     def choices(self, seq, weights=None, k=1):
         to_list = list(seq)
         weight_list = list(weights)
@@ -62,9 +57,7 @@
             selection = weight_list.index(max(weight_list))
             return to_list[selection]
 
-=======
->>>>>>> 0d84b762
-
+          
 def test_pop_init(make_population):
     n_pop = 100
     pop = make_population(n=n_pop)
@@ -308,7 +301,6 @@
     pop.add_agent(a)
     pop.add_agent(p)
 
-<<<<<<< HEAD
     assert not pop.update_agent_partners(a, pop.all_agents.members)
     assert a in pop.graph.nodes()
     assert p in pop.graph.nodes()
@@ -328,9 +320,6 @@
     pop.add_agent(p)
 
     assert not pop.update_agent_partners(a, pop.all_agents.members)
-=======
-    pop.update_agent_partners(a)
->>>>>>> 0d84b762
     assert a in pop.graph.nodes()
     assert p in pop.graph.nodes()
     assert a.partners
