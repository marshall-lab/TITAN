import pytest
import os

from titan.population import *
from titan.agent import Agent
from titan.parse_params import create_params

<<<<<<< HEAD
from conftest import FakeRandom
=======

@pytest.fixture
def params(tmpdir):
    param_file = os.path.join(
        os.path.dirname(os.path.abspath(__file__)), "params", "basic.yml"
    )
    return create_params(None, param_file, tmpdir)


@pytest.fixture
def make_agent(params):
    def _make_agent(SO="MSM", age=30, race="WHITE", DU="None"):
        agent = Agent(SO, age, race, DU)
        for bond in params.classes.bond_types:
            agent.target_partners[bond] = 0
            agent.mean_num_partners[bond] = 0
            agent.partners[bond] = set()
        return agent

    return _make_agent


@pytest.fixture
def make_population(params):
    def _make_population(n=100):
        params.model.num_pop = n
        return Population(params)

    return _make_population


# helper method to generate a fake number deterministically
class FakeRandom:
    def __init__(self, num: float, fake_choice: int = 0):
        self.num = num

    def random(self):
        return self.num

    def randrange(self, start, stop, step=1):
        return start

    def randint(self, start, stop):
        return start

    def choice(self, seq):
        return seq[-1]

    def choices(self, seq, weights=None, k=1):
        if weights is None:
            return [seq[self.fake_choice]]
        else:
            selection = weights.index(max(weights))
            return [seq[selection]]
>>>>>>> c6f0e184


@pytest.mark.unit
def test_create_agent(make_population):
    pop = make_population(n=100)

    a1 = pop.create_agent("WHITE")
    assert a1.race == "WHITE"
    assert a1.prep_opinion in range(
        5
    ), f"Agents opinion of injectible PrEP is out of bounds {a1.prep_opinion}"

    a2 = pop.create_agent("BLACK")
    assert a2.race == "BLACK"

    a3 = pop.create_agent("WHITE", "HM")
    assert a3.so == "HM"
    assert a3.race == "WHITE"

    # check PWID and HIV and high risk
    pop.pop_random = FakeRandom(-0.1)
    a4 = pop.create_agent("WHITE")
    assert a4.drug_use == "Inj"
    assert a4.hiv
    assert a4.aids
    assert a4.hiv_dx
    assert a4.haart
    assert a4.haart_adherence == 5
    assert a4.haart_time == 0
    assert a4.intervention_ever
    assert a4.high_risk
    assert a4.high_risk_ever

    # check not PWID and HIV
    pop.pop_random = FakeRandom(0.999)
    a4 = pop.create_agent("WHITE")
    assert a4.drug_use == "None"
    assert a4.hiv is False
    assert a4.prep is False
    assert a4.intervention_ever is False


@pytest.mark.unit
def test_create_agent_proportions(make_population, params):
    pop = make_population(n=100)

    n = 1000
    race = "WHITE"
    # check proportions
    pop.pop_weights[race] = {"values": ["HM", "HF"], "weights": [0.1, 0.9]}
    prop_idu = round(params.demographics[race]["PWID"].ppl * n)
    num_HM = 0
    num_HF = 0
    num_PWID = 0
    for i in range(n):
        a = pop.create_agent(race)
        if a.drug_use == "Inj":
            num_PWID += 1

        if a.so == "HF":
            num_HF += 1
        elif a.so == "HM":
            num_HM += 1
        else:
            assert False

    assert num_HM > 70 and num_HM < 130
    assert num_HF > 830 and num_HF < 930
    assert num_PWID > prop_idu - 50 and num_PWID < prop_idu + 50


@pytest.mark.unit
def test_add_remove_agent_to_pop(make_population):
    pop = make_population(n=100)
    agent = pop.create_agent("WHITE", "HM")
    agent.drug_use = "Inj"
    agent.hiv = True
    agent.aids = True
    agent.intervention_ever = True
    agent.haart = True
    agent.prep = True
    agent.hiv_dx = True
    agent.incar = True
    agent.high_risk = True

    num_prep = pop.prep_counts[agent.race]

    pop.add_agent(agent)

    assert agent in pop.all_agents.members
    assert agent in pop.hiv_agents.members
    assert agent in pop.high_risk_agents.members
    assert pop.prep_counts[agent.race] == num_prep + 1

    assert pop.graph.has_node(agent)

    pop.remove_agent(agent)

    assert agent not in pop.all_agents.members
    assert agent not in pop.hiv_agents.members
    assert agent not in pop.high_risk_agents.members
    assert pop.prep_counts[agent.race] == num_prep

    assert not pop.graph.has_node(agent)


@pytest.mark.unit
def test_get_age(make_population, params):
    pop = make_population(n=100)

    race = "WHITE"

    expected_ages = [15, 25, 35, 45, 55]
    for i in range(1, 6):
        # make sure rand is less than the setting
        pop.pop_random = FakeRandom(params.demographics[race].age[i].prob - 0.001)
        age, ageBin = pop.get_age(race)
        assert age == expected_ages[i - 1]
        assert ageBin == i


@pytest.mark.unit
def test_update_agent_partners_one_agent(make_population, params):
    pop = make_population(n=1)
    params.model.num_pop = 0

    agent = next(iter(pop.all_agents))  # the only agent in the pop

    for bond in params.classes.bond_types:
        pop.update_agent_partners(agent, bond)  # noMatch == True
    assert agent in pop.graph.nodes()
    assert len(pop.graph.edges()) == 0


@pytest.mark.unit
def test_update_agent_partners_PWID_no_match(make_population, params):
    pop = make_population(n=0)
    params.demographics.WHITE.PWID.ppl = 1.0
    a = pop.create_agent("WHITE", "MSM")
    params.demographics.WHITE.PWID.ppl = 0.0
    p = pop.create_agent("WHITE", "HF")
    pop.pop_random = FakeRandom(1.1)
    pop.add_agent(a)
    pop.add_agent(p)

    for bond in params.classes.bond_types.keys():
        assert pop.update_agent_partners(a, bond)
        assert a in pop.graph.nodes()
        assert p in pop.graph.nodes()
        assert not a.partners[bond]
        assert len(pop.graph.edges()) == 0

    p.so = "MSM"
    p.drug_use = "None"
    for bond in params.classes.bond_types.keys():
        assert pop.update_agent_partners(a, bond)
        assert a in pop.graph.nodes()
        assert p in pop.graph.nodes()
        assert not a.partners[bond]
        assert len(pop.graph.edges()) == 0


@pytest.mark.unit
def test_update_agent_partners_MSM_no_match(make_population, params):
    pop = make_population(n=0)
    a = pop.create_agent("WHITE", "MSM")
    p = pop.create_agent("WHITE", "HF")
    pop.pop_random = FakeRandom(1.1)
    a.drug_use = "None"
    p.drug_use = "None"
    pop.add_agent(a)
    pop.add_agent(p)

    assert pop.update_agent_partners(a, "Sex")
    assert a in pop.graph.nodes()
    assert p in pop.graph.nodes()
    assert not a.partners["Sex"]
    assert len(pop.graph.edges()) == 0


@pytest.mark.unit
def test_update_agent_partners_PWID_match(make_population, params):
    pop = make_population(n=0)
    a = pop.create_agent("WHITE", "MSM")
    params.demographics.WHITE.PWID.ppl = 1.0
    assert params.demographics.WHITE.PWID.num_partners.Inj.var_1
    p = pop.create_agent("WHITE", "MSM")
    assert p.drug_use == "Inj"
    assert p.mean_num_partners["Inj"]
    assert p.target_partners["Inj"]
    # ensure random sex partner no assorting
    pop.pop_random = FakeRandom(1.1)
    a.drug_use = "Inj"
    pop.add_agent(a)
    p.target_partners["Inj"] = 10
    pop.add_agent(p)
    assert pop.partnerable_agents["Inj"]

    no_match = pop.update_agent_partners(a, "Inj")
    assert no_match is False
    assert a in pop.graph.nodes()
    assert p in pop.graph.nodes()
    assert a.partners["Inj"]
    assert len(pop.graph.edges()) == 1


@pytest.mark.unit
def test_update_agent_partners_MSM_match(make_population, params):
    pop = make_population(n=0)
    a = pop.create_agent("WHITE", "MSM")
    p = pop.create_agent("WHITE", "MSM")
    # ensure random sex partner no assorting
    pop.pop_random = FakeRandom(1.1)
    a.drug_use = "None"
    p.drug_use = "None"
    a.target_partners["Sex"] = 25
    p.target_partners["Sex"] = 25
    pop.add_agent(a)
    pop.add_agent(p)

    no_match = pop.update_agent_partners(a, "Sex")
    assert no_match is False
    assert a in pop.graph.nodes()
    assert p in pop.graph.nodes()
    assert a.partners
    assert len(pop.graph.edges()) == 1


@pytest.mark.unit
def test_update_agent_partners_NDU_PWID_match(make_population, params):
    pop = make_population(n=0)
    a = pop.create_agent("WHITE", "MSM")
    p = pop.create_agent("WHITE", "MSM")
    # ensure random sex partner no assorting
    pop.pop_random = FakeRandom(1.1)
    a.drug_use = "None"
    p.drug_use = "Inj"

    a.target_partners["Sex"] = 100
    p.target_partners["Sex"] = 100
    pop.add_agent(a)
    pop.add_agent(p)

    no_match = pop.update_agent_partners(a, "Sex")
    assert no_match is False
    assert a in pop.graph.nodes()
    assert p in pop.graph.nodes()
    assert a.partners
    assert len(pop.graph.edges()) == 1


@pytest.mark.unit
def test_update_partner_assignments_MSM_match(make_population, params):
    pop = make_population(n=0)
    a = pop.create_agent("WHITE", "MSM")
    p = pop.create_agent("WHITE", "MSM")
    # ensure random sex partner no assorting
    pop.pop_random = FakeRandom(1.1)
    a.drug_use = "None"
    p.drug_use = "None"

    pop.add_agent(a)
    pop.add_agent(p)
    a.target_partners["Sex"] = 100
    p.target_partners["Sex"] = 100
    assert params.model.network.enable is True
    assert pop.enable_graph

    pop.update_partner_assignments(1)
    assert a in pop.graph.nodes()
    assert p in pop.graph.nodes()
    assert a.partners
    assert len(pop.graph.edges()) == 1


@pytest.mark.unit
def test_update_partner_assignments_PWID_match(make_population, params):
    pop = make_population(n=0)
    a = pop.create_agent("WHITE", "MSM")
    p = pop.create_agent("WHITE", "MSM")
    # ensure random sex partner no assorting
    pop.pop_random = FakeRandom(1.1)
    a.drug_use = "Inj"
    p.drug_use = "Inj"
    pop.add_agent(a)
    pop.add_agent(p)

    a.target_partners["Inj"] = 100
    p.target_partners["Inj"] = 100
    assert params.model.network.enable is True
    assert pop.enable_graph

    pop.update_partner_assignments(1)
    assert a in pop.graph.nodes()
    assert p in pop.graph.nodes()
    assert a.partners
    assert pop.relationships
    assert len(pop.graph.edges()) == 1


@pytest.mark.unit
def test_update_partner_assignments_NDU_PWID_match(make_population, params):
    pop = make_population(n=0)
    a = pop.create_agent("WHITE", "MSM")
    p = pop.create_agent("WHITE", "MSM")
    # ensure random sex partner no assorting
    pop.pop_random = FakeRandom(1.1)
    a.drug_use = "None"
    p.drug_use = "Inj"
    a.target_partners["Sex"] = 100
    p.target_partners["Sex"] = 100
    pop.add_agent(a)
    pop.add_agent(p)
    a.mean_num_partners["Sex"] = 100
    p.mean_num_partners["Sex"] = 100
    assert params.model.network.enable == True
    assert pop.enable_graph

    pop.update_partner_assignments(1)
    assert a in pop.graph.nodes()
    assert p in pop.graph.nodes()
    assert a.partners
    assert pop.relationships
    assert len(pop.graph.edges()) == 1


@pytest.mark.unit
def test_update_partner_assignments_no_match(make_population, params):
    pop = make_population(n=0)
    a = pop.create_agent("WHITE", "MSM")
    a.id = 1
    p = pop.create_agent("WHITE", "HM")
    p.id = 2
    # ensure random sex partner no assorting
    pop.pop_random = FakeRandom(1.1)
    a.drug_use = "None"
    p.drug_use = "None"
    a.target_partners["Sex"] = 50
    p.target_partners["Sex"] = 50
    pop.add_agent(a)
    pop.add_agent(p)

    params.model.num_pop = 0
    assert p not in pop.sex_partners[a.so]
    assert a not in pop.sex_partners[p.so]

    pop.update_partner_assignments(1)
    assert not a.partners["Social"]
    assert not p.partners["Social"]
    assert not p.partners["Sex"]
    assert not a.partners["Sex"]
    assert a in pop.graph.nodes()
    assert p in pop.graph.nodes()
    assert pop.all_agents.num_members() == 2
    assert len(pop.graph.edges()) == 0


@pytest.mark.unit
def test_network_init_scale_free(params):
    """Test if all Inj,NonInj,None drug use agents are in the population"""
    net = Population(params)
    assert params.model.num_pop == net.all_agents.num_members()

    for agent in net.all_agents:
        assert agent in net.graph.nodes()

    for agent in net.all_agents:
        assert agent.drug_use in ["Inj", "NonInj", "None"]
        assert agent.so in params.classes.sex_types


@pytest.mark.unit
def test_network_init_max_k(params):
    """Test if all Inj,NonInj,None drug use agents are in the population"""
    params.model.network.type = "max_k_comp_size"
    net = Population(params)
    assert params.model.num_pop == net.all_agents.num_members()

    for agent in net.all_agents:
        assert agent in net.graph.nodes()

    for agent in net.all_agents:
        assert agent.drug_use in ["Inj", "NonInj", "None"]
        assert agent.so in params.classes.sex_types


@pytest.mark.unit
def test_population_consistency(params):
    """Test if Drug users add up"""
    net = Population(params)
    assert net.graph.number_of_edges() == len(net.relationships)
    assert net.graph.number_of_nodes() == net.all_agents.num_members()
    assert params.model.num_pop == net.all_agents.num_members()


@pytest.mark.unit
def test_population_consistency_HIV(params):
    """Test HIV consistency"""
    net = Population(params)
    for agent in net.all_agents:
        if agent.hiv:
            assert agent in net.hiv_agents

    for agent in net.hiv_agents:
        assert agent.hiv<|MERGE_RESOLUTION|>--- conflicted
+++ resolved
@@ -5,64 +5,7 @@
 from titan.agent import Agent
 from titan.parse_params import create_params
 
-<<<<<<< HEAD
 from conftest import FakeRandom
-=======
-
-@pytest.fixture
-def params(tmpdir):
-    param_file = os.path.join(
-        os.path.dirname(os.path.abspath(__file__)), "params", "basic.yml"
-    )
-    return create_params(None, param_file, tmpdir)
-
-
-@pytest.fixture
-def make_agent(params):
-    def _make_agent(SO="MSM", age=30, race="WHITE", DU="None"):
-        agent = Agent(SO, age, race, DU)
-        for bond in params.classes.bond_types:
-            agent.target_partners[bond] = 0
-            agent.mean_num_partners[bond] = 0
-            agent.partners[bond] = set()
-        return agent
-
-    return _make_agent
-
-
-@pytest.fixture
-def make_population(params):
-    def _make_population(n=100):
-        params.model.num_pop = n
-        return Population(params)
-
-    return _make_population
-
-
-# helper method to generate a fake number deterministically
-class FakeRandom:
-    def __init__(self, num: float, fake_choice: int = 0):
-        self.num = num
-
-    def random(self):
-        return self.num
-
-    def randrange(self, start, stop, step=1):
-        return start
-
-    def randint(self, start, stop):
-        return start
-
-    def choice(self, seq):
-        return seq[-1]
-
-    def choices(self, seq, weights=None, k=1):
-        if weights is None:
-            return [seq[self.fake_choice]]
-        else:
-            selection = weights.index(max(weights))
-            return [seq[selection]]
->>>>>>> c6f0e184
 
 
 @pytest.mark.unit
