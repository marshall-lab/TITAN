import pytest

from titan.network_graph_tools import *
from titan import params
from titan import agent

import os
import shutil

n_pop = 10


@pytest.fixture
def setup_results_dir():
    outfile_dir = os.path.join(os.getcwd(), "results", "network")
    if os.path.isdir(outfile_dir):
        shutil.rmtree(outfile_dir)
    os.makedirs(outfile_dir)
    yield outfile_dir
    shutil.rmtree(outfile_dir)


@pytest.fixture
def make_agent():
    def _make_agent(SO="MSM", age=30, race="BLACK", DU="NDU"):
        return agent.Agent(SO, age, race, DU)

    return _make_agent


def test_network_init_scale_free():
    """Test if all non-IDU,ND,NIDU agents are in the population"""
    net = NetworkClass(N=n_pop)
    assert n_pop == net.All_agentSet.num_members()

    for agent in net.All_agentSet.get_agents():
        assert agent in net.G.nodes()

    for agent in net.All_agentSet.get_agents():
        assert agent._DU in ["IDU", "NIDU", "NDU"]
        assert agent._SO in params.agentSexTypes

    assert net.get_Graph() == net.G


def test_network_init_max_k():
    """Test if all non-IDU,ND,NIDU agents are in the population"""
    net = NetworkClass(N=n_pop, network_type="max_k_comp_size")
    assert n_pop == net.All_agentSet.num_members()

    for agent in net.All_agentSet.get_agents():
        assert agent in net.G.nodes()

    for agent in net.All_agentSet.get_agents():
        assert agent._DU in ["IDU", "NIDU", "NDU"]
        assert agent._SO in params.agentSexTypes


def test_population_consistency_DU():
    """Test if Drug users add up"""
    net = NetworkClass(N=n_pop)
    check_sum_DU = (
        net.DU_IDU_agentSet.num_members()
        + net.DU_NIDU_agentSet.num_members()
        + net.DU_NDU_agentSet.num_members()
    )
<<<<<<< HEAD
    assert net.drugUse_agentSet.num_members() == check_sum_DU
    assert net.PopulationSize == check_sum_DU
=======

    assert myNetworkObj.drugUse_agentSet.num_members() == CheckSumDrug
    assert myNetworkObj.PopulationSize == CheckSumDrug
>>>>>>> d0e76fc2


def test_population_consistency_HIV():
    """Test HIV consistency"""
<<<<<<< HEAD
    net = NetworkClass(N=n_pop)
    for agent in net.All_agentSet.get_agents():
        if agent._HIV_bool:
            assert agent in net.HIV_agentSet.get_agents()

    for agent in net.HIV_agentSet.get_agents():
        assert agent._HIV_bool


def test_write_G_edgelist(setup_results_dir):
    path = "results/network/Edgelist_t0.txt"
    net = NetworkClass(N=n_pop)

    net.write_G_edgelist(path)

    count = len(open(path).readlines())

    assert count == len(net.Relationships)


def test_write_network_stats(setup_results_dir):
    path = "results/network/networkStats.txt"
    net = NetworkClass(N=n_pop)

    net.write_network_stats(path)

    asserted = False
    with open(path, "r") as f:
        for line in f:
            if "Number of nodes:" in line:
                assert int(line.split(" ")[-1]) == n_pop
                asserted = True

    # make sure we tested something was tested
    assert asserted


def test_create_graph_from_agents(make_agent):
    a = make_agent()
    b = make_agent()

    s = agent.Agent_set("test")

    s.add_agent(a)
    s.add_agent(b)

    net = NetworkClass(N=n_pop)

    assert net.G.number_of_nodes() == n_pop

    net.create_graph_from_agents(s)

    assert net.G.number_of_nodes() == n_pop + 2


def test_get_network_color():
    net = NetworkClass(N=n_pop)

    colors = net.get_network_color("SO")
    assert len(colors) == n_pop
    assert "b" in colors  # pop includes HM

    colors = net.get_network_color("DU")
    assert len(colors) == n_pop
    assert "g" in colors  # pop includes ND

    colors = net.get_network_color("Tested")
    assert len(colors) == n_pop
    assert "purple" in colors  # pop includes not HIV/tested/HAART

    colors = net.get_network_color("Trtmt")
    assert len(colors) == n_pop
    assert "gray" in colors  # pop includes not HIV

    colors = net.get_network_color("HIV")
    assert len(colors) == n_pop
    assert "g" in colors  # pop includes not HIV

    colors = net.get_network_color("HR")
    assert len(colors) == n_pop
    assert "g" in colors  # pop includes not HR

    colors = net.get_network_color("Race")
    assert len(colors) == n_pop
    assert "y" in colors  # pop includes WHITE

    colors = net.get_network_color("MSW")
    assert len(colors) == n_pop
    assert "g" in colors  # pop includes WHITE
=======
    myNetworkObj = NetworkClass(N=n_pop)
    for agent in myNetworkObj.All_agentSet.get_agents():
        HIV_status = agent._HIV_bool
        if HIV_status:
            assert agent in myNetworkObj.HIV_agentSet.get_agents()

    for agent in myNetworkObj.HIV_agentSet.get_agents():
        HIV_status = agent._HIV_bool
        assert HIV_status
>>>>>>> d0e76fc2
<|MERGE_RESOLUTION|>--- conflicted
+++ resolved
@@ -64,19 +64,13 @@
         + net.DU_NIDU_agentSet.num_members()
         + net.DU_NDU_agentSet.num_members()
     )
-<<<<<<< HEAD
+
     assert net.drugUse_agentSet.num_members() == check_sum_DU
     assert net.PopulationSize == check_sum_DU
-=======
-
-    assert myNetworkObj.drugUse_agentSet.num_members() == CheckSumDrug
-    assert myNetworkObj.PopulationSize == CheckSumDrug
->>>>>>> d0e76fc2
 
 
 def test_population_consistency_HIV():
     """Test HIV consistency"""
-<<<<<<< HEAD
     net = NetworkClass(N=n_pop)
     for agent in net.All_agentSet.get_agents():
         if agent._HIV_bool:
@@ -165,15 +159,4 @@
 
     colors = net.get_network_color("MSW")
     assert len(colors) == n_pop
-    assert "g" in colors  # pop includes WHITE
-=======
-    myNetworkObj = NetworkClass(N=n_pop)
-    for agent in myNetworkObj.All_agentSet.get_agents():
-        HIV_status = agent._HIV_bool
-        if HIV_status:
-            assert agent in myNetworkObj.HIV_agentSet.get_agents()
-
-    for agent in myNetworkObj.HIV_agentSet.get_agents():
-        HIV_status = agent._HIV_bool
-        assert HIV_status
->>>>>>> d0e76fc2
+    assert "g" in colors  # pop includes WHITE