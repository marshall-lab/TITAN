import pytest

import csv
import os
import shutil
import networkx as nx
import nanoid

from titan.output import *
from titan import agent


@pytest.fixture
def stats(params, world_location):
    a = agent.Agent("MSM", 20, "black", "Inj", world_location)
    a.hiv = True
    a.aids = True
    a.hiv_dx = True
    a.haart = True
    a.ssp = True
    a.prep = True
    a.intervention_ever = True
    a.high_risk = True
    a.high_risk_ever = True
    a.incar = True
    a.prep_reason = ["PWID", "MSMW", "HIV test"]

    p = agent.Agent("MSM", 20, "black", "Inj", world_location)
    p.partners["Sex"] = set()
    a.partners["Sex"] = set()
    rel = agent.Relationship(a, p, 12, bond_type="Sex")

    agent_set = agent.AgentSet("test")
    DU_set = agent.AgentSet("DU", agent_set)
    PWID_set = agent.AgentSet("Inj", DU_set)
    PWID_set.add_agent(a)
    agent_list = [a]
    rel_list = [rel]
    stats = get_stats(
        agent_set,
        agent_set,
        agent_set,
        agent_set,
        agent_set,
        agent_set,
        agent_list,
        params,
    )
    return stats


@pytest.mark.unit
def test_get_stats(stats):
<<<<<<< HEAD
    assert stats["world"]["black"]["MSM"]["numAgents"] == 1
    assert stats["world"]["white"]["MSM"]["numAgents"] == 0
    assert stats["world"]["black"]["MSM"]["incar"] == 1
    assert stats["world"]["black"]["MSM"]["incarHIV"] == 1
    assert stats["world"]["black"]["MSM"]["newRelease"] == 1
    assert stats["world"]["black"]["MSM"]["newReleaseHIV"] == 1
    assert stats["world"]["black"]["MSM"]["inf_newInf"] == 1
    assert stats["world"]["black"]["MSM"]["inf_HRever"] == 1
    assert stats["world"]["black"]["MSM"]["inf_HR6m"] == 1
    assert stats["world"]["black"]["MSM"]["numPrEP"] == 1
    assert stats["world"]["black"]["MSM"]["iduPartPrep"] == 1
    assert stats["world"]["black"]["MSM"]["msmwPartPrep"] == 1
    assert stats["world"]["black"]["MSM"]["testedPartPrep"] == 1
    assert stats["world"]["black"]["MSM"]["newNumPrEP"] == 1
    assert stats["world"]["black"]["MSM"]["newlyTested"] == 1
    assert stats["world"]["black"]["MSM"]["newHR"] == 1
    assert stats["world"]["black"]["MSM"]["newHR_HIV"] == 1
    assert stats["world"]["black"]["MSM"]["newHR_AIDS"] == 1
    assert stats["world"]["black"]["MSM"]["newHR_tested"] == 1
    assert stats["world"]["black"]["MSM"]["newHR_ART"] == 1
    assert stats["world"]["black"]["MSM"]["numHIV"] == 1
    assert stats["world"]["black"]["MSM"]["numAIDS"] == 1
    assert stats["world"]["black"]["MSM"]["numTested"] == 1
    assert stats["world"]["black"]["MSM"]["numART"] == 1
    assert stats["world"]["black"]["MSM"]["deaths"] == 1
    assert stats["world"]["black"]["MSM"]["deaths_HIV"] == 1
=======
    assert stats["black"]["MSM"]["numAgents"] == 1
    assert stats["white"]["MSM"]["numAgents"] == 0
    assert stats["black"]["MSM"]["incar"] == 1
    assert stats["black"]["MSM"]["incarHIV"] == 1
    assert stats["black"]["MSM"]["newRelease"] == 1
    assert stats["black"]["MSM"]["newReleaseHIV"] == 1
    assert stats["black"]["MSM"]["inf_newInf"] == 1
    assert stats["black"]["MSM"]["inf_HRever"] == 1
    assert stats["black"]["MSM"]["inf_HR6m"] == 1
    assert stats["black"]["MSM"]["numPrEP"] == 1
    assert stats["black"]["MSM"]["iduPartPrep"] == 1
    assert stats["black"]["MSM"]["msmwPartPrep"] == 1
    assert stats["black"]["MSM"]["testedPartPrep"] == 1
    assert stats["black"]["MSM"]["newNumPrEP"] == 1
    assert stats["black"]["MSM"]["newlyDiagnosed"] == 1
    assert stats["black"]["MSM"]["newHR"] == 1
    assert stats["black"]["MSM"]["newHR_HIV"] == 1
    assert stats["black"]["MSM"]["newHR_AIDS"] == 1
    assert stats["black"]["MSM"]["newHR_tested"] == 1
    assert stats["black"]["MSM"]["newHR_ART"] == 1
    assert stats["black"]["MSM"]["numHIV"] == 1
    assert stats["black"]["MSM"]["numAIDS"] == 1
    assert stats["black"]["MSM"]["numDiagnosed"] == 1
    assert stats["black"]["MSM"]["numART"] == 1
    assert stats["black"]["MSM"]["deaths"] == 1
    assert stats["black"]["MSM"]["deaths_HIV"] == 1
>>>>>>> 5df7f3c6


@pytest.mark.unit
def test_deathReport(stats, params, tmpdir):
    run_id = nanoid.generate(size=8)

    deathReport(run_id, 0, 1, 2, stats, params, tmpdir)

    result_file = os.path.join(tmpdir, "DeathReport.txt")
    assert os.path.isfile(result_file)
    with open(result_file, newline="") as f:
        reader = csv.DictReader(f, delimiter="\t")
        for i, row in enumerate(reader):
            assert row["t"] == "0"
            assert row["run_id"] == str(run_id)
            assert row["rseed"] == "1"
            if row["race"] == "black" and row["sex_type"] == "MSM":
                assert row["tot"] == "1"
                assert row["HIV"] == "1"
            else:
                assert row["tot"] == "0"
                assert row["HIV"] == "0"


@pytest.mark.unit
def test_incarReport(stats, params, tmpdir):
    run_id = nanoid.generate(size=8)

    incarReport(run_id, 0, 1, 2, stats, params, tmpdir)

    result_file = os.path.join(tmpdir, "IncarReport.txt")
    assert os.path.isfile(result_file)
    with open(result_file, newline="") as f:
        reader = csv.DictReader(f, delimiter="\t")
        for i, row in enumerate(reader):
            assert row["t"] == "0"
            assert row["run_id"] == str(run_id)
            assert row["rseed"] == "1"
            if row["race"] == "black" and row["sex_type"] == "MSM":
                assert row["tot"] == "1"
                assert row["HIV"] == "1"
                assert row["rlsd"] == "1"
                assert row["rlsdHIV"] == "1"
            else:
                assert row["tot"] == "0"
                assert row["HIV"] == "0"
                assert row["rlsd"] == "0"
                assert row["rlsdHIV"] == "0"


@pytest.mark.unit
def test_newlyhighriskReport(stats, params, tmpdir):
    run_id = nanoid.generate(size=8)

    newlyhighriskReport(run_id, 0, 1, 2, stats, params, tmpdir)

    result_file = os.path.join(tmpdir, "newlyHR_Report.txt")
    assert os.path.isfile(result_file)
    with open(result_file, newline="") as f:
        reader = csv.DictReader(f, delimiter="\t")
        for i, row in enumerate(reader):
            assert row["t"] == "0"
            assert row["run_id"] == str(run_id)
            assert row["rseed"] == "1"
            if row["race"] == "black" and row["sex_type"] == "MSM":
                assert row["newHR"] == "1"
                assert row["newHR_HIV"] == "1"
                assert row["newHR_AIDS"] == "1"
                assert row["newHR_Diagnosed"] == "1"
                assert row["newHR_ART"] == "1"
            else:
                assert row["newHR"] == "0"
                assert row["newHR_HIV"] == "0"
                assert row["newHR_AIDS"] == "0"
                assert row["newHR_Diagnosed"] == "0"
                assert row["newHR_ART"] == "0"


@pytest.mark.unit
def test_prepReport(stats, params, tmpdir):
    run_id = nanoid.generate(size=8)

    prepReport(run_id, 0, 1, 2, stats, params, tmpdir)

    result_file = os.path.join(tmpdir, "PrEPReport.txt")
    assert os.path.isfile(result_file)
    with open(result_file, newline="") as f:
        reader = csv.DictReader(f, delimiter="\t")
        for i, row in enumerate(reader):
            assert row["t"] == "0"
            assert row["run_id"] == str(run_id)
            assert row["rseed"] == "1"
            if row["race"] == "black" and row["sex_type"] == "MSM":
                assert row["NewEnroll"] == "1"
                assert row["PWIDpartner"] == "1"
                assert row["DiagnosedPartner"] == "1"
                assert row["MSMWpartner"] == "1"
            else:
                assert row["NewEnroll"] == "0"
                assert row["PWIDpartner"] == "0"
                assert row["DiagnosedPartner"] == "0"
                assert row["MSMWpartner"] == "0"


@pytest.mark.unit
def test_basicReport(stats, params, tmpdir):
    run_id = nanoid.generate(size=8)

    basicReport(run_id, 0, 1, 2, stats, params, tmpdir)

    result_file = os.path.join(tmpdir, "basicReport.txt")
    assert os.path.isfile(result_file)
    with open(result_file, newline="") as f:
        reader = csv.DictReader(f, delimiter="\t")
        for i, row in enumerate(reader):
            assert row["t"] == "0"
            assert row["run_id"] == str(run_id)
            assert row["rseed"] == "1"
            if row["race"] == "black" and row["sex_type"] == "MSM":
                assert row["Total"] == "1"
                assert row["HIV"] == "1"
                assert row["PrEP"] == "1"
                assert row["Deaths"] == "1"
            else:
                assert row["Total"] == "0"
                assert row["HIV"] == "0"
                assert row["PrEP"] == "0"
                assert row["Deaths"] == "0"


@pytest.mark.unit
def test_print_components(stats, params, make_population, tmpdir):
    run_id = nanoid.generate(size=8)

    net = make_population(n=1)
    components = net.connected_components()

    print_components(run_id, 0, 1, 2, components, tmpdir, params.classes.races)

    result_file = os.path.join(tmpdir, f"{run_id}_componentReport_ALL.txt")
    assert os.path.isfile(result_file)
    with open(result_file, newline="") as f:
        reader = csv.DictReader(f, delimiter="\t")
        for i, row in enumerate(reader):
            assert row["t"] == "0"
            assert row["run_id"] == str(run_id)
            assert row["runseed"] == "1"
            assert row["compID"] == "0"
            assert row["totalN"] == "1"<|MERGE_RESOLUTION|>--- conflicted
+++ resolved
@@ -51,7 +51,6 @@
 
 @pytest.mark.unit
 def test_get_stats(stats):
-<<<<<<< HEAD
     assert stats["world"]["black"]["MSM"]["numAgents"] == 1
     assert stats["world"]["white"]["MSM"]["numAgents"] == 0
     assert stats["world"]["black"]["MSM"]["incar"] == 1
@@ -66,7 +65,7 @@
     assert stats["world"]["black"]["MSM"]["msmwPartPrep"] == 1
     assert stats["world"]["black"]["MSM"]["testedPartPrep"] == 1
     assert stats["world"]["black"]["MSM"]["newNumPrEP"] == 1
-    assert stats["world"]["black"]["MSM"]["newlyTested"] == 1
+    assert stats["world"]["black"]["MSM"]["newlyDiagnosed"] == 1
     assert stats["world"]["black"]["MSM"]["newHR"] == 1
     assert stats["world"]["black"]["MSM"]["newHR_HIV"] == 1
     assert stats["world"]["black"]["MSM"]["newHR_AIDS"] == 1
@@ -74,38 +73,10 @@
     assert stats["world"]["black"]["MSM"]["newHR_ART"] == 1
     assert stats["world"]["black"]["MSM"]["numHIV"] == 1
     assert stats["world"]["black"]["MSM"]["numAIDS"] == 1
-    assert stats["world"]["black"]["MSM"]["numTested"] == 1
+    assert stats["world"]["black"]["MSM"]["numDiagnosed"] == 1
     assert stats["world"]["black"]["MSM"]["numART"] == 1
     assert stats["world"]["black"]["MSM"]["deaths"] == 1
     assert stats["world"]["black"]["MSM"]["deaths_HIV"] == 1
-=======
-    assert stats["black"]["MSM"]["numAgents"] == 1
-    assert stats["white"]["MSM"]["numAgents"] == 0
-    assert stats["black"]["MSM"]["incar"] == 1
-    assert stats["black"]["MSM"]["incarHIV"] == 1
-    assert stats["black"]["MSM"]["newRelease"] == 1
-    assert stats["black"]["MSM"]["newReleaseHIV"] == 1
-    assert stats["black"]["MSM"]["inf_newInf"] == 1
-    assert stats["black"]["MSM"]["inf_HRever"] == 1
-    assert stats["black"]["MSM"]["inf_HR6m"] == 1
-    assert stats["black"]["MSM"]["numPrEP"] == 1
-    assert stats["black"]["MSM"]["iduPartPrep"] == 1
-    assert stats["black"]["MSM"]["msmwPartPrep"] == 1
-    assert stats["black"]["MSM"]["testedPartPrep"] == 1
-    assert stats["black"]["MSM"]["newNumPrEP"] == 1
-    assert stats["black"]["MSM"]["newlyDiagnosed"] == 1
-    assert stats["black"]["MSM"]["newHR"] == 1
-    assert stats["black"]["MSM"]["newHR_HIV"] == 1
-    assert stats["black"]["MSM"]["newHR_AIDS"] == 1
-    assert stats["black"]["MSM"]["newHR_tested"] == 1
-    assert stats["black"]["MSM"]["newHR_ART"] == 1
-    assert stats["black"]["MSM"]["numHIV"] == 1
-    assert stats["black"]["MSM"]["numAIDS"] == 1
-    assert stats["black"]["MSM"]["numDiagnosed"] == 1
-    assert stats["black"]["MSM"]["numART"] == 1
-    assert stats["black"]["MSM"]["deaths"] == 1
-    assert stats["black"]["MSM"]["deaths_HIV"] == 1
->>>>>>> 5df7f3c6
 
 
 @pytest.mark.unit
