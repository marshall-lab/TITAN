import pytest

from titan.interactions import Injection
from titan.agent import Relationship
from titan.features import SyringeServices

from conftest import FakeRandom


@pytest.mark.unit
def test_injection_transmission(make_model, make_agent):
    model = make_model()
    model.np_random = FakeRandom(1.0)
    model.run_random = FakeRandom(-0.1)
    model.time = model.params.hiv.start_time + 2
    a = make_agent(race="black", DU="Inj", SO="HM")
    p = make_agent(race="black", DU="Inj", SO="HF")
    rel = Relationship(a, p, 10, bond_type="Inj")

    Injection.interact(model, rel)
    assert a.hiv.active is False
    assert p.hiv.active is False

    a.hiv.active = True
    a.hiv.time = model.time - 1  # acute

    Injection.interact(model, rel)

    assert p.hiv.active


@pytest.mark.unit
def test_injection_num_acts(make_model, make_agent):
    model = make_model()
    model.np_random = FakeRandom(0.5)
    a = make_agent()
    p = make_agent()
    a.drug_type = "Inj"
    p.drug_type = "Inj"
    rel = Relationship(a, p, 10, bond_type="Inj")

    # set to a high number to ensure above zero
    a.location.params.demographics[a.race][a.sex_type].injection.num_acts = 100
    p.location.params.demographics[p.race][p.sex_type].injection.num_acts = 200
    assert Injection.get_num_acts(model, rel) > 0

    a.syringe_services.active = True
    SyringeServices.enrolled_risk = 0.0

    assert Injection.get_num_acts(model, rel) == 0

    a.syringe_services.active = False
    a.hiv.active = True
    a.hiv.dx = True
    model.params.hiv.dx.risk_reduction.injection = 1.0

<<<<<<< HEAD
    assert Injection.get_num_acts(model, rel) == 0
=======
    assert p.hiv


@pytest.mark.unit
def test_injection_transmission_do_nothing(make_model, make_agent):
    model = make_model()
    model.time = model.params.hiv.start_time + 2
    a = make_agent(race="white", DU="Inj", SO="HM")
    p_inj = make_agent(race="white", DU="Inj", SO="HF")
    p_sex = make_agent(race="white", DU="Inj", SO="HF")
    rel_Inj = Relationship(a, p_inj, 10, bond_type="Inj")
    rel_Sex = Relationship(a, p_sex, 10, bond_type="Sex")

    assert Injection.interact(model, rel_Inj) is False

    a.hiv = True
    p_inj.hiv = True
    assert Injection.interact(model, rel_Inj) is False
>>>>>>> ad521c6d
<|MERGE_RESOLUTION|>--- conflicted
+++ resolved
@@ -40,8 +40,8 @@
     rel = Relationship(a, p, 10, bond_type="Inj")
 
     # set to a high number to ensure above zero
-    a.location.params.demographics[a.race][a.sex_type].injection.num_acts = 100
-    p.location.params.demographics[p.race][p.sex_type].injection.num_acts = 200
+    a.location.params.demographics[a.race].sex_type[a.sex_type].injection.num_acts = 100
+    p.location.params.demographics[p.race].sex_type[p.sex_type].injection.num_acts = 200
     assert Injection.get_num_acts(model, rel) > 0
 
     a.syringe_services.active = True
@@ -54,25 +54,21 @@
     a.hiv.dx = True
     model.params.hiv.dx.risk_reduction.injection = 1.0
 
-<<<<<<< HEAD
     assert Injection.get_num_acts(model, rel) == 0
-=======
     assert p.hiv
 
 
 @pytest.mark.unit
-def test_injection_transmission_do_nothing(make_model, make_agent):
+def test_injection_get_num_acts_do_nothing(make_model, make_agent):
     model = make_model()
     model.time = model.params.hiv.start_time + 2
     a = make_agent(race="white", DU="Inj", SO="HM")
     p_inj = make_agent(race="white", DU="Inj", SO="HF")
-    p_sex = make_agent(race="white", DU="Inj", SO="HF")
     rel_Inj = Relationship(a, p_inj, 10, bond_type="Inj")
-    rel_Sex = Relationship(a, p_sex, 10, bond_type="Sex")
 
-    assert Injection.interact(model, rel_Inj) is False
+    model.run_random = FakeRandom(-0.1)
 
-    a.hiv = True
-    p_inj.hiv = True
-    assert Injection.interact(model, rel_Inj) is False
->>>>>>> ad521c6d
+    assert Injection.get_num_acts(model, rel_Inj) > 0
+
+    model.run_random = FakeRandom(1.1)
+    assert Injection.get_num_acts(model, rel_Inj) == 0