#!/usr/bin/env python
# encoding: utf-8

# Imports
import random
from random import Random

import os
import time
import params
import numpy as np
from scipy.stats import binom
from scipy.stats import poisson
from functools import wraps
import networkx as nx

try:
<<<<<<< HEAD
    from .HIVABM_Population import PopulationClass
except ImportError:
    raise ImportError("Can't import PopulationClass")

try:
    from .network_graph_tools import *
=======
    from agent import Agent_set
except ImportError as e:
    raise ImportError("Can't import network_graph_tools! %s" % str(e))

try:
    from network_graph_tools import NetworkClass
>>>>>>> 8c939882
except ImportError as e:
    raise ImportError("Can't import network_graph_tools! %s" % str(e))

try:
<<<<<<< HEAD
    from .analysis_output import *
=======
    from ABM_partnering import update_partner_assignments
except ImportError as e:
    raise ImportError("Can't import ABM_partnering! %s" % str(e))

try:
    from analysis_output import initiate_ResultDict, print_stats
>>>>>>> 8c939882
except ImportError as e:
    raise ImportError("Can't import analysis_output! %s" % str(e))

from . import probabilities as prob
from . import params


class HIVModel(NetworkClass):
    """
    :Purpose:
        This is the core class used to simulate
        the spread of HIV and drug use in one MSA
        (Metropolitan Statistical Area).

    :Input:
        N : int
            Number of agents. Default: 1000
        tmax: int
            Number of simulation steps (years).

        :py:class:`SocialNetworkClass` : Inherited
        :py:class:`PopulationClass` : Inherited

    :Attributes:
        :py:attr:`tmax` : int
            Number of time steps simulated.

        :py:attr:`CleanSyringeUsers` : list

        :py:attr:`SEPAgents` : dict
            Dictionary of users who participated in a
            syringe exchange program (SEP) {agent:time}.

        :py:attr:`DrugTreatmentAgents` : dict
            Dictionary of users who underwent drug
            treatment {agent:time}.

        :py:attr:`TestedAgents` : list
            List of agents who get tested for HIV every time step.

        :py:attr:`tmp_Agents` : dict
            Changes resulting from parsing through the agents
            and applying the update rules are stored
            in :py:attr:`tmp_agent_dict`.

        All attributes from :py:class:`SocialNetworkClass` \n

        All attributes from :py:class:`PopulationClass`

    :Methods:
        :py:meth:`_update_population` \n
        :py:meth:`_needle_transmission` \n
        :py:meth:`_sex_transmission` \n
        :py:meth:`_drug_transition` \n
        :py:meth:`_update_IDU` \n
        :py:meth:`_update_NIDU_ND` \n
        :py:meth:`_update_AllAgents` \n
        :py:meth:`_VCT` \n
        :py:meth:`_SEP` \n
        :py:meth:`_enter_drug_treatment` \n
        :py:meth:`_initiate_HAART` \n
        :py:meth:'_discontinue_HAART' \n
        :py:meth:`_get_partner` \n
        :py:meth:`_update_AllAgents` \n
        :py:meth:`run` \n
        :py:meth:`store_results` \n
        :py:meth:`get_HIV_prevalence_drugs` \n
        :py:meth:`get_HIV_prevalence` \n
        :py:meth:`plot_results` \n
        All methods from :py:class:`SocialNetworkClass` \n
        All methods from :py:class:`PopulationClass`
    """

    def __repr__(self):
        returnStr = "\n"
        returnStr += "Seed: %d\n" % (self.runseed)
        returnStr += "Npop: %d\n" % (params.N_POP)
        returnStr += "Time: %d\n" % (params.TIME_RANGE)
        returnStr += "Mode: %s\n" % (params.model)

        return returnStr

    def __init__(
        self,
        N,
        tmax,
        parameter_dict,
        runseed,
        popseed,
        netseed,
        runtime_diffseed=False,
        model=None,
        network_type=None,
        HIVABM_Agent_set=None,
    ):
        """ Initialize HIVModel object """
        # Ensure param variable is are defined. For backwards compatibility with params.py files
        try:
            params.drawEdgeList
        except AttributeError:
            params.drawEdgeList = False

        try:
            params.inc_treat_HRsex_beh
        except AttributeError:
            params.inc_treat_HRsex_beh = False

        try:
            params.inc_treat_IDU_beh
        except AttributeError:
            params.inc_treat_IDU_beh = False

        try:
            params.calcNetworkStats
        except AttributeError:
            params.calcNetworkStats = False

        if type(tmax) is not int:
            raise ValueError("Number of time steps must be integer")
        else:
            self.tmax = tmax

        if type(runseed) is not int:
            raise ValueError("Random seed must be integer")
        elif runseed == 0:
            self.runseed = random.randint(1, 1000000)
        else:
            self.runseed = runseed

        if type(popseed) is not int:
            raise ValueError("Random seed must be integer")
        elif popseed == 0:
            self.popseed = random.randint(1, 1000000)
        else:
            self.popseed = popseed

        if type(netseed) is not int:
            raise ValueError("Random seed must be integer")
        elif popseed == 0:
            self.netseed = random.randint(1, 1000000)
        else:
            self.netseed = netseed

        self.uniqueSeedID = (
            "r" + str(runseed) + "_p" + str(popseed) + "_n" + str(netseed)
        )

        self.current_dir = os.getcwd()
        print("=== Begin Initialization Protocol ===\n")
        self.ExistingLinksCollapsedList = list()

        # Computation runtime tic/tocs #REVIEW - not used anywhere
        self.TIC = 0
        self.TOC = 0

        print("\tDictionary Read")

        # Risk network replaced social network
        if HIVABM_Agent_set:
            print("\tReading prefab agent set for population")
            self.All_agentSet = network_type
            self.Relationships = Agent_set(
                1, "Relationships"
            )  # REVIEW self.Relationships only created in this branch, therefore is else never used?
        else:
            print("\tCreating population Class")
            NetworkClass.__init__(
                self,
                N=N,
                network_type=network_type,
                popSeed=self.popseed,
                netSeed=self.netseed,
            )
            self.All_agentSet.print_subsets()

        # REVIEW AdjMat fields not used anywhere
        self.AdjMat = 0
        self.AdjMats_by_time = 0
        self.newPrEPagents = 0  # REVIEW overwritten on line 234
        # keep track of current time step globally for dynnetwork report
        self.TimeStep = 0
        self.totalIncarcerated = 0

        print("\n\tCreating lists")
        # Other lists / dictionaries

        self.NewInfections = Agent_set(3, "NewInfections")
        self.NewDiagnosis = Agent_set(3, "NewDiagnosis")
        self.NewIncarRelease = Agent_set(3, "NewIncarRelease")
        self.NewHRrolls = Agent_set(3, "NewHRrolls")

<<<<<<< HEAD
        # Assess the distribution of number of interactions per timestep for each agent type #REVIEW - not used anywhere
=======
        # Assess the distribution of number of interactions per timestep for each agent type
>>>>>>> 8c939882
        self.ND_NumPartners = {
            "ND": [],
            "NIDU": [],
            "IDU": [],
            "MSM": [],
        }  # final counts
        self.NIDU_NumPartners = {
            "ND": [],
            "NIDU": [],
            "IDU": [],
            "MSM": [],
        }  # final counts
        self.IDU_NumPartners = {
            "ND": [],
            "NIDU": [],
            "IDU": [],
            "MSM": [],
        }  # final counts
        self.MSM_NumPartners = {
            "ND": [],
            "NIDU": [],
            "IDU": [],
            "MSM": [],
        }  # final counts

<<<<<<< HEAD
        # REVIEW - not used anywhere
=======
>>>>>>> 8c939882
        self.tmp_ND_NumPartners_Count = {}
        self.tmp_NIDU_NumPartners_Count = {}
        self.tmp_IDU_NumPartners_Count = {}
        self.tmp_MSM_NumPartners_Count = {}
        self.tmp_WSW_NumPartners_Count = {}

        self.Acute_agents = []
        self.Transmit_from_agents = []
        self.Transmit_to_agents = []
        self.Transmission_tracker = {
            "SEX_MSM": {1: 0},
            "SEX_NMSM": {1: 0},
            "NEEDLE": {1: 0},
<<<<<<< HEAD
        }  # REVIEW - not used anywhere
=======
        }
>>>>>>> 8c939882
        self.totalDiagnosis = 0
        self.treatmentEnrolled = False

        self.ResultDict = initiate_ResultDict()
        self.newPrEPagents = Agent_set(3, "NewPrEPagents")
        self.newPrEPenrolls = 0
        self.IDUprep = 0
        self.HIVprep = 0
        self.MSMWprep = 0
        # Set seed format. 0: pure random, -1: Stepwise from 1 to nRuns, else: fixed value

        print(("\tRun seed was set to:", runseed))
        self.runRandom = Random(runseed)
        random.seed(self.runseed)
        np.random.seed(self.runseed)
        print(("\tFIRST RANDOM CALL %d" % random.randint(0, 100)))

        print("\tReseting death count")
        self._reset_death_count()  # Number of death

        print("\tCreating network graph")
        self.create_graph_from_agents(
            self.All_agentSet
        )  # REVIEW redundant with NetworkClass init? - review with max, logic feels scattered as NetworkClass also intializes a graph

        print("\n === Initialization Protocol Finished ===")

    def run(self, save_adjlist_flag=1, dir_prefix="Results"):
        """
        Core of the model:
            1. Prints networkReport for first agents.
            2. Makes agents become HIV (used for current key_time tracking for acute)
            3. Loops over all time steps
                a. _update AllAgents()
                b. _reset_death_counts()
                c. _ self._die_and_replace()
                d. self._update_population()
                e. self._reset_partner_count()
        """

        def getStats(t):
            self.filler = 0  # REVIEW - not used anywhere
            print_stats(
                self,
                self.runseed,
                t,
                self.All_agentSet,
                self.HIV_agentSet,
                self.incarcerated_agentSet,
                self.Trt_PrEP_agentSet,
                self.NewInfections,
                self.NewDiagnosis,
                self.num_Deaths,
                self.ResultDict,
                self.Relationships,
                self.NewHRrolls,
                self.NewIncarRelease,
                self.deathSet,
            )

        def print_components(t):
            name = "componentReport_ALL"
            compReport = open("results/" + name + ".txt", "a")
            components = sorted(
                nx.connected_component_subgraphs(self.G), key=len, reverse=True
            )
            compID = 0
            for comp in components:
                totN = nhiv = ntrtmt = ntrthiv = nprep = PrEP_ever_HIV = 0
                for ag in comp.nodes():
                    totN += 1
                    if ag._HIV_bool:
                        nhiv += 1
                        if ag._treatment_bool:
                            ntrthiv += 1
                        if ag._PrEP_ever_bool:
                            PrEP_ever_HIV += 1
                    elif ag._treatment_bool:
                        ntrtmt += 1
                        if ag._PrEP_bool:
                            nprep += 1
                compReport.write(
                    "{rseed}\t{pseed}\t{nseed}\t{t}\t{compID}\t{totalN}\t{Nhiv}\t{Ntrtmt}\t{Nprep}\t{NtrtHIV}\t{NprepHIV}\n".format(
                        rseed=self.runseed,
                        pseed=self.popseed,
                        nseed=self.netseed,
                        t=t,
                        compID=compID,
                        totalN=totN,
                        Nhiv=nhiv,
                        Ntrtmt=ntrtmt,
                        Nprep=nprep,
                        NtrtHIV=ntrthiv,
                        NprepHIV=PrEP_ever_HIV,
                    )
                )

                compID += 1
            compReport.close()

        def burnSimulation(burnDuration):
            print(
                ("\n === Burn Initiated for {} timesteps ===".format(burnDuration + 1))
            )
            for t in range(0, burnDuration + 1):
                self._update_AllAgents(t, burn=True)

                if params.flag_DandR:
                    self._die_and_replace(t)
            print(("\tBurn Cuml Inc:\t{}".format(self.NewInfections.num_members())))
            self.NewInfections.clear_set()
            self.NewDiagnosis.clear_set()
            self.NewHRrolls.clear_set()
            self.NewIncarRelease.clear_set()
            self.newPrEPagents.clear_set()
            self.newPrEPenrolls = 0
            self.IDUprep = 0
            self.HIVprep = 0
            self.MSMWprep = 0

            self._reset_death_count()
            print(" === Simulation Burn Complete ===")

        burnSimulation(params.burnDuration)

        print("\n === Begin Simulation Run ===")
        if params.drawFigures:
            nNodes = self.G.number_of_nodes()
            self.visualize_network(
                coloring=params.drawFigureColor,
                node_size=5000.0 / nNodes,
                curtime=0,
                iterations=10,
                label="Seed" + str(self.runseed),
            )
        if params.calcComponentStats:
            print_components(0)

        self.cumInfT = 0
        self.cumInfW = 0
        self.cumInfB = 0

        def makeAgentZero(numPartners):
            firstHIV = self.runRandom.choice(self.DU_IDU_agentSet._members)
            i = 0
            while i <= numPartners:
<<<<<<< HEAD
                self.update_partner_assignments(
                    10000.0, self.get_Graph(), agent=firstHIV
=======
                update_partner_assignments(
                    self, 10000.0, self.get_Graph(), agent=firstHIV
>>>>>>> 8c939882
                )
                i += 1
            self._become_HIV(firstHIV, 0)

        print("\t===! Start Main Loop !===")

        # If we are using an agent zero method, create agent zero.
        if params.flag_agentZero:
            makeAgentZero(4)

        if params.drawEdgeList:
            print("Drawing network edge list to file")
            fh = open("results/network/Edgelist_t{}.txt".format(0), "wb")
            self.write_G_edgelist(fh)
            fh.close()
        for t in range(1, self.tmax + 1):
            print(f"\n\t\t\t\t\t\t\t\t\t\t\t\t\t\t\t\t\t\t\t.: TIME {t}")
            if params.drawFigures and t % params.intermPrintFreq == 0:
                self.visualize_network(
                    coloring=params.drawFigureColor,
                    node_size=5000.0 / nNodes,
                    curtime=t,
                    iterations=10,
                    label="Seed" + str(self.runseed),
                )
            # todo: GET THIS TO THE NEW HIV COUNT

            print(
                (
                    "\tSTARTING HIV count:{}\tTotal Incarcerated:{}\tHR+:{}\tPrEP:{}".format(
                        self.HIV_agentSet.num_members(),
                        self.incarcerated_agentSet.num_members(),
                        self.highrisk_agentsSet.num_members(),
                        self.Trt_PrEP_agentSet.num_members(),
                    )
                )
            )
            print(
                (
                    "Trt:{trt} \t OAT:{oat} \t NAL:{nal}".format(
                        trt=self.treatment_agentSet.num_members(),
                        oat=len(
                            [
                                a
                                for a in self.treatment_agentSet._members
<<<<<<< HEAD
                                if a._OAT_bool == True
=======
                                if a._OAT_bool is True
>>>>>>> 8c939882
                            ]
                        ),
                        nal=len(
                            [
                                a
                                for a in self.treatment_agentSet._members
<<<<<<< HEAD
                                if a._naltrex_bool == True
=======
                                if a._naltrex_bool is True
>>>>>>> 8c939882
                            ]
                        ),
                    )
                )
            )
            self.TimeStep = t

            self._update_AllAgents(t)

            getStats(t)

            self._reset_death_count()

            if params.flag_DandR:
                self._die_and_replace(t)

            print(("Number of relationships: %d" % self.Relationships.num_members()))
            tested = len([tmpA for tmpA in self.HIV_agentSet._members if tmpA._tested])
            self.All_agentSet.print_subsets()

            newInfB = len(
                [tmpA for tmpA in self.NewInfections._members if tmpA._race == "BLACK"]
            )
            newInfW = len(
                [tmpA for tmpA in self.NewInfections._members if tmpA._race == "WHITE"]
            )
            newInfT = len(self.NewInfections._members)
            self.cumInfB += newInfB
            self.cumInfW += newInfW
            self.cumInfT += newInfT

            self.totalDiagnosis += len(self.NewDiagnosis._members)
            if (
                self.totalDiagnosis > params.initTreatment
                and not self.treatmentEnrolled
            ):
                self._enroll_treatment(t)

            self.NewInfections.clear_set()
            self.NewDiagnosis.clear_set()
            self.NewHRrolls.clear_set()
            self.NewIncarRelease.clear_set()
<<<<<<< HEAD
            self.num_Deaths  # REVIEW ?
=======
            self.num_Deaths
>>>>>>> 8c939882
            prepReport = open("results/PrEPReport.txt", "a")
            prepReport.write(
                f"{self.runseed}\t{self.TimeStep}\t{self.newPrEPenrolls}\t{self.IDUprep}\t{self.HIVprep}\t{self.MSMWprep}\n"
            )
            prepReport.close()
            self.newPrEPagents.clear_set()
            self.newPrEPenrolls = 0
            self.IDUprep = 0
            self.HIVprep = 0
            self.MSMWprep = 0
            # If set to draw the edge list, print list at each timestep
            if params.drawEdgeList and t % params.intermPrintFreq == 0:
                print("Drawing network edge list to file")
                fh = open("results/network/Edgelist_t{}.txt".format(t), "wb")
                self.write_G_edgelist(fh)
                fh.close()

            print((t % params.intermPrintFreq))
            if t % params.intermPrintFreq == 0:
                if params.calcNetworkStats:
                    self.write_network_stats(t=t)
                if params.calcComponentStats:
                    print_components(t)

    def _update_AllAgents(self, time, burn=False):
        """
        :Purpose:
            Update IDU agents:
            For each agent:
                1 - determine agent type
                2 - get partners
                3 - agent interacts with partners
                4 - drug transition
                5 - VCT (Voluntsry Counseling and Testing)
                6 - if IDU: SEP, treatment
                7 - if HIV: HAART, AIDS
                8 - drug cessation

        :Input:
            agent, time

        :Output:
            none
        """
        num_HIV = len(self.HIV_agents)
        if time == 0:
            i = 0
        elif params.flag_staticN == False:
            self.update_partner_assignments(params.PARTNERTURNOVER, self.get_Graph())
        else:
            pass

        self.Acute_agents = []
        self.Transmit_from_agents = []
        self.Transmit_to_agents = []

        for rel in self.Relationships._members:
<<<<<<< HEAD
=======
            # If in burn, ignore interactions
>>>>>>> 8c939882
            if burn:
                pass
            else:
                self._agents_interact(rel._ID1, rel._ID2, time, rel)

            # If static network, ignore relationship progression
            if params.flag_staticN:
                pass
            else:
                if rel.progress():
                    try:
                        self.get_Graph().remove_edge(rel._ID1, rel._ID2)
                    except:
                        pass
                    self.Relationships.remove_agent(rel)
                    del rel

<<<<<<< HEAD
=======
        # print("\n\nENDING RELATIONSHIPS")

>>>>>>> 8c939882
        if params.flag_HR:
            for tmpA in self.highrisk_agentsSet.iter_agents():
                if tmpA._highrisk_time > 0:
                    tmpA._highrisk_time -= 1
                    if (
                        tmpA._SO == "HM"
                        and params.flag_PrEP
                        and (
                            params.PrEP_target_model == "HR"
                            or params.PrEP_target_model == "IncarHR"
                        )
                    ):
                        for part in tmpA._partners:
                            if not part._HIV_bool:
                                self._initiate_PrEP(part, time)
                else:
                    self.highrisk_agentsSet.remove_agent(tmpA)
                    tmpA._highrisk_bool = False

                    if params.model == "Incar":
                        if tmpA._SO == "HM":
                            tmpA._mean_num_partners -= params.HR_partnerScale
                        elif tmpA._SO == "HF":
                            tmpA._mean_num_partners -= params.HR_partnerScale

<<<<<<< HEAD
=======
        # print("\t\t= Agents Iterations (Incar/test/AIDS/HAART/PrEP =")
>>>>>>> 8c939882
        for agent in self.All_agentSet.iter_agents():

            agent_drug_type = agent._DU
            agent_sex_type = agent._SO
            agent_HIV_status = agent._HIV_bool
            agent_incarcerated = agent._incar_bool

            agent._timeAlive += 1

            if params.flag_incar:  # and not burn:
                self._incarcerate(agent, time)

            if agent._MSMW and self.runRandom.random() < params.HIV_MSMW:
                self._become_HIV(agent, 0)

            if agent_drug_type in ["NIDU", "IDU"] and False:  # REVIEW - always False
                self._drug_cessation(agent, agent_drug_type)
                self._enter_and_exit_drug_treatment(agent, time)

            if agent_HIV_status:
                # If in burnin, ignore HIV
                if burn:
<<<<<<< HEAD
=======
                    pass
                else:
                    # print("\n\t\t= Testing agents =")
>>>>>>> 8c939882
                    if agent._incar_treatment_time >= 1:
                        agent._incar_treatment_time -= 1

                    self._HIVtest(agent, time)
                    self._progress_to_AIDS(agent, agent_drug_type)

                    if params.flag_ART:
                        self._initiate_HAART(agent, time)
                        agent._HIV_time += 1
            else:
                if params.flag_PrEP:
                    if time >= params.PrEP_startT:
                        if agent._PrEP_bool:
                            self._discont_PrEP(agent, time)
                        elif params.PrEP_target_model == "Clinical":
                            pass
                        elif params.PrEP_target_model == "RandomTrial":
                            pass
                        elif self._PrEP_elligible(agent, time) and not agent._PrEP_bool:
                            self._initiate_PrEP(agent, time)

        if params.flag_PrEP and time >= params.PrEP_startT:
            if params.PrEP_target_model == "Clinical":
                if time > params.PrEP_startT:
                    numPrEP_agents = self.Trt_PrEP_agentSet.num_members()
                    target_PrEP = int(
                        (
                            self.All_agentSet.num_members()
                            - self.All_agentSet._subset["HIV"].num_members()
                        )
                        * params.PrEP_Target
                    )
                    elligiblePool = [
                        ag
                        for ag in self.All_agentSet._subset["SO"]
                        ._subset["MSM"]
                        ._members
<<<<<<< HEAD
                        if (ag._PrEP_bool == False and ag._HIV_bool == False)
=======
                        if (ag._PrEP_bool is False and ag._HIV_bool is False)
>>>>>>> 8c939882
                    ]

                    while numPrEP_agents < target_PrEP:
                        numPrEP_agents = self.Trt_PrEP_agentSet.num_members()
                        target_PrEP = int(
                            (
                                self.All_agentSet.num_members()
                                - self.All_agentSet._subset["HIV"].num_members()
                            )
                            * params.PrEP_Target
                        )
                        self._initiate_PrEP(
                            self._get_clinic_agent(
                                params.PrEP_clinic_cat, elligiblePool
                            ),
                            time,
                        )
<<<<<<< HEAD
=======
                # elif self._PrEP_elligible(agent, time):
                #     self._initiate_PrEP(agent, time)
>>>>>>> 8c939882
            elif (
                params.PrEP_target_model == "RandomTrial" and time == params.PrEP_startT
            ):
                print("Starting random trial")
                components = sorted(
                    nx.connected_component_subgraphs(self.G), key=len, reverse=True
                )
                totNods = 0
                for comp in components:
                    totNods += comp.number_of_nodes()
                    if self.runRandom.random() < 0.5:
                        # Component selected as treatment pod!
                        for ag in comp.nodes():
                            if (ag._HIV_bool is False) and (ag._PrEP_bool is False):
                                ag._treatment_bool = True
                                if self.runRandom.random() < params.PrEP_Target:
                                    self._initiate_PrEP(ag, time, force=True)
                print(("Total agents in trial: ", totNods))

    def _agents_interact(self, agent_1, agent_2, time, rel):
        """
        :Purpose:
            Let IDU agent interact with a partner.
            Update IDU agents:
                1 - determine transition type
                2 - Injection rules
                3 - Sex rules
                4 - HIV transmission
                5 - SEP

        :Input:
            agent : int

            partner : int

            time : int

        Output:
            none

        """
<<<<<<< HEAD
        # REVIEW - these assignments later get overwritten once agent/partner are assigned - needed? (could instead directly use vars)
        partner_HIV_status = agent_2._HIV_bool
        agent_HIV_status = agent_1._HIV_bool
=======
        # print agent
        partner_HIV_status = (
            agent_2._HIV_bool
        )  # self.get_agent_characteristic(partner, 'HIV')
        agent_HIV_status = (
            agent_1._HIV_bool
        )  # self.get_agent_characteristic(agent, 'HIV')
>>>>>>> 8c939882
        agent_incar = agent_1._incar_bool
        partner_incar = agent_2._incar_bool

        eligible = False

        # If either agent is incarcerated, skip their interaction
        if agent_incar or partner_incar:
            return
        # Else if neither agent is HIV (shouldn't be possible), skip their interaction to save computation time
        elif not agent_HIV_status and not partner_HIV_status:
            return
        elif agent_HIV_status:  # If agent_1 is HIV
            if (
                partner_HIV_status
            ):  # If agent_1 and agent_2 are both HIV, skip interaction
<<<<<<< HEAD
=======
                # print "\t\t!!! BOTH agents HIV+, moving on A:%d P:%d"%(agent_1.get_ID(), agent_2.get_ID())
>>>>>>> 8c939882
                return
            else:  # Agent is HIV, partner is succept
                agent = agent_1
                partner = agent_2
                eligible = True
        elif (
            partner_HIV_status
        ):  # If agent_2 is HIV and we have tested both HIV +/-, agent_2 is HIV, agent_1 is succept
            agent = agent_2
            partner = agent_1
            eligible = True

        if eligible:
<<<<<<< HEAD
            partner_drug_type = partner._DU
            agent_drug_type = agent._DU
            partner_sex_type = partner._SO
            agent_sex_type = agent._SO
            partner_HIV_status = partner._HIV_bool
            agent_HIV_status = agent._HIV_bool
=======
            # print("Elligible\t%d\t%d"%(agent._ID, partner._ID))
            partner_drug_type = (
                partner._DU
            )  # self.get_agent_characteristic(partner, 'Drug Type')
            agent_drug_type = (
                agent._DU
            )  # self.get_agent_characteristic(agent, 'Drug Type')
            partner_sex_type = (
                partner._SO
            )  # self.get_agent_characteristic(partner, 'Sex Type')
            agent_sex_type = (
                agent._SO
            )  # self.get_agent_characteristic(agent, 'Sex Type')
            partner_HIV_status = (
                partner._HIV_bool
            )  # self.get_agent_characteristic(partner, 'HIV')
            agent_HIV_status = (
                agent._HIV_bool
            )  # self.get_agent_characteristic(agent, 'HIV')
>>>>>>> 8c939882
            agent_incar = agent._incar_bool
            partner_incar = partner._incar_bool
            if partner_drug_type == "IDU" and agent_drug_type == "IDU":
                # Injection is possible
                # If agent is on post incar HR treatment to prevent IDU behavior, pass IUD infections
                if agent._incar_treatment_time > 0 and params.inc_treat_IDU_beh:
                    pass

                elif sex_possible(agent_sex_type, partner_sex_type):
                    # Sex is possible
                    rv = self.runRandom.random()
                    if rv < 0.25:  # Needle only (60%)
                        self._needle_transmission(agent, partner, time)
<<<<<<< HEAD
=======
                    # elif rv < 0.6 + 0.2:  # Sex only (20%)
                    # print "Sex inc (IDUs)"
                    #   self._sex_transmission(agent, partner, time, rel)  # , num_interactions)
>>>>>>> 8c939882
                    else:  # Both sex and needle (20%)
                        self._needle_transmission(agent, partner, time)
<<<<<<< HEAD
                        self._sex_transmission(agent, partner, time, rel)
=======
                        self._sex_transmission(
                            agent, partner, time, rel
                        )  # , num_interactions)
>>>>>>> 8c939882
                else:
                    # Sex not possible, needle only
                    self._needle_transmission(agent, partner, time)

            elif partner_drug_type in ["NIDU", "NDU"] or agent_drug_type in [
                "NIDU",
                "NDU",
            ]:
<<<<<<< HEAD
                if sex_possible(agent_sex_type, partner_sex_type):
                    self._sex_transmission(agent, partner, time, rel)
=======
                # print "Sex inc (ND/NIDU)"
                if self._sex_possible(agent_sex_type, partner_sex_type):
                    self._sex_transmission(
                        agent, partner, time, rel
                    )  # ,num_interactions)
>>>>>>> 8c939882
                else:
                    return
            else:
                raise ValueError("Agents must be either IDU, NIDU, or ND")

    # REVIEW - not used anywhere
    def _drug_transition(self, agent, partner):
        """
        :Purpose:
            Simulate transition of drug behavior. The following scenarios are
            possible:
            + ND agent might become NIDU when meeting NIDU
            + NIDU might become IDU when meeting IDU
            The function is only applied for NIDU and ND users.

        :Input:
            agents : int
            partner : int

        :Output: -
        """

        partner_drug_type = self.get_agent_characteristic(partner, "Drug Type")
        agent_drug_type = self.get_agent_characteristic(agent, "Drug Type")
        Flag_Partner_IDU_NIDU_Transition = 0
        Flag_Agent_IDU_NIDU_Transition = 0

        # NIDU -> IDU
        if agent_drug_type == "NIDU" and partner_drug_type == "IDU":
            if self.runRandom.random() < 0.00875 / 12:
                self.tmp_Agents[agent].update({"Drug Type": "IDU"})  # agent becomes IDU
            # Sex type lists
            if agent in self.tmp_NIDU_agents:
                self.tmp_NIDU_agents.remove(agent)
            if (
                agent in self.tmp_ND_agents
            ):  # agent might have transitioned into ND before
                self.tmp_ND_agents.remove(agent)
            if agent not in self.tmp_IDU_agents:
                self.tmp_IDU_agents.append(agent)

        elif partner_drug_type == "NIDU" and agent_drug_type == "IDU":
            if self.runRandom.random() < 0.0175 / 12:
                self.tmp_Agents[partner].update(
                    {"Drug Type": "IDU"}
                )  # partner becomes IDU
            # Sex type lists
            if partner in self.tmp_NIDU_agents:
                self.tmp_NIDU_agents.remove(partner)
            if (
                partner in self.tmp_ND_agents
            ):  # agent might have transitioned into ND before
                self.tmp_ND_agents.remove(partner)
            if partner not in self.tmp_IDU_agents:
                self.tmp_IDU_agents.append(partner)

        ## ND -> IDU
        elif agent_drug_type == "ND" and partner_drug_type == "IDU":
            if self.runRandom.random() < 0.001:
                self.tmp_Agents[agent].update(
                    {"Drug Type": "IDU"}
                )  # agent becomes NIDU
            # Sex type lists
            if agent in self.tmp_ND_agents:  # agent might have transitioned already
                self.tmp_ND_agents.remove(agent)
            if agent not in self.tmp_IDU_agents:
                self.tmp_IDU_agents.append(agent)

        # ND -> IDU
        elif partner_drug_type == "ND" and agent_drug_type == "IDU":
            if self.runRandom.random() < 0.001:
                self.tmp_Agents[agent].update(
                    {"Drug Type": "IDU"}
                )  # agent becomes NIDU
            # Sex type lists
            if agent in self.tmp_ND_agents:  # agent might have transitioned already
                self.tmp_ND_agents.remove(agent)
            if agent not in self.tmp_IDU_agents:
                self.tmp_IDU_agents.append(agent)

        # ND -> NIDU
        elif agent_drug_type == "ND" and partner_drug_type == "NIDU":
            if self.runRandom.random() < 0.005:
                self.tmp_Agents[agent].update(
                    {"Drug Type": "NIDU"}
                )  # agent becomes NIDU
            # Sex type lists
            if agent in self.tmp_ND_agents:  # agent might have transitioned already
                self.tmp_ND_agents.remove(agent)
            if agent not in self.tmp_NIDU_agents:
                self.tmp_NIDU_agents.append(agent)
        # ND -> NIDU
        elif partner_drug_type == "ND" and agent_drug_type == "NIDU":
            if self.runRandom.random() < 0.005:
                self.tmp_Agents[partner].update(
                    {"Drug Type": "NIDU"}
                )  # partner becomes NIDU
            # Sex type lists
            if partner in self.tmp_ND_agents:  # agent might have transitioned already
                self.tmp_ND_agents.remove(partner)
            if partner not in self.tmp_NIDU_agents:
                self.tmp_NIDU_agents.append(partner)

        # NIDU -> ND from agent's perspective
        elif agent_drug_type == "NIDU" and partner_drug_type == "ND":
            if self.runRandom.random() < 0.001:
                self.tmp_Agents[agent].update({"Drug Type": "ND"})
            # Sex type lists
            if agent in self.tmp_NIDU_agents:  # agent might have transitioned already
                self.tmp_NIDU_agents.remove(agent)
            if (
                agent in self.tmp_IDU_agents
            ):  # agent might have previously transitioned into IDU
                self.tmp_IDU_agents.remove(agent)
            if agent not in self.tmp_ND_agents:
                self.tmp_ND_agents.append(agent)
            if agent in self.DrugTreatmentAgents_current:
                self._exit_drug_treatment(agent)

        # NIDU -> ND from partner's perspective
        elif partner_drug_type == "NIDU" and agent_drug_type == "ND":
            if self.runRandom.random() < 0.001:
                self.tmp_Agents[partner].update({"Drug Type": "ND"})
            # Sex type lists
            if (
                partner in self.tmp_NIDU_agents
            ):  # partner might have transitioned already
                self.tmp_NIDU_agents.remove(partner)
            if (
                partner in self.tmp_IDU_agents
            ):  # partner might have previously transitioned into IDU
                self.tmp_IDU_agents.remove(partner)
            if partner not in self.tmp_ND_agents:
                self.tmp_ND_agents.append(partner)
            if partner in self.DrugTreatmentAgents_current:
                self._exit_drug_treatment(partner)
        else:
            pass  # transition not possible

    def get_acute_status(self, agent, time):
        """
        :Purpose:
            Simulate random transmission of HIV between two IDU agents
            through needle.\n
            Needed in _update_IDUand
        :Input:
            agents : int
            partner : int
        time : int
        :Output: -
        """
        acuteTimePeriod = 2
        hiv_t = agent._HIV_time

        if hiv_t <= acuteTimePeriod and hiv_t > 0:
            return True
        else:
            return False

    def get_transmission_probability(self, agent, interaction):
        """ Decriptor
            :Purpose:
            Determines the probability of a transmission event based on type. Determines if act is needle/sexual,

            :Input:
                N : int
                Number of agents. Default: 1000
                tmax: int
                Number of simulation steps (years).

                :py:class:`SocialNetworkClass` : Inherited
                :py:class:`PopulationClass` : Inherited

            :Attributes:
                :py:attr:`tmax` : int
                    Number of time steps simulated.
                """

        sex_type = agent._SO
        race_type = agent._race
        ageBin = agent._ageBin
        tested = agent._tested
        onHAART = agent._HAART_bool

        agentAdherence = agent._HAART_adh
        "Logic for if needle or sex type interaction"
        if interaction == "NEEDLE":
            p = params.TransmissionProbabilities["NEEDLE"][str(agentAdherence)]

        elif interaction == "SEX":
            p = params.TransmissionProbabilities["SEX"][sex_type][str(agentAdherence)]

        isAcute = self.get_acute_status(agent, 0)

        # Scaling parameter for acute HIV infections
        if isAcute:
            p = p * params.cal_AcuteScaling

        # Scaling parameter for positively identified HIV agents
        if tested:
            p = p * (1 - params.cal_RR_Dx)

        # Tuning parameter for ART efficiency
        if onHAART:  # self.AdherenceAgents[agent] > 0:
            p = p * params.cal_RR_HAART

        # Racial calibration parameter to attain proper race incidence disparity
        if race_type == "BLACK":
            p = p * params.cal_raceXmission

        # Scaling parameter for per act transmission.
        p = p * params.cal_pXmissionScaling

        return p

    def _needle_transmission(self, agent, partner, time):
        """
        :Purpose:
            Simulate random transmission of HIV between two IDU agents
            through needle.\n
            Needed in _update_IDUand
        :Input:
            agents : int
            partner : int
        time : int
        :Output: -
        """
        # Param to scale number of partners

        # both must be IDU
<<<<<<< HEAD
        partner_drug_type = partner._DU
        agent_drug_type = agent._DU
        agent_race = agent._race
        agent_sex_type = agent._SO
        Race_Agent = agent._race
        Type_agent = agent._SO
=======
        partner_drug_type = (
            partner._DU
        )  # self.get_agent_characteristic(partner, 'Drug Type')
        agent_drug_type = agent._DU  # self.get_agent_characteristic(agent, 'Drug Type')
        agent_race = agent._race  # self.get_agent_characteristic(agent, 'Race')
        agent_sex_type = agent._SO  # self.get_agent_characteristic(agent, 'Sex Type')
        Race_Agent = agent._race  # self.get_agent_characteristic(agent, 'Race')
        Type_agent = agent._SO  # self.get_agent_characteristic(agent, 'Sex Type')
>>>>>>> 8c939882

        if not (partner_drug_type == "IDU" and agent_drug_type == "IDU"):
            raise ValueError(
                "To share a needle both agents must be IDU!%s %s"
                % (str(agent_drug_type), str(partner_drug_type))
            )
        NumberP = len(self.ExistingLinksCollapsedList)
        # Do they share a needle?
        SEPstat = agent._SNE_bool

        isAcute = self.get_acute_status(agent, time)
        HIV_agent = agent._HIV_bool
        HIV_partner = partner._HIV_bool
        MEAN_N_ACTS = (
            params.DemographicParams[Race_Agent][Type_agent]["NUMSexActs"]
            * params.cal_NeedleActScaling
        )
        share_acts = poisson.rvs(MEAN_N_ACTS, size=1)[0]

        if SEPstat:
            p_UnsafeNeedleShare = 0.02  # no needle sharing
        else:  # they do share a needle
            # HIV+ ?
            if share_acts < 1:
                share_acts = 1

            p_UnsafeNeedleShare = (
                params.DemographicParams[agent_race][agent_sex_type]["NEEDLESH"]
                * params.safeNeedleExchangePrev
            )

        for n in range(share_acts):
            if self.runRandom.random() > p_UnsafeNeedleShare:
                share_acts -= 1

        if HIV_agent == 1 and HIV_partner == 0 and share_acts >= 1.0:
            p = self.get_transmission_probability(agent, "NEEDLE")
            p_transmission = binom.pmf(1.0, share_acts, p)

            p_total_transmission = 0
            if share_acts == 1:
                p_total_transmission = p
            else:
                p_total_transmission = 1.0 - binom.pmf(0, share_acts, p)

            if self.runRandom.random() < p_total_transmission:
                # if agent HIV+ partner becomes HIV+
                self._become_HIV(partner, time)
                self.Transmit_from_agents += [agent]
                self.Transmit_to_agents += [partner]
                if isAcute:
                    self.Acute_agents += [agent]
                else:
                    pass

    def _sex_transmission(self, agent, partner, time, rel):

        """
        :Purpose:
            Simulate random transmission of HIV between two agents through Sex.
            Needed for all users. Sex is not possible in case the agent and
            assigned partner have incompatible Sex behavior.

        :Input:
            agents : int
            partner : int
            time : int
        number_of_interaction : int

        :Output:
            none
        """
        # Double check: Sex possible?
<<<<<<< HEAD
        Type_agent = agent._SO
        Type_partner = partner._SO
        if not sex_possible(Type_agent, Type_partner):
            raise ValueError(
                "Sex must be possible! %s %s" % (str(Type_agent), str(Type_partner))
            )
=======
        Type_agent = agent._SO  # self.get_agent_characteristic(agent, 'Sex Type')
        Type_partner = partner._SO  # self.get_agent_characteristic(partner, 'Sex Type')
        if not self._sex_possible(Type_agent, Type_partner):
            raise ValueError(
                "Sex must be possible! %s %s" % (str(Type_agent), str(Type_partner))
            )
        # NumberP = len(self.ExistingLinksCollapsedList)
>>>>>>> 8c939882

        # HIV status of agent and partner
        # Everything from here is only run if one of them is HIV+

<<<<<<< HEAD
        HIVstatus_Agent = agent._HIV_bool
        HIVstatus_Partner = partner._HIV_bool
        AIDSstatus_Agent = agent._AIDS_bool
        AIDSstatus_Partner = partner._AIDS_bool
        Race_Agent = agent._race
=======
        HIVstatus_Agent = agent._HIV_bool  # self.get_agent_characteristic(agent, 'HIV')
        HIVstatus_Partner = (
            partner._HIV_bool
        )  # self.get_agent_characteristic(partner, 'HIV')
        AIDSstatus_Agent = (
            agent._AIDS_bool
        )  # self.get_agent_characteristic(agent, 'AIDS')
        AIDSstatus_Partner = (
            partner._AIDS_bool
        )  # self.get_agent_characteristic(partner, 'AIDS')
        Race_Agent = agent._race  # self.get_agent_characteristic(agent, 'Race')
>>>>>>> 8c939882
        isAcute = self.get_acute_status(agent, time)

        if HIVstatus_Partner:
            pass
        if HIVstatus_Agent and HIVstatus_Partner:
            return
        elif HIVstatus_Agent or HIVstatus_Partner:
            # Sex between men?
            if (
                Type_agent == "MSM" and Type_partner == "MSM"
            ):  # REVIEW wouldn't it be safter to check both agent and partner are men?
                SexBetweenMen = 1
            else:
                SexBetweenMen = 0
            # Define probabilities for unsafe sex

            # unprotected sex probabilities for primary partnerships
            p_UnsafeSafeSex1 = params.DemographicParams[Race_Agent][Type_agent][
                "UNSAFESEX"
<<<<<<< HEAD
            ]  # REVIEW - this always gets overwritten
=======
            ]
>>>>>>> 8c939882
            MSexActs = self._get_number_of_sexActs(agent) * params.cal_SexualActScaling
            T_sex_acts1 = int(poisson.rvs(MSexActs, size=1))

            num_int = rel._total_sex_acts
            # Get condom usage
            if params.condomUseType == "Race":
                p_UnsafeSafeSex1 = params.DemographicParams[Race_Agent][Type_agent][
                    "UNSAFESEX"
                ]
            else:
                p_UnsafeSafeSex1 = prob.unsafe_sex(num_int)

            # Reduction of risk acts between partners for condom usage
            # REVIEW - what's with U_sex_acts1 and U_sex_acts2, U_sex_acts2 never seems to update
            U_sex_acts1 = T_sex_acts1
            for n in range(U_sex_acts1):
                if self.runRandom.random() < p_UnsafeSafeSex1:
                    U_sex_acts1 -= 1

            U_sex_acts2 = U_sex_acts1

            if U_sex_acts2 >= 1:
                # if agent HIV+
                rel._total_sex_acts += U_sex_acts2
                if HIVstatus_Agent == 1 or HIVstatus_Partner == 1:
                    ppAct = self.get_transmission_probability(agent, "SEX")

                    # Reduction of transmissibility for acts between partners for PrEP adherence
                    if agent._PrEP_bool or partner._PrEP_bool:
                        if agent._PrEPresistance or partner._PrEPresistance:
                            pass

                        elif params.PrEP_type == "Oral":
                            if agent._PrEP_adh == 1 or partner._PrEP_adh == 1:
                                ppAct = ppAct * (1.0 - params.PrEP_AdhEffic)  # 0.04
                            else:
                                ppAct = ppAct * (1.0 - params.PrEP_NonAdhEffic)  # 0.24

                        elif params.PrEP_type == "Inj":
                            ppActReduction = (
                                -1.0 * np.exp(-5.528636721 * partner._PrEP_load) + 1
                            )
<<<<<<< HEAD
=======
                            # print "adwadw"
                            # print ppActReduction, partner._PrEP_load, partner._PrEP_lastDose
>>>>>>> 8c939882
                            if agent._PrEP_adh == 1 or partner._PrEP_adh == 1:
                                ppAct = ppAct * (1.0 - ppActReduction)  # 0.04

                    p_total_transmission = 0
                    if U_sex_acts2 == 1:
                        p_total_transmission = ppAct
                    else:
                        p_total_transmission = 1.0 - binom.pmf(0, U_sex_acts1, ppAct)

                    if self.runRandom.random() < p_total_transmission:

                        # if agent HIV+ partner becomes HIV+
                        self.Transmit_from_agents += [agent]
                        self.Transmit_to_agents += [partner]
                        self._become_HIV(partner, time)
                        if isAcute:
                            self.Acute_agents += [agent]
                        else:
                            pass
            else:
                return

    def _get_number_of_sexActs(self, agent):
        """
        :Purpose:
            agent becomes HIV agent. Update all appropriate list and
            dictionaries.

        :Input:
            agent : int

        """
        # 1 time per year 96 1.9 29 0.9 67 3.4
        # 2–5 times per year 428 8.2 184 5.8 244 12.2
        # 6–11 times per year 328 6.3 183 5.7 145 7.3
        # 12–23 times per year 376 7.2 251 7.9 125 6.3
        # 24–35 times per year 1,551 29.9 648 20.3 903 45.3
        # 36–51 times per year 1,037 20.0 668 20.9 369 18.5
        # 52–155 times per year 644 12.4 605 18.9 39 2.0
        # >156 times per year 733 14.1 631 19.7 102 5.1
        rv = self.runRandom.random()
        pMatch = 0.0
        i = 0

        while True:
            i += 1
            pMatch += params.sexualFrequency[i]["p_value"]
            if rv <= pMatch:
                minSA = params.sexualFrequency[i]["min"]
                maxSA = params.sexualFrequency[i]["max"]
                return self.runRandom.randrange(minSA, maxSA, 1)
            if i == 5:
                break

    def _become_HIV(self, agent, time):
        """
        :Purpose:
            agent becomes HIV agent. Update all appropriate list and
            dictionaries.

        :Input:
            agent : int
            time : int

        """
        if agent._HIV_bool:
            pass
        else:
            agent._HIV_bool = True
            agent._HIV_time = 1
            self.NewInfections.add_agent(agent)
            self.HIV_agentSet.add_agent(agent)
            if agent._PrEP_time > 0:
                if self.runRandom.random() < params.PrEP_resist:
                    agent._PrEPresistance = 1

        if agent._PrEP_bool:
            self._discont_PrEP(agent, time, force=True)

<<<<<<< HEAD
=======
        # self.All_agentSet._subset["HIV"].add_agent(agent)
        # print "\t\t\t\t\tNew HIV agent %d     VL:%.1lf    time:%d"%(agent, Viral_load, time)

    def _sex_possible(self, agent_sex_type, partner_sex_type):
        """
        :Purpose:
        Determine if sex is possible.

        :Input:
        agent_sex_type : str

        partner_sex_type : str

        :Output:
        SexPossible : bool
        """

        # Check input
        if agent_sex_type not in params.agentSexTypes:
            raise ValueError("Invalid agent_sex_type! %s" % str(agent_sex_type))
        if partner_sex_type not in params.agentSexTypes:
            raise ValueError("Invalid partner_sex_type! %s" % str(partner_sex_type))

        # Sex possible
        if agent_sex_type == "HM" and partner_sex_type in ["HF", "WSW", "MTF"]:
            SexPossible = True
        # elif partner_sex_type == 'HM' and agent_sex_type in ['HF', 'WSW']:
        #    SexPossible = True
        elif agent_sex_type == "MSM" and partner_sex_type in [
            "MSM",
            "WSW",
            "HF",
            "MTF",
        ]:
            SexPossible = True
        # elif partner_sex_type == 'MSM' and agent_sex_type in ['MSM', 'WSW', 'HF']:
        #    SexPossible = True
        elif agent_sex_type == "WSW" and partner_sex_type in ["MSM", "WSW", "HM"]:
            SexPossible = True
        # elif partner_sex_type == 'WSW' and agent_sex_type in ['MSM', 'WSW', 'HM']:
        #    SexPossible = True
        elif agent_sex_type == "HF" and partner_sex_type in ["HM", "MSM"]:
            SexPossible = True
        elif agent_sex_type == "MTF" and partner_sex_type in ["HM", "MSM"]:
            SexPossible = True
        else:
            SexPossible = False

        if agent_sex_type == "HM" and partner_sex_type == "HM" and SexPossible:
            raise ValueError("Check _sex_possible method!")

        return SexPossible

>>>>>>> 8c939882
    def _drug_cessation(self, agent, agent_drug_type):
        """
        :Purpose:
            Account for drug cessation of IDU to NIDU and NIDU to ND.

        :Input:
            agent : int
            agent_drug_type : str ("IDU", "NIDU")

        """
        if agent_drug_type == "IDU":
            if self.runRandom.random() < 0.017 / 12 / 2:
                self.tmp_Agents[agent].update({"Drug Type": "NIDU"})
                if (
                    agent in self.tmp_IDU_agents
                ):  # agent might have transitioned already
                    self.tmp_IDU_agents.remove(agent)
                if agent not in self.tmp_NIDU_agents:
                    self.tmp_NIDU_agents.append(agent)
        elif agent_drug_type == "NIDU":
            if self.runRandom.random() < 0.017 / 12:
                self.tmp_Agents[agent].update({"Drug Type": "ND"})
                if (
                    agent in self.tmp_NIDU_agents
                ):  # agent might have transitioned already
                    self.tmp_NIDU_agents.remove(agent)
                if agent not in self.tmp_ND_agents:
                    self.tmp_ND_agents.append(agent)
                if agent in self.DrugTreatmentAgents_current:
                    self._exit_drug_treatment(agent)
        else:
            raise ValueError("Drug cessation only valid for IDU and NIDU!")

    def _enroll_treatment(self, time):
        """
        :Purpose:
            Account for drug cessation of IDU to NIDU and NIDU to ND.

        :Input:
            time : int

        """
        print(("\n\n!!!!Engaginge treatment process: %d" % time))
        self.treatmentEnrolled = True
        for agent in self.All_agentSet.iter_agents():
            if self.runRandom.random() < params.treatmentCov and agent._DU == "IDU":
                agent._SNE_bool = True

    def _becomeHighRisk(self, agent, HRtype=None, duration=None):

        if agent not in self.highrisk_agentsSet._members:
            self.highrisk_agentsSet.add_agent(agent)
        if not agent._everhighrisk_bool:
            self.NewHRrolls.add_agent(agent)

        agent._highrisk_bool = True
        agent._everhighrisk_bool = True
        agent._highrisk_type = HRtype

        if duration != None:
            agent._highrisk_time = duration
        else:
            agent._highrisk_time = params.HR_M_dur

    def _incarcerate(self, agent, time):
        """
        :Purpose:
            Account for drug cessation of IDU to NIDU and NIDU to ND.

        :Input:
            agent : int

        """
        drug_type = agent._DU
        sex_type = agent._SO
        race_type = agent._race
        hiv_bool = agent._HIV_bool
        tested = agent._tested
        incar_t = agent._incar_time
        incar_bool = agent._incar_bool
        haart_bool = agent._HAART_bool

        if incar_bool:
            agent._incar_time -= 1

            # get out if t=0
            if incar_t == 1:  # FREE AGENT
                self.incarcerated_agentSet.remove_agent(agent)
                self.NewIncarRelease.add_agent(agent)
                agent._incar_bool = False
                agent._ever_incar_bool = True
                if params.model == "Incar":
                    if (
                        not agent._highrisk_bool and params.flag_HR
                    ):  # If behavioral treatment on and agent HIV, ignore HR period.
                        if (
                            params.inc_treat_HRsex_beh
                            and hiv_bool
                            and (time >= params.inc_treatment_startdate)
                        ):
                            pass
                        else:  # Else, become high risk
                            self.highrisk_agentsSet.add_agent(agent)
                            if not agent._everhighrisk_bool:
                                self.NewHRrolls.add_agent(agent)

                            agent._mean_num_partners = (
                                agent._mean_num_partners + params.HR_partnerScale
                            )
                            agent._highrisk_bool = True
                            agent._everhighrisk_bool = True
                            agent._highrisk_time = params.HR_M_dur

                    if (
                        params.inc_treat_RIC
                        or params.inc_treat_HRsex_beh
                        or params.inc_treat_IDU_beh
                    ) and (time >= params.inc_treatment_startdate):
                        agent._incar_treatment_time = params.inc_treatment_dur

                    if hiv_bool:
                        if haart_bool:
                            if (
                                self.runRandom.random() > params.inc_ARTdisc
                            ):  # 12% remain surpressed
                                pass

                            else:
                                agent._HAART_bool = False
                                agent._HAART_adh = 0
                                self.Trt_ART_agentSet.remove_agent(agent)

                            ### END FORCE ####
                elif params.model == "Overdose":
                    self._becomeHighRisk(agent, HRtype="postIncar", duration=26)
                    if self.runRandom.random() < params.p_enroll_OAT_post_release:
                        self._enter_drug_treatment(agent, trtType="OAT")
                        self._DOC_OAT_bool = True
                    elif self.runRandom.random() < params.p_enroll_Nal_post_release:
                        self._enter_drug_treatment(agent, trtType="NAL")
                        self._DOC_NAL_bool = True

        elif (
            self.runRandom.random()
            < params.DemographicParams[race_type][sex_type]["INCAR"]
            * (1 + (hiv_bool * 4))
            * params.cal_IncarP
        ):
            toss = (
                2
            )  # REVIEW - hardcoded, will never hit `if toss==1` logic in a few lines

            if agent._SO == "HF":  # REVIEW - what if _SO isn't HF or HM?
                jailDuration = prob.HF_jail_duration
            elif agent._SO == "HM":
                jailDuration = prob.HM_jail_duration

            if toss == 1:  # JAIL
                timestay = self.runRandom.randint(
                    params.inc_JailMin, params.inc_JailMax
                )
                if hiv_bool and not tested:
                    if self.runRandom.random() < params.inc_JailTestProb:
<<<<<<< HEAD
                        agent._tested = True
=======
                        agent._tested = (
                            True
                        )  # self.tmp_Agents[agent].update({'Tested': 1})
                        # self.HIVidentified_agents.append(agent)

            # M 13% for 6 months or less, 8% for 6 mo-1year, 20% for 1-3 years, 11% for 3-5 years, 16% for 5-10 years, 30% for 10+ years
            # F 74% for 6 months or less, 12% for 6 months to one year, 10% for one to three years, 4% for over three years
>>>>>>> 8c939882
            else:  # PRISON
                durationBin = current_p_value = 0
                p = self.runRandom.random()
                while p > current_p_value:
                    durationBin += 1
                    current_p_value += jailDuration[durationBin]["p_value"]
                timestay = self.runRandom.randint(
                    jailDuration[durationBin]["min"], jailDuration[durationBin]["max"]
                )

                if hiv_bool:
                    if not tested:
                        if self.runRandom.random() < params.inc_PrisTestProb:
<<<<<<< HEAD
                            agent._tested = True
=======
                            agent._tested = (
                                True
                            )  # self.tmp_Agents[agent].update({'Tested': 1})
                            # self.HIVidentified_agents.append(agent)
>>>>>>> 8c939882
                    else:  # Then tested and HIV, check to enroll in ART
                        if self.runRandom.random() < params.inc_ARTenroll:
                            tmp_rnd = self.runRandom.random()
                            HAART_ADH = params.inc_ARTadh
                            if tmp_rnd < HAART_ADH:
                                adherence = 5
                            else:
                                adherence = self.runRandom.randint(1, 4)

                            # Add agent to HAART class set, update agent params
                            agent._HAART_bool = True
                            agent._HAART_adh = adherence
                            agent._HAART_time = time
                            self.Trt_ART_agentSet.add_agent(agent)

            agent._incar_bool = True
            agent._incar_time = timestay
            self.incarcerated_agentSet.add_agent(agent)
            self.totalIncarcerated += 1

            # PUT PARTNERS IN HIGH RISK
            for tmpA in agent._partners:
                if tmpA._highrisk_bool == True:
                    pass
                else:
                    if self.runRandom.random() < params.HR_proportion:
                        if not tmpA._highrisk_bool:
                            self.highrisk_agentsSet.add_agent(tmpA)
                            if not tmpA._everhighrisk_bool:
                                self.NewHRrolls.add_agent(tmpA)
                            tmpA._mean_num_partners += (
                                params.HR_partnerScale
                            )  # 32.5 #2 + 3.25 from incar HR
                            tmpA._highrisk_bool = True
                            tmpA._everhighrisk_bool = True
                            tmpA._highrisk_time = params.HR_F_dur
                if params.flag_PrEP and (
                    params.PrEP_target_model == "Incar"
                    or params.PrEP_target_model == "IncarHR"
                ):
                    # Atempt to put partner on prep if less than probability
                    if not tmpA._HIV_bool:
                        self._initiate_PrEP(tmpA, time)

    def _HIVtest(self, agent, time):
        """
        :Purpose:
            Test the agent for HIV. If detected, add to identified list.

        :Input:
            agent : agent_Class
            time : int

        :Output:
            none
        """
        drug_type = agent._DU
        sex_type = agent._SO
        race_type = agent._race
        hiv_Status = agent._HIV_bool
        tested = agent._tested
        if not tested:
            test_prob = params.DemographicParams[race_type][sex_type]["HIVTEST"]

            # Rescale based on calibration param
            test_prob = test_prob * params.cal_TestFreq

            # If roll less than test probablity
            if self.runRandom.random() < test_prob:  ###WAS / 10
                # Become tested, add to tested agent set
                agent._tested = True
                self.NewDiagnosis.add_agent(agent)
                self.Trt_Tstd_agentSet.add_agent(agent)
                # If treatment co-enrollment enabled and coverage greater than 0
                if self.treatmentEnrolled and params.treatmentCov > 0:
                    # For each partner, attempt to test for HIV
                    for ptnr in agent._partners:
                        if ptnr._HIV_bool and not ptnr._tested:
                            if self.runRandom.random() < 0.87:
                                ptnr._tested = True
                                self.NewDiagnosis.add_agent(ptnr)

<<<<<<< HEAD
=======
    def _VCT(self, agent, time):
        """
        :Purpose:
            Account for voluntary Counseling and Testing(VCT)

        :Input:
            agent : int
            partner : int
            time : int

        :Output:
            none
        """
        # Drug Treatment
        # SEP
        drug_type = self.get_agent_characteristic(agent, "Drug Type")
        SEPstat = False
        if agent in self.SEPAgents:
            if time == self.SEPAgents[agent]:
                SEPstat = True
        if drug_type == "IDU":
            if SEPstat:
                if self.runRandom.random() < self.VCT_NSP:  # !!!!!!!!!!!!!!!!!!!!
                    self.VCTAgents.update({agent: time})
            else:
                if self.runRandom.random() < self.VCT_NoNSP_IDU:  # !!!!!!!!!!!!!!!!!!!
                    self.VCTAgents.update({agent: time})
        if drug_type == "NIDU":
            if self.runRandom.random() < self.VCT_NoNSP_NIDU:  # !!!!!!!!!!!!!!!!!!
                self.VCTAgents.update({agent: time})
        elif (
            agent in self.MSM_agents and self.runRandom.random() < self.VCT_NoNSP_MSM
        ):  # !
            self.VCTAgents.update({agent: time})
        else:
            if self.runRandom.random() < self.VCT_NoNSP_EE:  # !!!!!!!!!!!!!!!!!!!!!!!!!
                self.VCTAgents.update({agent: time})

    def _SEP(self, agent, time):
        """
        :Purpose:
            Account for SEP (Syringe Exchange Program) for IDU agents. \n

        :Input:
            time : int

        :Output:
            SEPstat : bool
        """
        if self.get_agent_characteristic(agent, "Drug Type") != "IDU":
            raise ValueError(
                "_SEP only valid for IDU agents! agent: %d %s"
                % (agent, str(self.get_agent_characteristic(agent, "Drug Type")))
            )
        # Drug treatment increases likelihood of SEP use
        if agent in self.DrugTreatmentAgents_current and self.IDU_agents:

            if self.runRandom.random() < self.NSP_SAT:
                self.SEPAgents.update({agent: time})
                SEPstat = True
            else:
                SEPstat = False
        elif self.runRandom.random() < self.NSP_NoSAT:
            self.SEPAgents.update({agent: time})
            SEPstat = True
        else:
            SEPstat = False

        return SEPstat

    off = 0

>>>>>>> 8c939882
    def _exit_drug_treatment(self, agent):
        """
        Agent exits drug treament.
        """

        if agent._OAT_bool:
            agent._OAT_bool = False
            self._becomeHighRisk(agent, HRtype="postTrtOAT", duration=1)
            agent._off = True
        if agent._naltrex_bool:
            agent._naltrex_bool = False
            self._becomeHighRisk(agent, HRtype="postTrtNal", duration=1)
            agent._off = True

        agent._treatment_bool = False
        self._naltrex_bool = False
        self._OAT_bool = False
        agent._treatment_time = 0
        self.treatment_agentSet.remove_agent(agent)

    def _enter_drug_treatment(self, agent, trtType=None):
        agent._treatment_bool = True

        if trtType == "OAT":
            agent._OAT_bool = True
        elif trtType == "NAL":
            agent._naltrex_bool = True
        elif self.runRandom.random() < params.MATasOAT:
            agent._OAT_bool = True
        else:
            agent._naltrex_bool = True

        try:
            self.treatment_agentSet.add_agent(agent)
        except:
            print("Failed adding agent to treatment set.")

    def _enter_and_exit_drug_treatment(self, agent, time):
        """
        :Purpose:
            Account for drug treatment for IDU agents. \n
            Entering drug treatment is similar to SEP, drug treatment has
            a functional relationship given as follows:
            P(treatment (t+1) | IDU or NIDU) = P(treatment (agent,t) | IDU) if x < N
            else: 0 (x >= 0)
            where N is the total number of treatment slots available. \n
            An agent who was already in drug treatment and relapsed, has a
            pobability twice as strong to reenter drug treatment
            at a later point.

        :Input:
            agent : int
            time : int

        :Output:
            bool
        """
        # SEB edits here
        agent_race = agent._race
        agent_so = agent._SO
        MATProb = params.DemographicParams[agent_race][agent_so]["MATProbScalar"]
        discMATProb = params.DemographicParams[agent_race][agent_so]["MAT_disc_prob"]
        if agent._treatment_bool:
            if self.runRandom.random() < discMATProb:
                self._exit_drug_treatment(agent)
        elif self.runRandom.random() < MATProb:
            self._enter_drug_treatment(agent)
        else:
            pass

    def _initiate_HAART(self, agent, time):
        """
        :Purpose:
            Account for HIV treatment through highly active antiretroviral therapy (HAART).
            HAART was implemented in 1996, hence, there is treatment only after 1996.
            HIV treatment assumes that the agent knows their HIV+ status.

        :Input:
            agent : Agent
            time : int

        :Output:
            none
        """

        HAART_coverage = 0.30

        # Check valid input
        if not agent._HIV_bool:
            print(("HIV_agents: ", sorted(self.HIV_agents)))
            print(("tmp_HIV_agents: ", sorted(self.tmp_HIV_agents)))
            print(("Agent[agent]", self.Agents[agent]))
            try:
                print(("tmp_Agent[agent]", self.tmp_Agents[agent]))
            except KeyError:
                pass
            raise ValueError("HAART only valid for HIV agents!agent:%s" % str(agent))

<<<<<<< HEAD
        agent_drug_type = agent._DU
        agent_haart = agent._HAART_bool
        agent_HIV = agent._HIV_bool
        agent_Test_bool = agent._tested
=======
        agent_drug_type = agent._DU  # self.get_agent_characteristic(agent, 'Drug Type')
        agent_haart = (
            agent._HAART_bool
        )  # self.get_agent_characteristic(agent, 'HAARTa')
        agent_HIV = agent._HIV_bool  # self.get_agent_characteristic(agent, 'HIV')
        agent_Test_bool = agent._tested  # self.Agents[agent]['Tested']
>>>>>>> 8c939882
        agent_race = agent._race
        agent_so = agent._SO

        # Set HAART agents adherence at t=0 for all instanced HAART
        if time == 0 and agent_haart:
            agent_haart_adh = agent._HAART_adh
            if agent_haart_adh == 0:
                tmp_rnd = self.runRandom.random()
                HAART_ADH = params.DemographicParams[agent_race][agent_so]["HAARTadh"]
                if tmp_rnd < HAART_ADH:
                    adherence = 5
                else:
                    adherence = self.runRandom.randint(1, 4)

                # add to agent haart set
                agent._HAART_adh = adherence
                agent._HAART_time = time

        # Determine probability of HIV treatment
        if time >= 0 and agent_Test_bool:
<<<<<<< HEAD
=======
            """  # OLD WAY OF PUTTING AGENTS ON HAART
            prob = 0
            if agent_Test_bool:
                if agent_drug_type == "IDU":
                    if agent:  # in self.DrugTreatmentAgents_current:
                        prob = 0.00625

                elif agent_drug_type == "NIDU":
                    if agent in self.DrugTreatmentAgents_current:
                        prob = 0.0117

                elif agent_drug_type == "NDU":
                    prob = 0.0117
            else:
                prob = 0.0
            """
>>>>>>> 8c939882
            # Go on HAART
            if not agent_haart and agent._HAART_time == 0:
                if (
                    self.runRandom.random()
                    < params.DemographicParams[agent_race][agent_so]["HAARTprev"]
                    * params.cal_ART_cov
                ):
<<<<<<< HEAD
=======

                    # self.tmp_Agents[agent].update({'HAARTa': 1})
                    # self.tmp_HAART_agents.append(agent)
>>>>>>> 8c939882

                    tmp_rnd = self.runRandom.random()
                    HAART_ADH = params.DemographicParams[agent_race][agent_so][
                        "HAARTadh"
                    ]
                    if tmp_rnd < HAART_ADH:
                        adherence = 5
                    else:
                        adherence = self.runRandom.randint(1, 4)

                    # Add agent to HAART class set, update agent params
                    agent._HAART_bool = True
                    agent._HAART_adh = adherence
                    agent._HAART_time = time
                    self.Trt_ART_agentSet.add_agent(agent)
            elif (
                agent_haart
                and self.runRandom.random()
                < params.DemographicParams[agent_race][agent_so]["HAARTdisc"]
            ):
                if agent._incar_treatment_time > 0 and params.inc_treat_RIC:
                    pass
                else:
                    agent._HAART_bool = False
                    agent._HAART_adh = 0
                    agent._HAART_time = 0
                    self.Trt_ART_agentSet.remove_agent(agent)

    def _PrEP_elligible(self, agent, time):
        elligble = False
        if params.PrEP_target_model == "Allcomers":
            elligble = True
        elif params.PrEP_target_model == "CDCwomen":
            if agent._SO == "HF":
                for ptn in set(agent._relationships):
                    if ptn._ID1 == agent:
                        partner = ptn._ID2
                    else:
                        partner = ptn._ID1
                    if ptn._duration > 1:
                        if partner._DU == "IDU":
                            elligble = True
                            agent._PrEP_reason.append("IDU")
                        if partner._tested:
                            elligble = True
                            agent._PrEP_reason.append("HIV test")
                        if partner._MSMW:
                            elligible = True
                            agent._PrEP_reason.append("MSMW")
        elif params.PrEP_target_model == "CDCmsm":
            if agent._SO == "MSM":
                for ptn in agent._relationships:
                    if ptn._ID1 == agent:
                        partner = ptn._ID2
                    else:
                        partner = ptn._ID1
                    if ptn._duration > 1:
                        if partner._tested or agent._mean_num_partners > 1:
                            elligble = True
                            break
        elif params.PrEP_target_model == "HighPN5":
            if agent._mean_num_partners >= 5:
                elligble = True
        elif params.PrEP_target_model == "HighPN10":
            if agent._mean_num_partners >= 10:
                elligble = True
        elif params.PrEP_target_model == "SRIns":
            if agent._sexualRole == "Insertive":
                elligble = True
        elif params.PrEP_target_model == "MSM":
            if agent._SO == ("MSM" or "MTF"):
                elligble = True
        elif params.PrEP_target_model == "RandomTrial":
            # If using random trial
            if time == 0:
                # if in init timestep 0, use agent set elligiblity
                elligible = agent._PrEP_elligible
            if time > 0:
                # else, false to not continue enrollment past random trial start
                elligble = False

        return elligble

    def _calc_PrEP_load(self, agent):
        """
        :Purpose:
            Determine load of PrEP concentration in agent.

        :Input:
            agent : agent()

        :Output:
            none
        """
        # N(t) = N0 (0.5)^(t/t_half)
        agent._PrEP_lastDose += 1
        if agent._PrEP_lastDose > 12:
            agent._PrEP_load = 0.0
        else:
            agent._PrEP_load = params.PrEP_peakLoad * (
                (0.5) ** (agent._PrEP_lastDose / (params.PrEP_halflife / 30))
            )

    def _discont_PrEP(self, agent, time, force=False):
        # If force flag set, auto kick off prep.
        if force == True:
            self.Trt_PrEP_agentSet.remove_agent(agent)
            agent._PrEP_bool = False
            agent._PrEP_reason = []
        # else if agent is no longer enrolled on PrEP, increase time since last dose
        elif agent._PrEP_time > 0:
            if agent._PrEP_time == 1:
                agent._PrEP_bool = False
                agent._PrEP_reason = []
                agent._PrEP_time -= 1
            else:
                agent._PrEP_time -= 1

        # else if agent is on PrEP, see if they should discontinue
        elif agent._PrEP_bool and agent._PrEP_time == 0:
            if (
                self.runRandom.random()
                < params.DemographicParams[agent._race][agent._SO]["PrEPdisc"]
            ):
                agent._PrEP_time = params.PrEP_falloutT
                self.Trt_PrEP_agentSet.remove_agent(agent)

                if params.PrEP_type == "Oral":
                    agent._PrEP_bool = False
                    agent._PrEP_reason = []
            else:  # if not discontinue, see if its time for a new shot.
                if agent._PrEP_lastDose > 2:
                    agent._PrEP_lastDose = -1

        if params.PrEP_type == "Inj":
            self._calc_PrEP_load(agent)

    def _initiate_PrEP(self, agent, time, force=False):
        """
        :Purpose:
            Place agents onto PrEP treatment.
            PrEP treatment assumes that the agent knows his HIV+ status is negative.

        :Input:
            agent : Agent
            time : int
            force : default is `False`

        :Output:
            none
        """

        def _enrollPrEP(self, agent):
            agent._PrEP_bool = True
            agent._PrEP_time = 0
            self.Trt_PrEP_agentSet.add_agent(agent)
            self.newPrEPagents.add_agent(agent)
            self.newPrEPenrolls += 1
            if params.PrEP_target_model == "CDCwomen":
                if "IDU" in agent._PrEP_reason:
                    self.IDUprep += 1
                if "HIV test" in agent._PrEP_reason:
                    self.HIVprep += 1
                if "MSMW" in agent._PrEP_reason:
                    self.MSMWprep += 1
            tmp_rnd = self.runRandom.random()
            if params.PrEP_Adherence == "AtlantaMSM":
                if (
                    tmp_rnd
                    < params.DemographicParams[agent._race][agent._SO]["PrEPadh"]
                ):
                    agent._PrEP_adh = 1
                else:
                    agent._PrEP_adh = 0
            else:
                if tmp_rnd < params.PrEP_Adherence:
                    agent._PrEP_adh = 1
                else:
                    agent._PrEP_adh = 0

            # set PrEP load and dosestep for PCK
            if params.PrEP_type == "Inj":
                agent._PrEP_load = params.PrEP_peakLoad
                agent._PrEP_lastDose = 0

        # REVIEW - is this really neccessary?
        if agent == None:
            print("OHHH boi no prep agent")
            return None

        # Check valid input #REVIEW why does this error instead of just returning?
        if agent._PrEP_bool:
            print((agent._PrEP_bool))
            return None
            raise ValueError(
                "PrEP only valid for agents not on PrEP!agent:%d" % agent.get_ID()
            )

        if agent._HIV_bool:
            raise ValueError(
<<<<<<< HEAD
                "PrEP only valid for HIV negative agents!agent:%d" % agent.get_ID()
=======
                "PrEP only valid for HIV- agents!agent:%d" % agent.get_ID()
>>>>>>> 8c939882
            )

        # Determine probability of HIV treatment
        agent_drug_type = agent._DU
        agent_race = agent._race
        agent_so = agent._SO

        if force:
            _enrollPrEP(self, agent)
        else:
            numPrEP_agents = self.Trt_PrEP_agentSet.num_members()

            if params.PrEP_target_model == "Clinical":
                target_PrEP_population = (
                    self.All_agentSet.num_members() - self.HIV_agentSet.num_members()
                )
                target_PrEP = target_PrEP_population * params.PrEP_Target
            elif (
                params.PrEP_target_model == "Incar"
                or params.PrEP_target_model == "IncarHR"
            ):
                if self.runRandom.random() < params.PrEP_Target:
                    _enrollPrEP(self, agent)
                return None
            else:
                target_PrEP = int(
                    (
                        self.All_agentSet.num_members()
                        - self.All_agentSet._subset["HIV"].num_members()
                    )
                    * params.PrEP_Target
                )

            if params.PrEP_clinic_cat == "Racial" and agent_race == "BLACK":
                if self.runRandom.random() < params.PrEP_Target:
                    _enrollPrEP(self, agent)
            elif (
                numPrEP_agents < target_PrEP
                and time >= params.PrEP_startT
                and self._PrEP_elligible(agent, time)
            ):
                _enrollPrEP(self, agent)

    def _get_clinic_agent(self, clinicBin, elligiblePool):
        i = 1
        pMatch = params.clinicAgents[clinicBin][i]["Prob"]
        RN = self.runRandom.random()
        while True:
            if RN <= pMatch:
                break
            else:
                i += 1
                pMatch += params.clinicAgents[clinicBin][i]["Prob"]
            if i == 5:
                break

        minNum = params.clinicAgents[clinicBin][i]["min"]
        maxNum = params.clinicAgents[clinicBin][i]["max"]

        iterations = 1
        while iterations < 3:
            randomK_sample = self.runRandom.sample(
                elligiblePool, params.cal_ptnrSampleDepth
            )
<<<<<<< HEAD
=======
            # randomK_sample = self.runRandom.sample(self.All_agentSet._subset["MSM"]._members,params.cal_ptnrSampleDepth)
>>>>>>> 8c939882
            elligibleK_Pool = [
                ag
                for ag in randomK_sample
                if (
                    (ag._mean_num_partners >= minNum)
                    and (ag._mean_num_partners <= maxNum)
                )
            ]
            if elligibleK_Pool:
                selected = self.runRandom.choice(elligibleK_Pool)
                elligiblePool.remove(selected)
                return selected
            else:
                print(
                    (
                        "Looking for agent with min:%d and max %d failed %d times"
                        % (minNum, maxNum, iterations)
                    )
                )
                iterations += 1

        print("No suitable PrEP agent")
        return None

    def _progress_to_AIDS(self, agent, agent_drug_type):
        """
        :Purpose:
            Model the progression of HIV agents to AIDS agents
        """
        # only valid for HIV agents
        if not agent._HIV_bool:
            raise ValueError(
                "HAART only valid for HIV agents!agent:%s" % str(agent._ID)
            )

        # if agent not in self.AIDS_agents:
        if not agent._HAART_bool:
            adherenceStat = agent._HAART_adh
            p = prob.adherence_prob(adherenceStat)

            if self.runRandom.random() < p * params.cal_ProgAIDS:
                agent._AIDS_bool = True
                self.HIV_AIDS_agentSet.add_agent(agent)

    def _reset_death_count(self):
        self.num_Deaths = {}
        self.deathSet = []
        for HIV_status in ["Total", "HIV-", "HIV+"]:
<<<<<<< HEAD
=======
            # for HR_status in ["Total", "notHR", "HR"]:
>>>>>>> 8c939882
            self.num_Deaths.update({HIV_status: {}})
            for tmp_type in [HIV_status, "MSM", "HM", "HF", "WSW", "MTF"]:
                self.num_Deaths[HIV_status].update({tmp_type: 0})

    # REVIEW - not used anywhere
    def _remove_agent(self, agent):
        """
        :Purpose:
            Remove agent from the population.
            Delete agent is a key to an associated dictionary which stores the internal.

        :Input:
            agent : int

        """
        # Drug type lists (agent might have been updated)
        drug_type = self.tmp_Agents[agent]["Drug Type"]

        if drug_type == "IDU":
            try:
                self.tmp_IDU_agents.remove(agent)
            except ValueError:
                pass
        elif drug_type == "NIDU":
            try:
                self.tmp_NIDU_agents.remove(agent)
            except ValueError:
                pass
        elif drug_type == "ND":
            try:
                self.tmp_ND_agents.remove(agent)
            except ValueError:
                pass
        else:
            raise ValueError("Invalid drug type! %s" % str(drug_type))

        # Sex type lists
        try:
            # Agent might have been updated
            sex_type = self.tmp_Agents[agent]["Sex Type"]
        except KeyError:
            sex_type = self.get_agent_characteristic(agent, "Sex Type")
        if sex_type == "MSM":
            self.tmp_MSM_agents.remove(agent)
        elif sex_type == "HF":
            self.tmp_HF_agents.remove(agent)
        elif sex_type == "WSW":
            self.tmp_WSW_agents.remove(agent)
        elif sex_type == "HM":
            self.tmp_HM_agents.remove(agent)
        else:
            raise ValueError("Invalid sex type! %s" % str(sex_type))

        # HIV and AIDS lists
        try:
            self.tmp_HIV_agents.remove(agent)
        except ValueError:
            pass

        try:
            self.tmp_AIDS_agents.remove(agent)
        except ValueError:
            pass

        try:
            self.Incarcerated.remove(agent)
        except ValueError:
            pass

        try:
            self.tmp_HAART_agents.remove(agent)
        except ValueError:
            # print "WTFFFFF"
            pass

        try:
            self.HIVidentified_agents.remove(agent)
        except ValueError:
            # print "WTFFFFF"
            pass

        # Other lists / dictionaries
        if agent in self.SEPAgents:
            # dict of users who used SEP (agent:time)
            del self.SEPAgents[agent]
        if agent in self.SEPAgents_past:
            del self.SEPAgents_past[agent]
        if agent in self.DrugTreatmentAgents_current:
            # dictionary of users who are currently undergoing
            del self.DrugTreatmentAgents_current[agent]
        if agent in self.DrugTreatmentAgents_past:
            # dictionary of users who underwent drug treatment
            del self.DrugTreatmentAgents_past[agent]
        if agent in self.VCTAgents:
            # list of agents who get tested for HIV ((agent:time)
            del self.VCTAgents[agent]
        for time in self.HIV_key_transitiontime:
            tmp_agents = self.HIV_key_transitiontime[time]
            if agent in tmp_agents:
                tmp_agents.remove(agent)
            self.HIV_key_transitiontime.update({time: tmp_agents})

    def _die_and_replace(self, time, reported=True):
        """
        :Purpose:
            Let agents die and replace the dead agent with a new agent randomly.
        """
        totalDeaths = 0
        for agent in self.All_agentSet._members:

            if agent._incar_bool:
                pass
            else:
                # Probability for dying
<<<<<<< HEAD
                drug_type = agent._DU
                sex_type = agent._SO
                HIV_status = agent._HIV_bool
                HR_status = agent._highrisk_bool
                HR_type = agent._highrisk_type
                AIDSStatus = agent._AIDS_bool
                agent_Race = agent._race
=======
                drug_type = (
                    agent._DU
                )  # self.get_agent_characteristic(agent, 'Drug Type')
                sex_type = agent._SO  # self.get_agent_characteristic(agent, 'Sex Type')
                HIV_status = (
                    agent._HIV_bool
                )  # self.get_agent_characteristic(agent, 'HIV')
                HR_status = agent._highrisk_bool
                HR_type = agent._highrisk_type
                AIDSStatus = (
                    agent._AIDS_bool
                )  # self.get_agent_characteristic(agent, 'HIV')
                agent_Race = agent._race  # self.get_agent_characteristic(agent, 'Race')
                # adherence =  self.AdherenceAgents[agent]
>>>>>>> 8c939882

                if HIV_status:
                    if AIDSStatus:  # AIDS DEATH RATE
                        if agent_Race == "WHITE":
                            p = 34.4
                        elif agent_Race == "BLACK":
                            p = 41.6
                        else:
                            raise ValueError("Invalid RACE type! %s" % str(agent_Race))

                    elif agent._HAART_adh > 1:  # HAART DEATH RATE
                        if agent_Race == "WHITE":
                            p = 8.6
                        elif agent_Race == "BLACK":
                            p = 10.4
                        else:
                            raise ValueError("Invalid RACE type! %s" % str(agent_Race))

                    else:  # HIV+ DEATH RATE
                        if agent_Race == "WHITE":
                            p = 17.2
                        elif agent_Race == "BLACK":
                            p = 20.8
                        else:
                            raise ValueError("Invalid RACE type! %s" % str(agent_Race))
                    p = p * params.cal_Mortality

                elif not HIV_status:  # NON HIV DEATH RATE
                    if agent_Race == "WHITE":
                        p = 8.6
                    elif agent_Race == "BLACK":
                        p = 10.4
                    else:
                        raise ValueError("Invalid RACE type! %s" % str(agent_Race))

                else:
                    raise ValueError("Invalid HIV type! %s" % str(HIV_status))

                p = (
                    p / 12000.0
                )  # putting it into per 1 person-month from per 1000 person years

<<<<<<< HEAD
=======
                p = p / 12000.0  # 12000.0 #putting it into per 1 person-month

                # print("Final mort p: {}".format(p))
>>>>>>> 8c939882
                if self.runRandom.random() < p:
                    totalDeaths += 1
                    if HIV_status:
                        ident = "HIV+"
                    else:
                        ident = "HIV-"

                    self.num_Deaths["Total"][sex_type] += 1
                    self.num_Deaths[ident][sex_type] += 1
                    self.deathSet.append(agent)
                    ID_number = agent.get_ID()
                    race = agent._race

                    # End all existing relationships
                    for rel in agent._relationships:
                        rel.progress(forceKill=True)

                        self.Relationships.remove_agent(rel)

                    # Remove agent node and edges from network graph
                    self.get_Graph().remove_node(agent)

                    # Remove agent from agent class and sub-sets
                    self.All_agentSet.remove_agent(agent)

                    # Delete agent object
                    del agent

                    # Create new agent
                    agent_cl = self._return_new_Agent_class(ID_number, race, sex_type)
                    self.create_agent(agent_cl, race)
                    self.get_Graph().add_node(agent_cl)

                elif 1 == 0:  # REVIEW always false
                    # Replace with new agent (random characteristics)
                    rv = self.runRandom.random()
                    if rv < params.DemographicParams["WHITE"]["ALL"]["Proportion"]:
                        deliminator = "WHITE"
                    else:
                        deliminator = "BLACK"

                    #################### NOW SET TO REPLACE WITH WHAT DIED"

                    # New agent dict
                    agent_dict = self._return_new_agent_dict(deliminator)
                    if deliminator != agent_dict["Race"]:
                        raise ValueError(
                            "Inconsistent drug type!%s" % str(agent_dict["Drug Type"])
                        )

                    # Update tmp_Agents dictionary with new agent
                    self.tmp_Agents.update({agent: agent_dict})

                    # Drug Type
                    drug_type = agent_dict["Drug Type"]
                    if drug_type == "IDU":
                        self.tmp_IDU_agents.append(agent)
                    elif drug_type == "NIDU":
                        self.tmp_NIDU_agents.append(agent)
                    elif drug_type == "ND":
                        self.tmp_ND_agents.append(agent)
                    else:
                        raise ValueError("Invalid drug type! %s" % str(drug_type))

                    # Sex Type
                    SexType = agent_dict["Sex Type"]
                    if SexType == "HM":
                        self.tmp_HM_agents.append(agent)
                    elif SexType == "HF":
                        self.tmp_HF_agents.append(agent)
                    elif SexType == "MSM":
                        self.tmp_MSM_agents.append(agent)
                    elif SexType == "WSW":
                        self.tmp_WSW_agents.append(agent)
                    else:
                        raise ValueError("Invalid SexType! %s" % str(SexType))

                    # HIV
                    HIVStatus = agent_dict["HIV"]
                    if HIVStatus == 1:
                        self.tmp_HIV_agents.append(agent)
                    elif HIVStatus != 0:
                        raise ValueError("Invalid HIVType! %s" % str(HIVStatus))

                    # AIDS
                    AIDSStatus = agent_dict["AIDS"]
                    if AIDSStatus == 1:
                        self.tmp_AIDS_agents.append(agent)
                    elif AIDSStatus != 0:
                        raise ValueError("Invalid AIDS Status! %s" % str(AIDSStatus))

                    # HAART
                    HAARTStatus = agent_dict["HAARTa"]
                    if HAARTStatus == 1:
                        self.tmp_HAART_agents.append(agent)
                    elif HAARTStatus != 0:
                        raise ValueError("Invalid HAART Status! %s" % str(HAARTStatus))

                    # Incarcerated
                    IncarceratedTime = agent_dict["incar_t"]
                    if IncarceratedTime >= 1:
                        self.Incarcerated.append(agent)
                    elif IncarceratedTime < 0:
                        raise ValueError(
                            "Invalid AIDS Status! %s" % str(IncarceratedTime)
                        )

                    # Check
                    if HIVStatus == 1:
                        if agent not in self.tmp_HIV_agents:
                            raise ValueError("Agent must be in HIV_agents")
                    if AIDSStatus == 1:
                        if agent not in self.tmp_AIDS_agents:
                            raise ValueError("Agent must be in AIDS_agents")
                    if HAARTStatus == 1:
                        if agent not in self.tmp_HAART_agents:
                            raise ValueError("Agent must be in HAART_agents")

<<<<<<< HEAD
    def return_results(self):
        return self.ResultDict
=======
                    """# write new agent to dynnetworkReport
                    #print "Writing to dynNetReport"
                    reportLine = '\t'.join([repr(self.TimeStep), 'DEATH', repr(agent)])
                    #open('Results/dynnetworkReport.txt', 'a').write('\n' + reportLine)
                    dynnetworkReport.write('\n' + reportLine)

                    reportLine = '\t'.join([repr(self.TimeStep), 'NEWAGENT', repr(agent), SexType, drug_type, repr(HIVStatus)])
                    #open('Results/dynnetworkReport.txt', 'a').write('\n' + reportLine)
                    dynnetworkReport.write('\n' + reportLine)"""

            # if len(self.Agents) != self.PopulationSize:
            #    raise ValueError("Wrong Population size!%s != %s" % (str(len(self.Agents)), str(self.PopulationSize)))

            # iduPrec = self.num_Deaths['IDU']['IDU']/float(totalDeaths) if totalDeaths else 0
            # niduPrec = self.num_Deaths['NIDU']['NIDU']/float(totalDeaths) if totalDeaths else 0
            # ndPrec = self.num_Deaths['ND']['ND']/float(totalDeaths) if totalDeaths else 0
            """
            print "\n\t=== DEATH REPORT ==="
            print "\tType\tCount\t%"
            print "\tIDU \t%d\t\t%.5lf" % (self.num_Deaths['IDU']['IDU'], iduPrec)
            print "\tNIDU\t%d\t\t%.5lf" % (self.num_Deaths['NIDU']['NIDU'], niduPrec)
            print "\tND  \t%d\t\t%.5lf" % (self.num_Deaths['ND']['ND'], ndPrec)
            print "\tTotal\t%d\n" % totalDeaths
            """
            # dynnetworkReport.close()

    # @profile
    def _update_population(self):
        """
        :Purpose:
            Update the population. Changes resulting from parsing
            through the agents and applying the update rules are stored
            in :py:attr:`tmp_agent_dict`. This method updates the whole
            population, i.e., it copies changes from the :py:attr:`tmp_agent_dict`
            dictionary and copies it into the :py:attr:`Agents` dictionary.
        :Input:
            none

        :Output:
            none
        """

        # self.Agents = deepcopy(self.tmp_Agents)
        #
        # self.IDU_agents = copy(list(set(self.tmp_IDU_agents)))
        # self.NIDU_agents = copy(list(set(self.tmp_NIDU_agents)))
        # self.ND_agents = copy(list(set(self.tmp_ND_agents)))
        #
        # self.HM_agents = copy(list(set(self.tmp_HM_agents)))
        # self.HF_agents = copy(list(set(self.tmp_HF_agents)))
        # self.MSM_agents = copy(list(set(self.tmp_MSM_agents)))
        # self.WSW_agents = copy(list(set(self.tmp_WSW_agents)))
        #
        # self.AIDS_agents = copy(list(set(self.tmp_AIDS_agents)))
        # self.HIV_agents = copy(list(set(self.tmp_HIV_agents)))
        # self.HAART_agents = copy(list(set(self.tmp_HAART_agents)))

        # print "HIV population:", self.HIV_agents
        self.SEPAgents = {}  # SEP has no memory

    def _check_population(self):
        """
        :Purpose:
            Check consistency of population.
            Only called in unittest.

        """

        # Check consistency of last partners
        if not (
            np.all(self.AdjMat.sum(0) == self.AdjMat.conj().sum(0))
            and np.all(self.AdjMat.sum(1) == self.AdjMat.conj().sum(1))
        ):
            raise ValueError("Adjacency matrix not symmetric!")

        # Check consistency of real population
        count_HF = 0
        count_HM = 0
        count_MSM = 0
        count_WSW = 0
        count_ND = 0
        count_NIDU = 0
        count_IDU = 0
        count_HIV = 0
        count_AIDS = 0
        for (agent, d) in list(self.Agents.items()):
            agent_dict = d
            # Sex type
            sex_type = agent_dict["Sex Type"]
            if sex_type == "HF":
                if agent not in self.HF_agents:
                    print((self.Agents[agent]))
                    raise ValueError("Check agents HF Sex type %d" % agent)
                else:
                    count_HF += 1
            elif sex_type == "HM":
                if agent not in self.HM_agents:
                    print((self.Agents[agent]))
                    raise ValueError("Check agents HM Sex type %d" % agent)
                else:
                    count_HM += 1
            elif sex_type == "MSM":
                if agent not in self.MSM_agents:
                    raise ValueError("Check agents MSM Sex type %d" % agent)
                else:
                    count_MSM += 1
            elif sex_type == "WSW":
                if agent not in self.WSW_agents:
                    print((self.Agents[agent]))
                    raise ValueError("Check agents WSW Sex type %d" % agent)
                else:
                    count_WSW += 1
            else:
                raise ValueError("Invalid sex type %s" % str(sex_type))

            # Drug type
            drug_type = agent_dict["Drug Type"]
            if drug_type == "ND":
                if agent not in self.ND_agents:
                    print((self.Agents[agent]))
                    raise ValueError("Check agents ND Drug type %d" % agent)
                else:
                    count_ND += 1
            elif drug_type == "NIDU":
                if agent not in self.NIDU_agents:
                    print((self.Agents[agent]))
                    raise ValueError("Check agents NIDU Drug type %d" % agent)
                else:
                    count_NIDU += 1
            elif drug_type == "IDU":
                if agent not in self.IDU_agents:
                    print((self.Agents[agent]))
                    raise ValueError("Check agents IDU Drug type %d" % agent)
                else:
                    count_IDU += 1
            else:
                raise ValueError("Invalid drug type %s" % str(drug_type))

            # HIV
            HIVstatus = agent_dict["HIV"]
            if HIVstatus != 0:
                if agent not in self.HIV_agents:
                    print((self.Agents[agent]))
                    raise ValueError("Check agent HIV %d" % agent)
                else:
                    count_HIV += 1
            # AIDS
            AIDSstatus = agent_dict["AIDS"]
            if AIDSstatus != 0:
                if agent not in self.AIDS_agents:
                    print((self.Agents[agent]))
                    raise ValueError("Check agent AIDS %d" % agent)
                else:
                    count_AIDS += 1

        if len(self.HF_agents) != count_HF:
            raise ValueError("self.HF agents contains too many agents!")
        if len(self.HM_agents) != count_HM:
            print(("len(self.HM_agents)=%d" % len(self.HM_agents)))
            print(("count_HM=%d" % count_HM))
            raise ValueError("self.HM agents contains too many agents!")
        if len(self.MSM_agents) != count_MSM:
            raise ValueError("self.MSM agents contains too many agents!")
        if len(self.WSW_agents) != count_WSW:
            raise ValueError("self.WSW agents contains too many agents!")

        if len(self.NIDU_agents) != count_NIDU:
            raise ValueError("self.NIDU_agents contains too many agents!")
        if len(self.ND_agents) != count_ND:
            raise ValueError("self.ND agents contains too many agents!")
        if len(self.IDU_agents) != count_IDU:
            mssg = "self.IDU agents contains too many agents!\
                    \nlen(self.IDU_agents)=%d\ncount_IDU=%d\n"
            raise ValueError(mssg % (len(self.IDU_agents), count_IDU))

        if len(self.HIV_agents) != count_HIV:
            raise ValueError(
                "self.HIV_agents contains too many agents!\
                \nlen(self.HIV_agents) = %d\ncount_HIV = %d\n"
                % (len(self.HIV_agents), count_HIV)
            )
        if len(self.AIDS_agents) != count_AIDS:
            raise ValueError("self.AIDS agents contains too many agents!")

        # Check consistency of tmp population
        count_HF = 0
        count_HM = 0
        count_MSM = 0
        count_WSW = 0
        count_ND = 0
        count_NIDU = 0
        count_IDU = 0
        count_HIV = 0
        count_AIDS = 0
        for (agent, d) in list(self.tmp_Agents.items()):
            agent_dict = d
            # Sex type
            sex_type = agent_dict["Sex Type"]
            if sex_type == "HF":
                if agent not in self.tmp_HF_agents:
                    print((self.tmp_Agents[agent]))
                    raise ValueError("Check tmp_agents Sex type %d" % agent)
                else:
                    count_HF += 1
            elif sex_type == "HM":
                if agent not in self.tmp_HM_agents:
                    print((self.tmp_Agents[agent]))
                    raise ValueError("Check tmp_agents Sex type %d" % agent)
                else:
                    count_HM += 1
            elif sex_type == "MSM":
                if agent not in self.tmp_MSM_agents:
                    print((self.tmp_Agents[agent]))
                    raise ValueError("Check tmp_agents Sex type %d" % agent)
                else:
                    count_MSM += 1
            elif sex_type == "WSW":
                if agent not in self.tmp_WSW_agents:
                    print((self.tmp_Agents[agent]))
                    raise ValueError("Check tmp_agents Sex type %d" % agent)
                else:
                    count_WSW += 1
            else:
                raise ValueError("Invalid sex type %s" % str(sex_type))

            # Drug type
            drug_type = agent_dict["Drug Type"]
            if drug_type == "ND":
                if agent not in self.tmp_ND_agents:
                    print((self.tmp_Agents[agent]))
                    raise ValueError("Check tmp_agents Drug type %d" % agent)
                else:
                    count_ND += 1
            elif drug_type == "NIDU":
                if agent not in self.tmp_NIDU_agents:
                    print((self.tmp_Agents[agent]))
                    raise ValueError("Check tmp_agents Drug type %d" % agent)
                else:
                    count_NIDU += 1
            elif drug_type == "IDU":
                if agent not in self.tmp_IDU_agents:
                    print((self.tmp_Agents[agent]))
                    raise ValueError("Check tmp_agents Drug type %d" % agent)
                else:
                    count_IDU += 1
            else:
                raise ValueError("Invalid drug type %s" % str(drug_type))

            # HIV
            HIVstatus = agent_dict["HIV"]
            if HIVstatus != 0:
                if agent not in self.tmp_HIV_agents:
                    print((self.tmp_Agents[agent]))
                    raise ValueError("Check tmp_agent HIV %d" % agent)
                else:
                    count_HIV += 1
            # AIDS
            AIDSstatus = agent_dict["AIDS"]
            if AIDSstatus != 0:
                if agent not in self.tmp_AIDS_agents:
                    print((self.tmp_Agents[agent]))
                    raise ValueError("Check agent AIDS %d" % agent)
                else:
                    count_AIDS += 1

        if len(self.tmp_HF_agents) != count_HF:
            raise ValueError("self.tmp_HF agents contains too many agents!")
        if len(self.tmp_HM_agents) != count_HM:
            raise ValueError("self.tmp_HM agents contains too many agents!")
        if len(self.tmp_MSM_agents) != count_MSM:
            raise ValueError("self.tmp_MSM agents contains too many agents!")
        if len(self.tmp_WSW_agents) != count_WSW:
            raise ValueError("self.tmp_WSW agents contains too many agents!")

        if len(self.tmp_NIDU_agents) != count_NIDU:
            raise ValueError("self.tmp_NIDU_agents contains too many agents!")
        if len(self.tmp_ND_agents) != count_ND:
            raise ValueError("self.tmp_ND agents contains too many agents!")
        if len(self.tmp_IDU_agents) != count_IDU:
            mssg = "self.tmp_IDU agents contains too many agents!\
                    \nlen(self.tmp_IDU_agents)=%d\ncount_IDU=%d\n"
            raise ValueError(mssg % (len(self.IDU_agents), count_IDU))

        if len(self.tmp_HIV_agents) != count_HIV:
            raise ValueError("self.tmp_HIV_agents contains too many agents!")
        if len(self.tmp_AIDS_agents) != count_AIDS:
            print(("len(self.tmp_AIDS_agents)=%d" % len(self.tmp_AIDS_agents)))
            print(("count_AIDS=%d" % count_AIDS))
            raise ValueError("self.tmp_AIDS agents contains too many agents!")

    def save_AgentPartner_list(self, t):
        """
        :Purpsose:
        Save all agent-partners connections.
        :Input:
        t : int
        Time
        """
        OutFileDir = os.path.expanduser(os.path.join(self.current_dir, "Results"))
        if not os.path.isdir(OutFileDir):  # create directory if not existing
            os.mkdir(OutFileDir)
        OutFileName = os.path.join(
            OutFileDir, "AgentPartnersList_atTime_%s.txt" % str(t)
        )
        if os.path.isfile(OutFileName):
            os.remove(OutFileName)
        outfile = open(OutFileName, "w")
        outfile.write("agent\tdrug type\tsex type\tHIV\tAIDS\tHAART\t")
        maxpartners = 0
        for agent in self.Agents:
            numpartners = len(list(self.AdjMat.rows[agent]))
            if numpartners > maxpartners:
                maxpartners = numpartners
        outfile.write("\t".join(["partner\tp drug type\tp sex type"] * maxpartners))
        outfile.write("\n")
        for agent in sorted(self.Agents.keys()):
            agent_dict = self.Agents[agent]
            outfile.write("%d\t" % agent)
            outfile.write("%s\t" % agent_dict["Drug Type"])
            outfile.write("%s\t" % agent_dict["Sex Type"])
            outfile.write("%d\t" % agent_dict["HIV"])
            outfile.write("%d\t" % agent_dict["AIDS"])
            outfile.write("%d\t" % self.AdherenceAgents[agent])
            for p in sorted(list(self.AdjMat.rows[agent])):
                partner_dict = self.Agents[p]
            outfile.write("%d\t" % int(p))
            outfile.write("%s\t" % partner_dict["Drug Type"])
            outfile.write("%s\t" % partner_dict["Sex Type"])
            outfile.write("\n")

    def _reset_partner_count(self):
        """
        Reset partner count for method assess_interaction_distribution
        """

        # set ND partner count to zero for the next time step
        self.tmp_ND_NumPartners_Count = {}
        self.tmp_NIDU_NumPartners_Count = {}
        self.tmp_IDU_NumPartners_Count = {}
        self.tmp_MSM_NumPartners_Count = {}

    def get_HIV_prevalence_drugs(self):
        """
        get HIV prevalence within all three drug user groups
        """
        count_HIV_IDU = 0
        count_HIV_NIDU = 0
        count_HIV_ND = 0

        for agent in self.Agents:
            HIVstatus = self.get_agent_characteristic(agent, "HIV")
            if HIVstatus == 1:
                agent_drug_type = self.get_agent_characteristic(agent, "Drug Type")
            if agent_drug_type == "IDU":
                count_HIV_IDU += 1
            elif agent_drug_type == "NIDU":
                count_HIV_NIDU += 1
            elif agent_drug_type == "ND":
                count_HIV_ND += 1
            elif HIVstatus != 0:
                print(HIVstatus)
                raise ValueError("HIV status must be either 0 or 1 !")
                # print [count_HIV_IDU, count_HIV_NIDU, count_HIV_ND]
            else:
                raise ValueError("Agent must be either IDU, NIDU or ND !")
        return [count_HIV_IDU, count_HIV_NIDU, count_HIV_ND]

    def get_HIV_prevalence_sex(self):
        """ get HIV prevalence within all four sex groups """
        count_HIV_MSM = 0
        count_HIV_HM = 0
        count_HIV_HF = 0
        count_HIV_WSW = 0

        for agent in self.Agents:
            HIVstatus = self.get_agent_characteristic(agent, "HIV")
            if HIVstatus == 1:
                agent_sex_type = self.get_agent_characteristic(agent, "Sex Type")
            if agent_sex_type == "MSM":
                count_HIV_MSM += 1
            elif agent_sex_type == "HM":
                count_HIV_HM += 1
            elif agent_sex_type == "HF":
                count_HIV_HF += 1
            elif agent_sex_type == "WSW":
                count_HIV_WSW += 1
            elif HIVstatus != 0:
                print(HIVstatus)
                raise ValueError("HIV status must be either 0 or 1 !")
                # print [count_HIV_IDU, count_HIV_NIDU, count_HIV_ND]
            else:
                raise ValueError("Agent must be either MSM, HM, MF, or WSW !")

        return [count_HIV_MSM, count_HIV_HM, count_HIV_HF, count_HIV_WSW]

    def get_HIV_prevalence_drugs_sex(self):
        """prevalences without and msm only"""
        count_HIV_MIDU = 0
        count_HIV_MNIDU = 0
        count_HIV_MND = 0
        count_HIV_IDUnmsm = 0
        count_HIV_NIDUnmsm = 0
        count_HIV_NDnmsm = 0

        for agent in self.Agents:
            HIVstatus = self.get_agent_characteristic(agent, "HIV")
            if HIVstatus == 1:
                agent_sex_type = self.get_agent_characteristic(agent, "Sex Type")
            agent_drug_type = self.get_agent_characteristic(agent, "Drug Type")
            if agent_drug_type == "IDU" and agent_sex_type in ["HM", "HF", "WSW"]:
                count_HIV_IDUnmsm += 1
            elif agent_drug_type == "IDU" and agent_sex_type == "MSM":
                count_HIV_MIDU += 1
            elif agent_drug_type == "NIDU" and agent_sex_type in ["HM", "HF", "WSW"]:
                count_HIV_NIDUnmsm += 1
            elif agent_drug_type == "NIDU" and agent_sex_type == "MSM":
                count_HIV_MNIDU += 1
            elif agent_drug_type == "ND" and agent_sex_type in ["HM", "HF", "WSW"]:
                count_HIV_NDnmsm += 1
            elif agent_drug_type == "ND" and agent_sex_type == "MSM":
                count_HIV_MND += 1
            elif HIVstatus != 0:
                print(HIVstatus)
            raise ValueError("HIV status must be either 0 or 1 !")
        return [
            count_HIV_MIDU,
            count_HIV_MNIDU,
            count_HIV_MND,
            count_HIV_IDUnmsm,
            count_HIV_NIDUnmsm,
            count_HIV_NDnmsm,
        ]

    def get_HIV_prevalence(self):
        """ get HIV prevalence"""
        HIVcount = 0.0
        for agent in list(self.Agents.keys()):
            HIVstatus = self.get_agent_characteristic(agent, "HIV")
            if HIVstatus == 1:
                HIVcount += 1
        return HIVcount

    def return_results(self):
        return self.ResultDict

    def save_result_dict(self):
        OutFileDir = os.path.join(self.current_dir, "Results")
        if not os.path.isdir(OutFileDir):  # create directory if not existing
            os.mkdir(OutFileDir)
        OutFileName = os.path.join(OutFileDir, "ResultDictionary.txt")
        if os.path.isfile(OutFileName):
            os.remove(OutFileName)
        outfile = open(OutFileName, "w")
        for result_property in sorted(self.ResultDict.keys()):
            outfile.write("%s\t" % result_property)
            for time_t in sorted(self.ResultDict[result_property].keys()):
                outfile.write(
                    "%4.5f\t" % float(self.ResultDict[result_property][time_t])
                )
            outfile.write("\n")

    def save_AdjMat(self, t):
        """
        :Purpose:
        Save Adjacency matrix in sparse format.
        """
        OutFileDir = os.path.expanduser(os.path.join(self.current_dir, "Results"))
        if not os.path.isdir(OutFileDir):  # create directory if not existing
            os.mkdir(OutFileDir)
        OutFileName = os.path.join(OutFileDir, "AdjacencyMatrix_atTime_%d.txt" % t)
        if os.path.isfile(OutFileName):
            os.remove(OutFileName)
        outfile = open(OutFileName, "w")
        for n, row in enumerate(self.AdjMat.rows):
            outfile.write("%d:\t" % n)
            for partner in row:
                outfile.write("%d," % partner)
            outfile.write("\n")

    def _writeDNR(self):
        dynnetworkReport = open("Results/dynnetworkReport.txt", "a")
        for agent in self.Agents:
            sextype = self.Agents[agent]["Sex Type"]
            drugtype = self.Agents[agent]["Drug Type"]
            HIV = self.Agents[agent]["HIV"]
            reportLine = "\t".join(
                ["0", "NEWAGENT", repr(agent), sextype, drugtype, repr(HIV)]
            )
            dynnetworkReport.write("\n" + reportLine)
            # open('dynnetworkReport.txt', 'a').write('\n' + reportLine)

        dynnetworkReport.close()
        # initiate HIV status
        for agent in self.Agents:
            if self.Agents[agent]["HIV"] == 1:
                self._become_HIV(agent, 0)
>>>>>>> 8c939882
<|MERGE_RESOLUTION|>--- conflicted
+++ resolved
@@ -15,35 +15,17 @@
 import networkx as nx
 
 try:
-<<<<<<< HEAD
-    from .HIVABM_Population import PopulationClass
-except ImportError:
-    raise ImportError("Can't import PopulationClass")
-
-try:
-    from .network_graph_tools import *
-=======
     from agent import Agent_set
 except ImportError as e:
     raise ImportError("Can't import network_graph_tools! %s" % str(e))
 
 try:
     from network_graph_tools import NetworkClass
->>>>>>> 8c939882
 except ImportError as e:
     raise ImportError("Can't import network_graph_tools! %s" % str(e))
 
 try:
-<<<<<<< HEAD
     from .analysis_output import *
-=======
-    from ABM_partnering import update_partner_assignments
-except ImportError as e:
-    raise ImportError("Can't import ABM_partnering! %s" % str(e))
-
-try:
-    from analysis_output import initiate_ResultDict, print_stats
->>>>>>> 8c939882
 except ImportError as e:
     raise ImportError("Can't import analysis_output! %s" % str(e))
 
@@ -235,11 +217,7 @@
         self.NewIncarRelease = Agent_set(3, "NewIncarRelease")
         self.NewHRrolls = Agent_set(3, "NewHRrolls")
 
-<<<<<<< HEAD
         # Assess the distribution of number of interactions per timestep for each agent type #REVIEW - not used anywhere
-=======
-        # Assess the distribution of number of interactions per timestep for each agent type
->>>>>>> 8c939882
         self.ND_NumPartners = {
             "ND": [],
             "NIDU": [],
@@ -265,10 +243,7 @@
             "MSM": [],
         }  # final counts
 
-<<<<<<< HEAD
         # REVIEW - not used anywhere
-=======
->>>>>>> 8c939882
         self.tmp_ND_NumPartners_Count = {}
         self.tmp_NIDU_NumPartners_Count = {}
         self.tmp_IDU_NumPartners_Count = {}
@@ -282,11 +257,7 @@
             "SEX_MSM": {1: 0},
             "SEX_NMSM": {1: 0},
             "NEEDLE": {1: 0},
-<<<<<<< HEAD
         }  # REVIEW - not used anywhere
-=======
-        }
->>>>>>> 8c939882
         self.totalDiagnosis = 0
         self.treatmentEnrolled = False
 
@@ -433,13 +404,8 @@
             firstHIV = self.runRandom.choice(self.DU_IDU_agentSet._members)
             i = 0
             while i <= numPartners:
-<<<<<<< HEAD
                 self.update_partner_assignments(
                     10000.0, self.get_Graph(), agent=firstHIV
-=======
-                update_partner_assignments(
-                    self, 10000.0, self.get_Graph(), agent=firstHIV
->>>>>>> 8c939882
                 )
                 i += 1
             self._become_HIV(firstHIV, 0)
@@ -485,22 +451,14 @@
                             [
                                 a
                                 for a in self.treatment_agentSet._members
-<<<<<<< HEAD
-                                if a._OAT_bool == True
-=======
                                 if a._OAT_bool is True
->>>>>>> 8c939882
                             ]
                         ),
                         nal=len(
                             [
                                 a
                                 for a in self.treatment_agentSet._members
-<<<<<<< HEAD
-                                if a._naltrex_bool == True
-=======
                                 if a._naltrex_bool is True
->>>>>>> 8c939882
                             ]
                         ),
                     )
@@ -543,11 +501,7 @@
             self.NewDiagnosis.clear_set()
             self.NewHRrolls.clear_set()
             self.NewIncarRelease.clear_set()
-<<<<<<< HEAD
             self.num_Deaths  # REVIEW ?
-=======
-            self.num_Deaths
->>>>>>> 8c939882
             prepReport = open("results/PrEPReport.txt", "a")
             prepReport.write(
                 f"{self.runseed}\t{self.TimeStep}\t{self.newPrEPenrolls}\t{self.IDUprep}\t{self.HIVprep}\t{self.MSMWprep}\n"
@@ -605,10 +559,7 @@
         self.Transmit_to_agents = []
 
         for rel in self.Relationships._members:
-<<<<<<< HEAD
-=======
             # If in burn, ignore interactions
->>>>>>> 8c939882
             if burn:
                 pass
             else:
@@ -626,11 +577,6 @@
                     self.Relationships.remove_agent(rel)
                     del rel
 
-<<<<<<< HEAD
-=======
-        # print("\n\nENDING RELATIONSHIPS")
-
->>>>>>> 8c939882
         if params.flag_HR:
             for tmpA in self.highrisk_agentsSet.iter_agents():
                 if tmpA._highrisk_time > 0:
@@ -656,10 +602,6 @@
                         elif tmpA._SO == "HF":
                             tmpA._mean_num_partners -= params.HR_partnerScale
 
-<<<<<<< HEAD
-=======
-        # print("\t\t= Agents Iterations (Incar/test/AIDS/HAART/PrEP =")
->>>>>>> 8c939882
         for agent in self.All_agentSet.iter_agents():
 
             agent_drug_type = agent._DU
@@ -682,12 +624,6 @@
             if agent_HIV_status:
                 # If in burnin, ignore HIV
                 if burn:
-<<<<<<< HEAD
-=======
-                    pass
-                else:
-                    # print("\n\t\t= Testing agents =")
->>>>>>> 8c939882
                     if agent._incar_treatment_time >= 1:
                         agent._incar_treatment_time -= 1
 
@@ -725,11 +661,7 @@
                         for ag in self.All_agentSet._subset["SO"]
                         ._subset["MSM"]
                         ._members
-<<<<<<< HEAD
-                        if (ag._PrEP_bool == False and ag._HIV_bool == False)
-=======
                         if (ag._PrEP_bool is False and ag._HIV_bool is False)
->>>>>>> 8c939882
                     ]
 
                     while numPrEP_agents < target_PrEP:
@@ -747,11 +679,6 @@
                             ),
                             time,
                         )
-<<<<<<< HEAD
-=======
-                # elif self._PrEP_elligible(agent, time):
-                #     self._initiate_PrEP(agent, time)
->>>>>>> 8c939882
             elif (
                 params.PrEP_target_model == "RandomTrial" and time == params.PrEP_startT
             ):
@@ -793,19 +720,13 @@
             none
 
         """
-<<<<<<< HEAD
-        # REVIEW - these assignments later get overwritten once agent/partner are assigned - needed? (could instead directly use vars)
-        partner_HIV_status = agent_2._HIV_bool
-        agent_HIV_status = agent_1._HIV_bool
-=======
         # print agent
         partner_HIV_status = (
             agent_2._HIV_bool
-        )  # self.get_agent_characteristic(partner, 'HIV')
+        )
         agent_HIV_status = (
             agent_1._HIV_bool
-        )  # self.get_agent_characteristic(agent, 'HIV')
->>>>>>> 8c939882
+        )
         agent_incar = agent_1._incar_bool
         partner_incar = agent_2._incar_bool
 
@@ -821,10 +742,6 @@
             if (
                 partner_HIV_status
             ):  # If agent_1 and agent_2 are both HIV, skip interaction
-<<<<<<< HEAD
-=======
-                # print "\t\t!!! BOTH agents HIV+, moving on A:%d P:%d"%(agent_1.get_ID(), agent_2.get_ID())
->>>>>>> 8c939882
                 return
             else:  # Agent is HIV, partner is succept
                 agent = agent_1
@@ -838,34 +755,24 @@
             eligible = True
 
         if eligible:
-<<<<<<< HEAD
-            partner_drug_type = partner._DU
-            agent_drug_type = agent._DU
-            partner_sex_type = partner._SO
-            agent_sex_type = agent._SO
-            partner_HIV_status = partner._HIV_bool
-            agent_HIV_status = agent._HIV_bool
-=======
-            # print("Elligible\t%d\t%d"%(agent._ID, partner._ID))
             partner_drug_type = (
                 partner._DU
-            )  # self.get_agent_characteristic(partner, 'Drug Type')
+            )
             agent_drug_type = (
                 agent._DU
-            )  # self.get_agent_characteristic(agent, 'Drug Type')
+            )
             partner_sex_type = (
                 partner._SO
-            )  # self.get_agent_characteristic(partner, 'Sex Type')
+            )
             agent_sex_type = (
                 agent._SO
-            )  # self.get_agent_characteristic(agent, 'Sex Type')
+            )
             partner_HIV_status = (
                 partner._HIV_bool
-            )  # self.get_agent_characteristic(partner, 'HIV')
+            )
             agent_HIV_status = (
                 agent._HIV_bool
-            )  # self.get_agent_characteristic(agent, 'HIV')
->>>>>>> 8c939882
+            )
             agent_incar = agent._incar_bool
             partner_incar = partner._incar_bool
             if partner_drug_type == "IDU" and agent_drug_type == "IDU":
@@ -879,21 +786,11 @@
                     rv = self.runRandom.random()
                     if rv < 0.25:  # Needle only (60%)
                         self._needle_transmission(agent, partner, time)
-<<<<<<< HEAD
-=======
-                    # elif rv < 0.6 + 0.2:  # Sex only (20%)
-                    # print "Sex inc (IDUs)"
-                    #   self._sex_transmission(agent, partner, time, rel)  # , num_interactions)
->>>>>>> 8c939882
                     else:  # Both sex and needle (20%)
                         self._needle_transmission(agent, partner, time)
-<<<<<<< HEAD
-                        self._sex_transmission(agent, partner, time, rel)
-=======
                         self._sex_transmission(
                             agent, partner, time, rel
                         )  # , num_interactions)
->>>>>>> 8c939882
                 else:
                     # Sex not possible, needle only
                     self._needle_transmission(agent, partner, time)
@@ -902,16 +799,8 @@
                 "NIDU",
                 "NDU",
             ]:
-<<<<<<< HEAD
                 if sex_possible(agent_sex_type, partner_sex_type):
                     self._sex_transmission(agent, partner, time, rel)
-=======
-                # print "Sex inc (ND/NIDU)"
-                if self._sex_possible(agent_sex_type, partner_sex_type):
-                    self._sex_transmission(
-                        agent, partner, time, rel
-                    )  # ,num_interactions)
->>>>>>> 8c939882
                 else:
                     return
             else:
@@ -1142,23 +1031,12 @@
         # Param to scale number of partners
 
         # both must be IDU
-<<<<<<< HEAD
         partner_drug_type = partner._DU
         agent_drug_type = agent._DU
         agent_race = agent._race
         agent_sex_type = agent._SO
         Race_Agent = agent._race
         Type_agent = agent._SO
-=======
-        partner_drug_type = (
-            partner._DU
-        )  # self.get_agent_characteristic(partner, 'Drug Type')
-        agent_drug_type = agent._DU  # self.get_agent_characteristic(agent, 'Drug Type')
-        agent_race = agent._race  # self.get_agent_characteristic(agent, 'Race')
-        agent_sex_type = agent._SO  # self.get_agent_characteristic(agent, 'Sex Type')
-        Race_Agent = agent._race  # self.get_agent_characteristic(agent, 'Race')
-        Type_agent = agent._SO  # self.get_agent_characteristic(agent, 'Sex Type')
->>>>>>> 8c939882
 
         if not (partner_drug_type == "IDU" and agent_drug_type == "IDU"):
             raise ValueError(
@@ -1232,45 +1110,21 @@
             none
         """
         # Double check: Sex possible?
-<<<<<<< HEAD
         Type_agent = agent._SO
         Type_partner = partner._SO
         if not sex_possible(Type_agent, Type_partner):
             raise ValueError(
                 "Sex must be possible! %s %s" % (str(Type_agent), str(Type_partner))
             )
-=======
-        Type_agent = agent._SO  # self.get_agent_characteristic(agent, 'Sex Type')
-        Type_partner = partner._SO  # self.get_agent_characteristic(partner, 'Sex Type')
-        if not self._sex_possible(Type_agent, Type_partner):
-            raise ValueError(
-                "Sex must be possible! %s %s" % (str(Type_agent), str(Type_partner))
-            )
-        # NumberP = len(self.ExistingLinksCollapsedList)
->>>>>>> 8c939882
 
         # HIV status of agent and partner
         # Everything from here is only run if one of them is HIV+
 
-<<<<<<< HEAD
         HIVstatus_Agent = agent._HIV_bool
         HIVstatus_Partner = partner._HIV_bool
         AIDSstatus_Agent = agent._AIDS_bool
         AIDSstatus_Partner = partner._AIDS_bool
         Race_Agent = agent._race
-=======
-        HIVstatus_Agent = agent._HIV_bool  # self.get_agent_characteristic(agent, 'HIV')
-        HIVstatus_Partner = (
-            partner._HIV_bool
-        )  # self.get_agent_characteristic(partner, 'HIV')
-        AIDSstatus_Agent = (
-            agent._AIDS_bool
-        )  # self.get_agent_characteristic(agent, 'AIDS')
-        AIDSstatus_Partner = (
-            partner._AIDS_bool
-        )  # self.get_agent_characteristic(partner, 'AIDS')
-        Race_Agent = agent._race  # self.get_agent_characteristic(agent, 'Race')
->>>>>>> 8c939882
         isAcute = self.get_acute_status(agent, time)
 
         if HIVstatus_Partner:
@@ -1290,11 +1144,7 @@
             # unprotected sex probabilities for primary partnerships
             p_UnsafeSafeSex1 = params.DemographicParams[Race_Agent][Type_agent][
                 "UNSAFESEX"
-<<<<<<< HEAD
             ]  # REVIEW - this always gets overwritten
-=======
-            ]
->>>>>>> 8c939882
             MSexActs = self._get_number_of_sexActs(agent) * params.cal_SexualActScaling
             T_sex_acts1 = int(poisson.rvs(MSexActs, size=1))
 
@@ -1337,11 +1187,6 @@
                             ppActReduction = (
                                 -1.0 * np.exp(-5.528636721 * partner._PrEP_load) + 1
                             )
-<<<<<<< HEAD
-=======
-                            # print "adwadw"
-                            # print ppActReduction, partner._PrEP_load, partner._PrEP_lastDose
->>>>>>> 8c939882
                             if agent._PrEP_adh == 1 or partner._PrEP_adh == 1:
                                 ppAct = ppAct * (1.0 - ppActReduction)  # 0.04
 
@@ -1421,62 +1266,6 @@
         if agent._PrEP_bool:
             self._discont_PrEP(agent, time, force=True)
 
-<<<<<<< HEAD
-=======
-        # self.All_agentSet._subset["HIV"].add_agent(agent)
-        # print "\t\t\t\t\tNew HIV agent %d     VL:%.1lf    time:%d"%(agent, Viral_load, time)
-
-    def _sex_possible(self, agent_sex_type, partner_sex_type):
-        """
-        :Purpose:
-        Determine if sex is possible.
-
-        :Input:
-        agent_sex_type : str
-
-        partner_sex_type : str
-
-        :Output:
-        SexPossible : bool
-        """
-
-        # Check input
-        if agent_sex_type not in params.agentSexTypes:
-            raise ValueError("Invalid agent_sex_type! %s" % str(agent_sex_type))
-        if partner_sex_type not in params.agentSexTypes:
-            raise ValueError("Invalid partner_sex_type! %s" % str(partner_sex_type))
-
-        # Sex possible
-        if agent_sex_type == "HM" and partner_sex_type in ["HF", "WSW", "MTF"]:
-            SexPossible = True
-        # elif partner_sex_type == 'HM' and agent_sex_type in ['HF', 'WSW']:
-        #    SexPossible = True
-        elif agent_sex_type == "MSM" and partner_sex_type in [
-            "MSM",
-            "WSW",
-            "HF",
-            "MTF",
-        ]:
-            SexPossible = True
-        # elif partner_sex_type == 'MSM' and agent_sex_type in ['MSM', 'WSW', 'HF']:
-        #    SexPossible = True
-        elif agent_sex_type == "WSW" and partner_sex_type in ["MSM", "WSW", "HM"]:
-            SexPossible = True
-        # elif partner_sex_type == 'WSW' and agent_sex_type in ['MSM', 'WSW', 'HM']:
-        #    SexPossible = True
-        elif agent_sex_type == "HF" and partner_sex_type in ["HM", "MSM"]:
-            SexPossible = True
-        elif agent_sex_type == "MTF" and partner_sex_type in ["HM", "MSM"]:
-            SexPossible = True
-        else:
-            SexPossible = False
-
-        if agent_sex_type == "HM" and partner_sex_type == "HM" and SexPossible:
-            raise ValueError("Check _sex_possible method!")
-
-        return SexPossible
-
->>>>>>> 8c939882
     def _drug_cessation(self, agent, agent_drug_type):
         """
         :Purpose:
@@ -1640,17 +1429,10 @@
                 )
                 if hiv_bool and not tested:
                     if self.runRandom.random() < params.inc_JailTestProb:
-<<<<<<< HEAD
                         agent._tested = True
-=======
-                        agent._tested = (
-                            True
-                        )  # self.tmp_Agents[agent].update({'Tested': 1})
-                        # self.HIVidentified_agents.append(agent)
 
             # M 13% for 6 months or less, 8% for 6 mo-1year, 20% for 1-3 years, 11% for 3-5 years, 16% for 5-10 years, 30% for 10+ years
             # F 74% for 6 months or less, 12% for 6 months to one year, 10% for one to three years, 4% for over three years
->>>>>>> 8c939882
             else:  # PRISON
                 durationBin = current_p_value = 0
                 p = self.runRandom.random()
@@ -1664,14 +1446,7 @@
                 if hiv_bool:
                     if not tested:
                         if self.runRandom.random() < params.inc_PrisTestProb:
-<<<<<<< HEAD
                             agent._tested = True
-=======
-                            agent._tested = (
-                                True
-                            )  # self.tmp_Agents[agent].update({'Tested': 1})
-                            # self.HIVidentified_agents.append(agent)
->>>>>>> 8c939882
                     else:  # Then tested and HIV, check to enroll in ART
                         if self.runRandom.random() < params.inc_ARTenroll:
                             tmp_rnd = self.runRandom.random()
@@ -1754,81 +1529,6 @@
                                 ptnr._tested = True
                                 self.NewDiagnosis.add_agent(ptnr)
 
-<<<<<<< HEAD
-=======
-    def _VCT(self, agent, time):
-        """
-        :Purpose:
-            Account for voluntary Counseling and Testing(VCT)
-
-        :Input:
-            agent : int
-            partner : int
-            time : int
-
-        :Output:
-            none
-        """
-        # Drug Treatment
-        # SEP
-        drug_type = self.get_agent_characteristic(agent, "Drug Type")
-        SEPstat = False
-        if agent in self.SEPAgents:
-            if time == self.SEPAgents[agent]:
-                SEPstat = True
-        if drug_type == "IDU":
-            if SEPstat:
-                if self.runRandom.random() < self.VCT_NSP:  # !!!!!!!!!!!!!!!!!!!!
-                    self.VCTAgents.update({agent: time})
-            else:
-                if self.runRandom.random() < self.VCT_NoNSP_IDU:  # !!!!!!!!!!!!!!!!!!!
-                    self.VCTAgents.update({agent: time})
-        if drug_type == "NIDU":
-            if self.runRandom.random() < self.VCT_NoNSP_NIDU:  # !!!!!!!!!!!!!!!!!!
-                self.VCTAgents.update({agent: time})
-        elif (
-            agent in self.MSM_agents and self.runRandom.random() < self.VCT_NoNSP_MSM
-        ):  # !
-            self.VCTAgents.update({agent: time})
-        else:
-            if self.runRandom.random() < self.VCT_NoNSP_EE:  # !!!!!!!!!!!!!!!!!!!!!!!!!
-                self.VCTAgents.update({agent: time})
-
-    def _SEP(self, agent, time):
-        """
-        :Purpose:
-            Account for SEP (Syringe Exchange Program) for IDU agents. \n
-
-        :Input:
-            time : int
-
-        :Output:
-            SEPstat : bool
-        """
-        if self.get_agent_characteristic(agent, "Drug Type") != "IDU":
-            raise ValueError(
-                "_SEP only valid for IDU agents! agent: %d %s"
-                % (agent, str(self.get_agent_characteristic(agent, "Drug Type")))
-            )
-        # Drug treatment increases likelihood of SEP use
-        if agent in self.DrugTreatmentAgents_current and self.IDU_agents:
-
-            if self.runRandom.random() < self.NSP_SAT:
-                self.SEPAgents.update({agent: time})
-                SEPstat = True
-            else:
-                SEPstat = False
-        elif self.runRandom.random() < self.NSP_NoSAT:
-            self.SEPAgents.update({agent: time})
-            SEPstat = True
-        else:
-            SEPstat = False
-
-        return SEPstat
-
-    off = 0
-
->>>>>>> 8c939882
     def _exit_drug_treatment(self, agent):
         """
         Agent exits drug treament.
@@ -1927,19 +1627,10 @@
                 pass
             raise ValueError("HAART only valid for HIV agents!agent:%s" % str(agent))
 
-<<<<<<< HEAD
         agent_drug_type = agent._DU
         agent_haart = agent._HAART_bool
         agent_HIV = agent._HIV_bool
         agent_Test_bool = agent._tested
-=======
-        agent_drug_type = agent._DU  # self.get_agent_characteristic(agent, 'Drug Type')
-        agent_haart = (
-            agent._HAART_bool
-        )  # self.get_agent_characteristic(agent, 'HAARTa')
-        agent_HIV = agent._HIV_bool  # self.get_agent_characteristic(agent, 'HIV')
-        agent_Test_bool = agent._tested  # self.Agents[agent]['Tested']
->>>>>>> 8c939882
         agent_race = agent._race
         agent_so = agent._SO
 
@@ -1960,25 +1651,6 @@
 
         # Determine probability of HIV treatment
         if time >= 0 and agent_Test_bool:
-<<<<<<< HEAD
-=======
-            """  # OLD WAY OF PUTTING AGENTS ON HAART
-            prob = 0
-            if agent_Test_bool:
-                if agent_drug_type == "IDU":
-                    if agent:  # in self.DrugTreatmentAgents_current:
-                        prob = 0.00625
-
-                elif agent_drug_type == "NIDU":
-                    if agent in self.DrugTreatmentAgents_current:
-                        prob = 0.0117
-
-                elif agent_drug_type == "NDU":
-                    prob = 0.0117
-            else:
-                prob = 0.0
-            """
->>>>>>> 8c939882
             # Go on HAART
             if not agent_haart and agent._HAART_time == 0:
                 if (
@@ -1986,12 +1658,6 @@
                     < params.DemographicParams[agent_race][agent_so]["HAARTprev"]
                     * params.cal_ART_cov
                 ):
-<<<<<<< HEAD
-=======
-
-                    # self.tmp_Agents[agent].update({'HAARTa': 1})
-                    # self.tmp_HAART_agents.append(agent)
->>>>>>> 8c939882
 
                     tmp_rnd = self.runRandom.random()
                     HAART_ADH = params.DemographicParams[agent_race][agent_so][
@@ -2192,11 +1858,7 @@
 
         if agent._HIV_bool:
             raise ValueError(
-<<<<<<< HEAD
                 "PrEP only valid for HIV negative agents!agent:%d" % agent.get_ID()
-=======
-                "PrEP only valid for HIV- agents!agent:%d" % agent.get_ID()
->>>>>>> 8c939882
             )
 
         # Determine probability of HIV treatment
@@ -2261,10 +1923,6 @@
             randomK_sample = self.runRandom.sample(
                 elligiblePool, params.cal_ptnrSampleDepth
             )
-<<<<<<< HEAD
-=======
-            # randomK_sample = self.runRandom.sample(self.All_agentSet._subset["MSM"]._members,params.cal_ptnrSampleDepth)
->>>>>>> 8c939882
             elligibleK_Pool = [
                 ag
                 for ag in randomK_sample
@@ -2313,10 +1971,6 @@
         self.num_Deaths = {}
         self.deathSet = []
         for HIV_status in ["Total", "HIV-", "HIV+"]:
-<<<<<<< HEAD
-=======
-            # for HR_status in ["Total", "notHR", "HR"]:
->>>>>>> 8c939882
             self.num_Deaths.update({HIV_status: {}})
             for tmp_type in [HIV_status, "MSM", "HM", "HF", "WSW", "MTF"]:
                 self.num_Deaths[HIV_status].update({tmp_type: 0})
@@ -2431,7 +2085,6 @@
                 pass
             else:
                 # Probability for dying
-<<<<<<< HEAD
                 drug_type = agent._DU
                 sex_type = agent._SO
                 HIV_status = agent._HIV_bool
@@ -2439,22 +2092,6 @@
                 HR_type = agent._highrisk_type
                 AIDSStatus = agent._AIDS_bool
                 agent_Race = agent._race
-=======
-                drug_type = (
-                    agent._DU
-                )  # self.get_agent_characteristic(agent, 'Drug Type')
-                sex_type = agent._SO  # self.get_agent_characteristic(agent, 'Sex Type')
-                HIV_status = (
-                    agent._HIV_bool
-                )  # self.get_agent_characteristic(agent, 'HIV')
-                HR_status = agent._highrisk_bool
-                HR_type = agent._highrisk_type
-                AIDSStatus = (
-                    agent._AIDS_bool
-                )  # self.get_agent_characteristic(agent, 'HIV')
-                agent_Race = agent._race  # self.get_agent_characteristic(agent, 'Race')
-                # adherence =  self.AdherenceAgents[agent]
->>>>>>> 8c939882
 
                 if HIV_status:
                     if AIDSStatus:  # AIDS DEATH RATE
@@ -2497,12 +2134,6 @@
                     p / 12000.0
                 )  # putting it into per 1 person-month from per 1000 person years
 
-<<<<<<< HEAD
-=======
-                p = p / 12000.0  # 12000.0 #putting it into per 1 person-month
-
-                # print("Final mort p: {}".format(p))
->>>>>>> 8c939882
                 if self.runRandom.random() < p:
                     totalDeaths += 1
                     if HIV_status:
@@ -2621,504 +2252,5 @@
                         if agent not in self.tmp_HAART_agents:
                             raise ValueError("Agent must be in HAART_agents")
 
-<<<<<<< HEAD
     def return_results(self):
-        return self.ResultDict
-=======
-                    """# write new agent to dynnetworkReport
-                    #print "Writing to dynNetReport"
-                    reportLine = '\t'.join([repr(self.TimeStep), 'DEATH', repr(agent)])
-                    #open('Results/dynnetworkReport.txt', 'a').write('\n' + reportLine)
-                    dynnetworkReport.write('\n' + reportLine)
-
-                    reportLine = '\t'.join([repr(self.TimeStep), 'NEWAGENT', repr(agent), SexType, drug_type, repr(HIVStatus)])
-                    #open('Results/dynnetworkReport.txt', 'a').write('\n' + reportLine)
-                    dynnetworkReport.write('\n' + reportLine)"""
-
-            # if len(self.Agents) != self.PopulationSize:
-            #    raise ValueError("Wrong Population size!%s != %s" % (str(len(self.Agents)), str(self.PopulationSize)))
-
-            # iduPrec = self.num_Deaths['IDU']['IDU']/float(totalDeaths) if totalDeaths else 0
-            # niduPrec = self.num_Deaths['NIDU']['NIDU']/float(totalDeaths) if totalDeaths else 0
-            # ndPrec = self.num_Deaths['ND']['ND']/float(totalDeaths) if totalDeaths else 0
-            """
-            print "\n\t=== DEATH REPORT ==="
-            print "\tType\tCount\t%"
-            print "\tIDU \t%d\t\t%.5lf" % (self.num_Deaths['IDU']['IDU'], iduPrec)
-            print "\tNIDU\t%d\t\t%.5lf" % (self.num_Deaths['NIDU']['NIDU'], niduPrec)
-            print "\tND  \t%d\t\t%.5lf" % (self.num_Deaths['ND']['ND'], ndPrec)
-            print "\tTotal\t%d\n" % totalDeaths
-            """
-            # dynnetworkReport.close()
-
-    # @profile
-    def _update_population(self):
-        """
-        :Purpose:
-            Update the population. Changes resulting from parsing
-            through the agents and applying the update rules are stored
-            in :py:attr:`tmp_agent_dict`. This method updates the whole
-            population, i.e., it copies changes from the :py:attr:`tmp_agent_dict`
-            dictionary and copies it into the :py:attr:`Agents` dictionary.
-        :Input:
-            none
-
-        :Output:
-            none
-        """
-
-        # self.Agents = deepcopy(self.tmp_Agents)
-        #
-        # self.IDU_agents = copy(list(set(self.tmp_IDU_agents)))
-        # self.NIDU_agents = copy(list(set(self.tmp_NIDU_agents)))
-        # self.ND_agents = copy(list(set(self.tmp_ND_agents)))
-        #
-        # self.HM_agents = copy(list(set(self.tmp_HM_agents)))
-        # self.HF_agents = copy(list(set(self.tmp_HF_agents)))
-        # self.MSM_agents = copy(list(set(self.tmp_MSM_agents)))
-        # self.WSW_agents = copy(list(set(self.tmp_WSW_agents)))
-        #
-        # self.AIDS_agents = copy(list(set(self.tmp_AIDS_agents)))
-        # self.HIV_agents = copy(list(set(self.tmp_HIV_agents)))
-        # self.HAART_agents = copy(list(set(self.tmp_HAART_agents)))
-
-        # print "HIV population:", self.HIV_agents
-        self.SEPAgents = {}  # SEP has no memory
-
-    def _check_population(self):
-        """
-        :Purpose:
-            Check consistency of population.
-            Only called in unittest.
-
-        """
-
-        # Check consistency of last partners
-        if not (
-            np.all(self.AdjMat.sum(0) == self.AdjMat.conj().sum(0))
-            and np.all(self.AdjMat.sum(1) == self.AdjMat.conj().sum(1))
-        ):
-            raise ValueError("Adjacency matrix not symmetric!")
-
-        # Check consistency of real population
-        count_HF = 0
-        count_HM = 0
-        count_MSM = 0
-        count_WSW = 0
-        count_ND = 0
-        count_NIDU = 0
-        count_IDU = 0
-        count_HIV = 0
-        count_AIDS = 0
-        for (agent, d) in list(self.Agents.items()):
-            agent_dict = d
-            # Sex type
-            sex_type = agent_dict["Sex Type"]
-            if sex_type == "HF":
-                if agent not in self.HF_agents:
-                    print((self.Agents[agent]))
-                    raise ValueError("Check agents HF Sex type %d" % agent)
-                else:
-                    count_HF += 1
-            elif sex_type == "HM":
-                if agent not in self.HM_agents:
-                    print((self.Agents[agent]))
-                    raise ValueError("Check agents HM Sex type %d" % agent)
-                else:
-                    count_HM += 1
-            elif sex_type == "MSM":
-                if agent not in self.MSM_agents:
-                    raise ValueError("Check agents MSM Sex type %d" % agent)
-                else:
-                    count_MSM += 1
-            elif sex_type == "WSW":
-                if agent not in self.WSW_agents:
-                    print((self.Agents[agent]))
-                    raise ValueError("Check agents WSW Sex type %d" % agent)
-                else:
-                    count_WSW += 1
-            else:
-                raise ValueError("Invalid sex type %s" % str(sex_type))
-
-            # Drug type
-            drug_type = agent_dict["Drug Type"]
-            if drug_type == "ND":
-                if agent not in self.ND_agents:
-                    print((self.Agents[agent]))
-                    raise ValueError("Check agents ND Drug type %d" % agent)
-                else:
-                    count_ND += 1
-            elif drug_type == "NIDU":
-                if agent not in self.NIDU_agents:
-                    print((self.Agents[agent]))
-                    raise ValueError("Check agents NIDU Drug type %d" % agent)
-                else:
-                    count_NIDU += 1
-            elif drug_type == "IDU":
-                if agent not in self.IDU_agents:
-                    print((self.Agents[agent]))
-                    raise ValueError("Check agents IDU Drug type %d" % agent)
-                else:
-                    count_IDU += 1
-            else:
-                raise ValueError("Invalid drug type %s" % str(drug_type))
-
-            # HIV
-            HIVstatus = agent_dict["HIV"]
-            if HIVstatus != 0:
-                if agent not in self.HIV_agents:
-                    print((self.Agents[agent]))
-                    raise ValueError("Check agent HIV %d" % agent)
-                else:
-                    count_HIV += 1
-            # AIDS
-            AIDSstatus = agent_dict["AIDS"]
-            if AIDSstatus != 0:
-                if agent not in self.AIDS_agents:
-                    print((self.Agents[agent]))
-                    raise ValueError("Check agent AIDS %d" % agent)
-                else:
-                    count_AIDS += 1
-
-        if len(self.HF_agents) != count_HF:
-            raise ValueError("self.HF agents contains too many agents!")
-        if len(self.HM_agents) != count_HM:
-            print(("len(self.HM_agents)=%d" % len(self.HM_agents)))
-            print(("count_HM=%d" % count_HM))
-            raise ValueError("self.HM agents contains too many agents!")
-        if len(self.MSM_agents) != count_MSM:
-            raise ValueError("self.MSM agents contains too many agents!")
-        if len(self.WSW_agents) != count_WSW:
-            raise ValueError("self.WSW agents contains too many agents!")
-
-        if len(self.NIDU_agents) != count_NIDU:
-            raise ValueError("self.NIDU_agents contains too many agents!")
-        if len(self.ND_agents) != count_ND:
-            raise ValueError("self.ND agents contains too many agents!")
-        if len(self.IDU_agents) != count_IDU:
-            mssg = "self.IDU agents contains too many agents!\
-                    \nlen(self.IDU_agents)=%d\ncount_IDU=%d\n"
-            raise ValueError(mssg % (len(self.IDU_agents), count_IDU))
-
-        if len(self.HIV_agents) != count_HIV:
-            raise ValueError(
-                "self.HIV_agents contains too many agents!\
-                \nlen(self.HIV_agents) = %d\ncount_HIV = %d\n"
-                % (len(self.HIV_agents), count_HIV)
-            )
-        if len(self.AIDS_agents) != count_AIDS:
-            raise ValueError("self.AIDS agents contains too many agents!")
-
-        # Check consistency of tmp population
-        count_HF = 0
-        count_HM = 0
-        count_MSM = 0
-        count_WSW = 0
-        count_ND = 0
-        count_NIDU = 0
-        count_IDU = 0
-        count_HIV = 0
-        count_AIDS = 0
-        for (agent, d) in list(self.tmp_Agents.items()):
-            agent_dict = d
-            # Sex type
-            sex_type = agent_dict["Sex Type"]
-            if sex_type == "HF":
-                if agent not in self.tmp_HF_agents:
-                    print((self.tmp_Agents[agent]))
-                    raise ValueError("Check tmp_agents Sex type %d" % agent)
-                else:
-                    count_HF += 1
-            elif sex_type == "HM":
-                if agent not in self.tmp_HM_agents:
-                    print((self.tmp_Agents[agent]))
-                    raise ValueError("Check tmp_agents Sex type %d" % agent)
-                else:
-                    count_HM += 1
-            elif sex_type == "MSM":
-                if agent not in self.tmp_MSM_agents:
-                    print((self.tmp_Agents[agent]))
-                    raise ValueError("Check tmp_agents Sex type %d" % agent)
-                else:
-                    count_MSM += 1
-            elif sex_type == "WSW":
-                if agent not in self.tmp_WSW_agents:
-                    print((self.tmp_Agents[agent]))
-                    raise ValueError("Check tmp_agents Sex type %d" % agent)
-                else:
-                    count_WSW += 1
-            else:
-                raise ValueError("Invalid sex type %s" % str(sex_type))
-
-            # Drug type
-            drug_type = agent_dict["Drug Type"]
-            if drug_type == "ND":
-                if agent not in self.tmp_ND_agents:
-                    print((self.tmp_Agents[agent]))
-                    raise ValueError("Check tmp_agents Drug type %d" % agent)
-                else:
-                    count_ND += 1
-            elif drug_type == "NIDU":
-                if agent not in self.tmp_NIDU_agents:
-                    print((self.tmp_Agents[agent]))
-                    raise ValueError("Check tmp_agents Drug type %d" % agent)
-                else:
-                    count_NIDU += 1
-            elif drug_type == "IDU":
-                if agent not in self.tmp_IDU_agents:
-                    print((self.tmp_Agents[agent]))
-                    raise ValueError("Check tmp_agents Drug type %d" % agent)
-                else:
-                    count_IDU += 1
-            else:
-                raise ValueError("Invalid drug type %s" % str(drug_type))
-
-            # HIV
-            HIVstatus = agent_dict["HIV"]
-            if HIVstatus != 0:
-                if agent not in self.tmp_HIV_agents:
-                    print((self.tmp_Agents[agent]))
-                    raise ValueError("Check tmp_agent HIV %d" % agent)
-                else:
-                    count_HIV += 1
-            # AIDS
-            AIDSstatus = agent_dict["AIDS"]
-            if AIDSstatus != 0:
-                if agent not in self.tmp_AIDS_agents:
-                    print((self.tmp_Agents[agent]))
-                    raise ValueError("Check agent AIDS %d" % agent)
-                else:
-                    count_AIDS += 1
-
-        if len(self.tmp_HF_agents) != count_HF:
-            raise ValueError("self.tmp_HF agents contains too many agents!")
-        if len(self.tmp_HM_agents) != count_HM:
-            raise ValueError("self.tmp_HM agents contains too many agents!")
-        if len(self.tmp_MSM_agents) != count_MSM:
-            raise ValueError("self.tmp_MSM agents contains too many agents!")
-        if len(self.tmp_WSW_agents) != count_WSW:
-            raise ValueError("self.tmp_WSW agents contains too many agents!")
-
-        if len(self.tmp_NIDU_agents) != count_NIDU:
-            raise ValueError("self.tmp_NIDU_agents contains too many agents!")
-        if len(self.tmp_ND_agents) != count_ND:
-            raise ValueError("self.tmp_ND agents contains too many agents!")
-        if len(self.tmp_IDU_agents) != count_IDU:
-            mssg = "self.tmp_IDU agents contains too many agents!\
-                    \nlen(self.tmp_IDU_agents)=%d\ncount_IDU=%d\n"
-            raise ValueError(mssg % (len(self.IDU_agents), count_IDU))
-
-        if len(self.tmp_HIV_agents) != count_HIV:
-            raise ValueError("self.tmp_HIV_agents contains too many agents!")
-        if len(self.tmp_AIDS_agents) != count_AIDS:
-            print(("len(self.tmp_AIDS_agents)=%d" % len(self.tmp_AIDS_agents)))
-            print(("count_AIDS=%d" % count_AIDS))
-            raise ValueError("self.tmp_AIDS agents contains too many agents!")
-
-    def save_AgentPartner_list(self, t):
-        """
-        :Purpsose:
-        Save all agent-partners connections.
-        :Input:
-        t : int
-        Time
-        """
-        OutFileDir = os.path.expanduser(os.path.join(self.current_dir, "Results"))
-        if not os.path.isdir(OutFileDir):  # create directory if not existing
-            os.mkdir(OutFileDir)
-        OutFileName = os.path.join(
-            OutFileDir, "AgentPartnersList_atTime_%s.txt" % str(t)
-        )
-        if os.path.isfile(OutFileName):
-            os.remove(OutFileName)
-        outfile = open(OutFileName, "w")
-        outfile.write("agent\tdrug type\tsex type\tHIV\tAIDS\tHAART\t")
-        maxpartners = 0
-        for agent in self.Agents:
-            numpartners = len(list(self.AdjMat.rows[agent]))
-            if numpartners > maxpartners:
-                maxpartners = numpartners
-        outfile.write("\t".join(["partner\tp drug type\tp sex type"] * maxpartners))
-        outfile.write("\n")
-        for agent in sorted(self.Agents.keys()):
-            agent_dict = self.Agents[agent]
-            outfile.write("%d\t" % agent)
-            outfile.write("%s\t" % agent_dict["Drug Type"])
-            outfile.write("%s\t" % agent_dict["Sex Type"])
-            outfile.write("%d\t" % agent_dict["HIV"])
-            outfile.write("%d\t" % agent_dict["AIDS"])
-            outfile.write("%d\t" % self.AdherenceAgents[agent])
-            for p in sorted(list(self.AdjMat.rows[agent])):
-                partner_dict = self.Agents[p]
-            outfile.write("%d\t" % int(p))
-            outfile.write("%s\t" % partner_dict["Drug Type"])
-            outfile.write("%s\t" % partner_dict["Sex Type"])
-            outfile.write("\n")
-
-    def _reset_partner_count(self):
-        """
-        Reset partner count for method assess_interaction_distribution
-        """
-
-        # set ND partner count to zero for the next time step
-        self.tmp_ND_NumPartners_Count = {}
-        self.tmp_NIDU_NumPartners_Count = {}
-        self.tmp_IDU_NumPartners_Count = {}
-        self.tmp_MSM_NumPartners_Count = {}
-
-    def get_HIV_prevalence_drugs(self):
-        """
-        get HIV prevalence within all three drug user groups
-        """
-        count_HIV_IDU = 0
-        count_HIV_NIDU = 0
-        count_HIV_ND = 0
-
-        for agent in self.Agents:
-            HIVstatus = self.get_agent_characteristic(agent, "HIV")
-            if HIVstatus == 1:
-                agent_drug_type = self.get_agent_characteristic(agent, "Drug Type")
-            if agent_drug_type == "IDU":
-                count_HIV_IDU += 1
-            elif agent_drug_type == "NIDU":
-                count_HIV_NIDU += 1
-            elif agent_drug_type == "ND":
-                count_HIV_ND += 1
-            elif HIVstatus != 0:
-                print(HIVstatus)
-                raise ValueError("HIV status must be either 0 or 1 !")
-                # print [count_HIV_IDU, count_HIV_NIDU, count_HIV_ND]
-            else:
-                raise ValueError("Agent must be either IDU, NIDU or ND !")
-        return [count_HIV_IDU, count_HIV_NIDU, count_HIV_ND]
-
-    def get_HIV_prevalence_sex(self):
-        """ get HIV prevalence within all four sex groups """
-        count_HIV_MSM = 0
-        count_HIV_HM = 0
-        count_HIV_HF = 0
-        count_HIV_WSW = 0
-
-        for agent in self.Agents:
-            HIVstatus = self.get_agent_characteristic(agent, "HIV")
-            if HIVstatus == 1:
-                agent_sex_type = self.get_agent_characteristic(agent, "Sex Type")
-            if agent_sex_type == "MSM":
-                count_HIV_MSM += 1
-            elif agent_sex_type == "HM":
-                count_HIV_HM += 1
-            elif agent_sex_type == "HF":
-                count_HIV_HF += 1
-            elif agent_sex_type == "WSW":
-                count_HIV_WSW += 1
-            elif HIVstatus != 0:
-                print(HIVstatus)
-                raise ValueError("HIV status must be either 0 or 1 !")
-                # print [count_HIV_IDU, count_HIV_NIDU, count_HIV_ND]
-            else:
-                raise ValueError("Agent must be either MSM, HM, MF, or WSW !")
-
-        return [count_HIV_MSM, count_HIV_HM, count_HIV_HF, count_HIV_WSW]
-
-    def get_HIV_prevalence_drugs_sex(self):
-        """prevalences without and msm only"""
-        count_HIV_MIDU = 0
-        count_HIV_MNIDU = 0
-        count_HIV_MND = 0
-        count_HIV_IDUnmsm = 0
-        count_HIV_NIDUnmsm = 0
-        count_HIV_NDnmsm = 0
-
-        for agent in self.Agents:
-            HIVstatus = self.get_agent_characteristic(agent, "HIV")
-            if HIVstatus == 1:
-                agent_sex_type = self.get_agent_characteristic(agent, "Sex Type")
-            agent_drug_type = self.get_agent_characteristic(agent, "Drug Type")
-            if agent_drug_type == "IDU" and agent_sex_type in ["HM", "HF", "WSW"]:
-                count_HIV_IDUnmsm += 1
-            elif agent_drug_type == "IDU" and agent_sex_type == "MSM":
-                count_HIV_MIDU += 1
-            elif agent_drug_type == "NIDU" and agent_sex_type in ["HM", "HF", "WSW"]:
-                count_HIV_NIDUnmsm += 1
-            elif agent_drug_type == "NIDU" and agent_sex_type == "MSM":
-                count_HIV_MNIDU += 1
-            elif agent_drug_type == "ND" and agent_sex_type in ["HM", "HF", "WSW"]:
-                count_HIV_NDnmsm += 1
-            elif agent_drug_type == "ND" and agent_sex_type == "MSM":
-                count_HIV_MND += 1
-            elif HIVstatus != 0:
-                print(HIVstatus)
-            raise ValueError("HIV status must be either 0 or 1 !")
-        return [
-            count_HIV_MIDU,
-            count_HIV_MNIDU,
-            count_HIV_MND,
-            count_HIV_IDUnmsm,
-            count_HIV_NIDUnmsm,
-            count_HIV_NDnmsm,
-        ]
-
-    def get_HIV_prevalence(self):
-        """ get HIV prevalence"""
-        HIVcount = 0.0
-        for agent in list(self.Agents.keys()):
-            HIVstatus = self.get_agent_characteristic(agent, "HIV")
-            if HIVstatus == 1:
-                HIVcount += 1
-        return HIVcount
-
-    def return_results(self):
-        return self.ResultDict
-
-    def save_result_dict(self):
-        OutFileDir = os.path.join(self.current_dir, "Results")
-        if not os.path.isdir(OutFileDir):  # create directory if not existing
-            os.mkdir(OutFileDir)
-        OutFileName = os.path.join(OutFileDir, "ResultDictionary.txt")
-        if os.path.isfile(OutFileName):
-            os.remove(OutFileName)
-        outfile = open(OutFileName, "w")
-        for result_property in sorted(self.ResultDict.keys()):
-            outfile.write("%s\t" % result_property)
-            for time_t in sorted(self.ResultDict[result_property].keys()):
-                outfile.write(
-                    "%4.5f\t" % float(self.ResultDict[result_property][time_t])
-                )
-            outfile.write("\n")
-
-    def save_AdjMat(self, t):
-        """
-        :Purpose:
-        Save Adjacency matrix in sparse format.
-        """
-        OutFileDir = os.path.expanduser(os.path.join(self.current_dir, "Results"))
-        if not os.path.isdir(OutFileDir):  # create directory if not existing
-            os.mkdir(OutFileDir)
-        OutFileName = os.path.join(OutFileDir, "AdjacencyMatrix_atTime_%d.txt" % t)
-        if os.path.isfile(OutFileName):
-            os.remove(OutFileName)
-        outfile = open(OutFileName, "w")
-        for n, row in enumerate(self.AdjMat.rows):
-            outfile.write("%d:\t" % n)
-            for partner in row:
-                outfile.write("%d," % partner)
-            outfile.write("\n")
-
-    def _writeDNR(self):
-        dynnetworkReport = open("Results/dynnetworkReport.txt", "a")
-        for agent in self.Agents:
-            sextype = self.Agents[agent]["Sex Type"]
-            drugtype = self.Agents[agent]["Drug Type"]
-            HIV = self.Agents[agent]["HIV"]
-            reportLine = "\t".join(
-                ["0", "NEWAGENT", repr(agent), sextype, drugtype, repr(HIV)]
-            )
-            dynnetworkReport.write("\n" + reportLine)
-            # open('dynnetworkReport.txt', 'a').write('\n' + reportLine)
-
-        dynnetworkReport.close()
-        # initiate HIV status
-        for agent in self.Agents:
-            if self.Agents[agent]["HIV"] == 1:
-                self._become_HIV(agent, 0)
->>>>>>> 8c939882
+        return self.ResultDict