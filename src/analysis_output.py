#!/usr/bin/env python
# encoding: utf-8

"""
*****************************************************************************
Author(s):  Maximilian King  (previous authors: Lars Seemann - lseemann@uh.edu)
Email: Maximilian_King@brown.edu
Organization: Marshall Lab, Department of Epidemiology - Brown University

Description:
    Module for timestep analysis and statistics.


Copyright (c) 2016, Maximilian King
All rights reserved.

Redistribution and use in source and binary forms, with or without
modification, are permitted provided that the following conditions are met:
    * Redistributions of source code must retain the above copyright
      notice, this list of conditions and the following disclaimer.
    * Redistributions in binary form must reproduce the above copyright
      notice, this list of conditions and the following disclaimer in the
      documentation and/or other materials provided with the distribution.
    * Neither the name of the <organization> nor the
      names of its contributors may be used to endorse or promote products
      derived from this software without specific prior written permission.

THIS SOFTWARE IS PROVIDED BY THE COPYRIGHT HOLDERS AND CONTRIBUTORS "AS IS" AND
ANY EXPRESS OR IMPLIED WARRANTIES, INCLUDING, BUT NOT LIMITED TO, THE IMPLIED
WARRANTIES OF MERCHANTABILITY AND FITNESS FOR A PARTICULAR PURPOSE ARE
DISCLAIMED. IN NO EVENT SHALL <COPYRIGHT HOLDER> BE LIABLE FOR ANY
DIRECT, INDIRECT, INCIDENTAL, SPECIAL, EXEMPLARY, OR CONSEQUENTIAL DAMAGES
(INCLUDING, BUT NOT LIMITED TO, PROCUREMENT OF SUBSTITUTE GOODS OR SERVICES;
LOSS OF USE, DATA, OR PROFITS; OR BUSINESS INTERRUPTION) HOWEVER CAUSED AND
ON ANY THEORY OF LIABILITY, WHETHER IN CONTRACT, STRICT LIABILITY, OR TORT
(INCLUDING NEGLIGENCE OR OTHERWISE) ARISING IN ANY WAY OUT OF THE USE OF THIS
SOFTWARE, EVEN IF ADVISED OF THE POSSIBILITY OF SUCH DAMAGE.
*****************************************************************************
"""

import numpy as np
import matplotlib.pyplot as plt

# from mpl_toolkits.axes_grid1 import host_subplot
# import mpl_toolkits.axisartist as AA
import params

try:
    from agent import *
except ImportError:
    raise ImportError("Can't import Agent class")


def initiate_ResultDict():
    # nested dictionary for results (inner dictionary has the form: time:result)
    # incidenceMatrix = [[[0 for x in range(2)] for x in range(2)] for x in range(2)]
    ResultDict = {
        "Prv_HIV": {},
        "Prv_AIDS": {},
        "Prv_Test": {},
        "Prv_ART": {},
        "Prv_PrEP": {},
        "n_Relations": {},
        "Inc_c_Tot": {},
        "Inc_c_HM": {},
        "Inc_c_HF": {},
        "Inc_t_HM": {},
        "Inc_t_HF": {},
    }

    # ResultDict = {}

    """
    whiteReport = open('Results/W_pop_report.txt', 'w')
    whiteReport.write("t\tTotal-HIV\tMSM\tTested+\tHAART\n")
    whiteReport.write("0\t0\t0\t0\t0\n")
    whiteReport.close()

    blackReport = open('Results/B_pop_report.txt', 'a')
    blackReport.write("t\tTotal-HIV\tMSM\tTested+\tHAART\n")
    blackReport.write("0\t0\t0\t0\t0\n")
    blackReport.close()

    incidenceReport = open('Results/IncidenceReport.txt', 'w')
    incidenceReport.write("t\ttotalIncidence\tIDU-incidence\tAcute-IDU\n")
    incidenceReport.write("0\t0\t0\t0\n")
    incidenceReport.close()


    prevalenceReport = open('Results/PrevalenceReport.txt', 'w')
    prevalenceReport.write("t\tND\tIDU\tHM\tHF\tMSM\n")
    prevalenceReport.write("0\t0\t0\t0\t0\t0\n")
    prevalenceReport.close()

    iduReport = open('Results/iduReport.txt', 'w')
    iduReport.write("t\tTotal-IDU\tIDU-HIV\tIDU-AIDS\tIDU-HAART\tIDU-tested\n")
    iduReport.write("0\t0\t0\t0\t0\t0\n")
    iduReport.close()
    """

    return ResultDict


def print_stats(
        self,
        rseed,
        t,
        totalAgents,
        HIVAgents,
        IncarAgents,
        PrEPAgents,
        NewInfections,
        NewDiagnosis,
        deaths,
        ResultDict,
        Relationships,
        newHR,
        newIncarRelease,
        deathSet,
        outifle=None,
):
    incidenceReport = open("results/IncidenceReport.txt", "a")
    prevalenceReport = open("results/PrevalenceReport.txt", "a")
    deathReport = open("results/DeathReport.txt", "a")
    incarReport = open("results/IncarReport.txt", "a")
    # PrEPReport = open('results/PrEPReport.txt', 'a')
    iduReport = open("results/iduReport.txt", "a")
    highriskReport = open("results/HR_incidenceReport.txt", "a")
    newlyhighriskReport = open("results/newlyHR_Report.txt", "a")
    femaleReport = open("results/FemaleReport.txt", "a")
    maleReport = open("results/MaleReport.txt", "a")
    msmReport = open("results/MSMReport.txt", "a")
    nalReport = open("results/nalReport.txt", "a")
    oatReport = open("results/oatReport.txt", "a")
    peopleOff = open("results/peopleOff.txt", "a")
    whiteReport = open("results/W_pop_report.txt", "a")
    blackReport = open("results/B_pop_report.txt", "a")
    num_SEP = 0

    OAT_IDU_F = 0
    OAT_IDU_M = 0
    OAT_NIDU_F = 0
    OAT_NIDU_M = 0
    Prior_Year_OAT = 0
    Naltrex_NIDU_M = 0
    Naltrex_NIDU_F = 0
    Naltrex_IDU_M = 0
    Naltrex_IDU_F = 0
    Prior_Year_Naltrex = 0
    DOC_OAT_M = 0
    DOC_OAT_F = 0
    DOC_Naltrex_M = 0
    DOC_Naltrex_F = 0

    MSMW_part = 0
    IDU_part = 0
    Test_part = 0

    newHR_HM = 0
    newHR_HIV_HM = 0
    newHR_AIDS_HM = 0
    newHR_Tested_HM = 0
    newHR_ART_HM = 0
    off_HF = 0
    off_HM = 0
    newHR_HF = 0
    newHR_HIV_HF = 0
    newHR_AIDS_HF = 0
    newHR_Tested_HF = 0
    newHR_ART_HF = 0

    rc_template = {
        "numAgents": 0,
        "inf_HR6m": 0,
        "inf_HRever": 0,
        "inf_newInf": 0,
        "newHighRisk": 0,
        "newRelease": 0,
        "newReleaseHIV": 0,
        "numHIV": 0,
        "numTested": 0,
        "numAIDS": 0,
        "numART": 0,
        "numHR": 0,
        "newlyTested": 0,
        "deaths": 0,
        "incar": 0,
        "incarHIV": 0,
        "numPrEP": 0,
        "iduPartPrep": 0,
        "msmwPartPrep": 0,
        "testedPartPrep": 0,
    }
    # r = dict(dict1)

    rc1_infections = {
        "MTF": dict(rc_template),
        "MSM": dict(rc_template),
        "HM": dict(rc_template),
        "HF": dict(rc_template),
        "IDU": dict(rc_template),
        "ALL": dict(rc_template),
    }

    rc2_infections = {
        "MTF": dict(rc_template),
        "MSM": dict(rc_template),
        "HM": dict(rc_template),
        "HF": dict(rc_template),
        "IDU": dict(rc_template),
        "ALL": dict(rc_template),
    }
    all_infections = {
        "MTF": dict(rc_template),
        "MSM": dict(rc_template),
        "HM": dict(rc_template),
        "HF": dict(rc_template),
        "IDU": dict(rc_template),
        "ALL": dict(rc_template),
    }
    rsltdic = {"WHITE": rc1_infections, "BLACK": rc2_infections, "ALL": all_infections}
    tot_rsltdic = {"ALL": all_infections}

    # Incarceration metrics
    for tmpA in IncarAgents.iter_agents():
        rsltdic[tmpA._race][tmpA._SO]["incar"] += 1
        if tmpA._HIV_bool:
            rsltdic[tmpA._race][tmpA._SO]["incarHIV"] += 1

    for tmpA in newIncarRelease.iter_agents():
        rsltdic[tmpA._race][tmpA._SO]["newRelease"] += 1
        if tmpA._HIV_bool:
            rsltdic[tmpA._race][tmpA._SO]["newReleaseHIV"] += 1

    # Newly infected tracker statistics (with HR within 6mo and HR ever bool check)

    for tmpA in NewInfections.iter_agents():
        rsltdic[tmpA._race][tmpA._SO]["inf_newInf"] += 1
        if tmpA._everhighrisk_bool:
            rsltdic[tmpA._race][tmpA._SO]["inf_HRever"] += 1
        if tmpA._highrisk_bool:
            rsltdic[tmpA._race][tmpA._SO]["inf_HR6m"] += 1

    # MAT statistics

    # PrEP reason tracker
    for tmpA in totalAgents.iter_agents():
        if tmpA._PrEP_bool:
            rsltdic[tmpA._race][tmpA._SO]['numPrEP'] += 1
            if 'IDU' in tmpA._PrEP_reason:
                rsltdic[tmpA._race][tmpA._SO]['iduPartPrep'] += 1
            if 'MSMW' in tmpA._PrEP_reason:
                rsltdic[tmpA._race][tmpA._SO]['msmwPartPrep'] += 1
            if 'HIV test' in tmpA._PrEP_reason:
                rsltdic[tmpA._race][tmpA._SO]['testedPartPrep'] += 1

    # Newly diagnosed tracker statistics
    for tmpA in NewDiagnosis.iter_agents():
        rsltdic[tmpA._race][tmpA._SO]["newlyTested"] += 1

    # Newly HR agents
    for tmpA in newHR.iter_agents():
        rsltdic[tmpA._race][tmpA._SO]["newHighRisk"] += 1
        if tmpA._SO == "HM":
            newHR_HM += 1
            if tmpA._HIV_bool:
                newHR_HIV_HM += 1
                if tmpA._AIDS_bool:
                    newHR_AIDS_HM += 1
                if tmpA._tested:
                    newHR_Tested_HM += 1
                    if tmpA._HAART_bool:
                        newHR_ART_HM += 1
        elif tmpA._SO == "HF":
            newHR_HF += 1
            if tmpA._HIV_bool:
                newHR_HIV_HF += 1
                if tmpA._AIDS_bool:
                    newHR_AIDS_HF += 1
                if tmpA._tested:
                    newHR_Tested_HF += 1
                    if tmpA._HAART_bool:
                        newHR_ART_HF += 1

    # Total HIV summary snapshot for timestep
    for tmpA in self.HIV_agentSet.iter_agents():
        rsltdic[tmpA._race][tmpA._SO]["numHIV"] += 1
        if tmpA._AIDS_bool:
            rsltdic[tmpA._race][tmpA._SO]["numAIDS"] += 1
        if tmpA._tested:
            rsltdic[tmpA._race][tmpA._SO]["numTested"] += 1
        if tmpA._HAART_bool:
            rsltdic[tmpA._race][tmpA._SO]["numART"] += 1

    for tmpA in totalAgents._subset["DU"]._subset["IDU"].iter_agents():
        if tmpA._HIV_bool:
            rsltdic[tmpA._race]["IDU"]["numHIV"] += 1
        if tmpA._AIDS_bool:
            rsltdic[tmpA._race]["IDU"]["numAIDS"] += 1
        if tmpA._tested:
            rsltdic[tmpA._race]["IDU"]["numTested"] += 1
        if tmpA._HAART_bool:
            rsltdic[tmpA._race]["IDU"]["numART"] += 1

    for tmpA in totalAgents.iter_agents():
        rsltdic[tmpA._race][tmpA._SO]["numAgents"] += 1
        if tmpA._highrisk_type == "postIncar":
            rsltdic[tmpA._race][tmpA._SO]["numHR"] += 1
        # if tmpA._everhighrisk_bool:rsltdic[tmpA._race][tmpA._SO]['numHR'] += 1

    for tmpA in deathSet:
        rsltdic[tmpA._race][tmpA._SO]["deaths"] += 1

    deaths_total = (
        deaths["Total"]["HM"] + deaths["Total"]["HF"] + deaths["Total"]["MSM"]
    )
    deaths_HM = deaths["Total"]["HM"]
    deaths_MSM = deaths["Total"]["MSM"]
    deaths_HF = deaths["Total"]["HF"]
    deaths_HIV_total = (
        deaths["HIV+"]["HM"] + deaths["HIV+"]["HF"] + deaths["HIV+"]["MSM"]
    )
    deaths_HIV_HM = deaths["HIV+"]["HM"]
    deaths_HIV_MSM = deaths["HIV+"]["MSM"]
    deaths_HIV_HF = deaths["HIV+"]["HF"]

    W_rslts = rsltdic["WHITE"]
    B_rslts = rsltdic["BLACK"]

    # Sum 'ALL' categories for race/SO bins
    for race in rsltdic:
        for param in rc_template:
            rsltdic[race]["ALL"][param] = (
                    rsltdic[race]["MSM"][param]
                    + rsltdic[race]["HM"][param]
                    + rsltdic[race]["HF"][param]
            )
    for race in rsltdic:
        for param in rc_template:
            tot_rsltdic["ALL"]["ALL"][param] += rsltdic[race]["ALL"][param]
            tot_rsltdic["ALL"]["HM"][param] += rsltdic[race]["HM"][param]
            tot_rsltdic["ALL"]["HF"][param] += rsltdic[race]["HF"][param]
            tot_rsltdic["ALL"]["MSM"][param] += rsltdic[race]["MSM"][param]
            tot_rsltdic["ALL"]["IDU"][param] += rsltdic[race]["IDU"][param]
            rsltdic["ALL"]["ALL"][param] += rsltdic[race]["ALL"][param]
            rsltdic["ALL"]["HM"][param] += rsltdic[race]["HM"][param]
            rsltdic["ALL"]["HF"][param] += rsltdic[race]["HF"][param]
            rsltdic["ALL"]["MSM"][param] += rsltdic[race]["MSM"][param]
            rsltdic["ALL"]["IDU"][param] += rsltdic[race]["IDU"][param]
    for agentRace in ["WHITE", "BLACK", "ALL"]:
        for agentTypes in params.agentPopulations:
            name = "basicReport_" + agentTypes + "_" + agentRace
            tmpReport = open("results/" + name + ".txt", "a")
            tmpReport.write(
                (
                    "{:d}\t{:d}\t{:d}\t{:d}\t{:d}\t{:d}\t{:d}\t{:d}\t{:d}\t{:d}\t{:d}\t{:d}\t{:d}\t{:d}\t{:d}\t{:d}\t{:d}\t{:d}\t{:d}\n"
                        .format(self.runseed,
                                self.popseed,
                                self.netseed,
                                t,
                                rsltdic[agentRace][agentTypes]["numAgents"],
                                rsltdic[agentRace][agentTypes]["numHIV"],
                                rsltdic[agentRace][agentTypes]["numAIDS"],
                                rsltdic[agentRace][agentTypes]["numTested"],
                                rsltdic[agentRace][agentTypes]["numART"],
                                rsltdic[agentRace][agentTypes]["numHR"],
                                rsltdic[agentRace][agentTypes]["inf_newInf"],
                                rsltdic[agentRace][agentTypes]["inf_HR6m"],
                                rsltdic[agentRace][agentTypes]["inf_HRever"],
                                rsltdic[agentRace][agentTypes]["newlyTested"],
                                rsltdic[agentRace][agentTypes]["deaths"],
                                rsltdic[agentRace][agentTypes]["numPrEP"],
                                rsltdic[agentRace][agentTypes]["iduPartPrep"],
                                rsltdic[agentRace][agentTypes]["msmwPartPrep"],
                                rsltdic[agentRace][agentTypes]["testedPartPrep"], )
                )
            )
            tmpReport.close()

    for demographicTypes in list(params.DemographicParams.keys()):
        name = "basicReport_" + demographicTypes
        tmpReport = open("results/" + name + ".txt", "a")
        tmpReport.write(
            (
                    "%d\t%d\t%d\t%d\t%d\t%d\t%d\t%d\t%d\t%d\t%d\t%d\t%d\t%d\t%d\t%d\n"
                    % (
                        self.runseed,
                        self.popseed,
                        self.netseed,
                        t,
                        totalAgents._subset["Race"]._subset[demographicTypes].num_members(),
                        rsltdic[demographicTypes]["ALL"]["numHIV"],
                        rsltdic[demographicTypes]["ALL"]["numAIDS"],
                        rsltdic[demographicTypes]["ALL"]["numTested"],
                        rsltdic[demographicTypes]["ALL"]["numART"],
                        rsltdic[demographicTypes]["ALL"]["numHR"],
                        rsltdic[demographicTypes]["ALL"]["inf_newInf"],
                        rsltdic[demographicTypes]["ALL"]["inf_HR6m"],
                        rsltdic[demographicTypes]["ALL"]["inf_HRever"],
                        rsltdic[demographicTypes]["ALL"]["newlyTested"],
                        rsltdic[demographicTypes]["ALL"]["deaths"],
                        rsltdic[demographicTypes]["ALL"]["numPrEP"],
                    )
            )
        )
        tmpReport.close()

    incidenceReport.write(
        "%d\t%d\t%d\t%d\t%d\t%d\t%d\t%d\t%d\t%d\t%d\t%d\n"
        % (
            rseed,
            t,
            NewInfections.num_members(),
            rsltdic["WHITE"]["HM"]["inf_newInf"],
            rsltdic["BLACK"]["HM"]["inf_newInf"],
            tot_rsltdic["ALL"]["HM"]["inf_newInf"],
            rsltdic["WHITE"]["HF"]["inf_newInf"],
            rsltdic["BLACK"]["HF"]["inf_newInf"],
            tot_rsltdic["ALL"]["HF"]["inf_newInf"],
            rsltdic["WHITE"]["MSM"]["inf_newInf"],
            rsltdic["BLACK"]["MSM"]["inf_newInf"],
            tot_rsltdic["ALL"]["MSM"]["inf_newInf"],
        )
    )

    prevalenceReport.write(
        "%d\t%d\t%d\t%d\t%d\t%d\t%d\t%d\n"
        % (
            rseed,
            t,
            totalAgents.num_members(),
            totalAgents._subset["SO"]._subset["HM"].num_members(),
            totalAgents._subset["SO"]._subset["HF"].num_members(),
            HIVAgents.num_members(),
            tot_rsltdic["ALL"]["HM"]["numHIV"],
            tot_rsltdic["ALL"]["HF"]["numHIV"],
        )
    )

    deathReport.write(
        "%d\t%d\t%d\t%d\t%d\t%d\t%d\t%d\t%d\t%d\n"
        % (
            rseed,
            t,
            deaths_total,
            deaths_HM,
            deaths_MSM,
            deaths_HF,
            deaths_HIV_total,
            deaths_HIV_HM,
            deaths_HIV_MSM,
            deaths_HIV_HF,
        )
    )

    highriskReport.write(
        "%d\t%d\t%d\t%d\t%d\t%d\t%d\t%d\n"
        % (
            rseed,
            t,
            tot_rsltdic["ALL"]["ALL"]["inf_HRever"],
            tot_rsltdic["ALL"]["HM"]["inf_HRever"],
            tot_rsltdic["ALL"]["HF"]["inf_HRever"],
            tot_rsltdic["ALL"]["ALL"]["inf_HR6m"],
            tot_rsltdic["ALL"]["HM"]["inf_HR6m"],
            tot_rsltdic["ALL"]["HF"]["inf_HR6m"],
        )
    )

    newlyhighriskReport.write(
        "%d\t%d\t%d\t%d\t%d\t%d\t%d\t%d\t%d\t%d\t%d\t%d\n"
        % (
            rseed,
            t,
            newHR_HM,
            newHR_HIV_HM,
            newHR_AIDS_HM,
            newHR_Tested_HM,
            newHR_ART_HM,
            newHR_HF,
            newHR_HIV_HF,
            newHR_AIDS_HF,
            newHR_Tested_HF,
            newHR_ART_HF,
        )
    )

    femaleReport.write(
        (
                "%d\t%d\t%d\t%d\t%d\t%d\t%d\t%d\t%d\t%d\t%d\t%d\t%d\n"
                % (
                    rseed,
                    t,
                    totalAgents._subset["SO"]._subset["HF"].num_members(),
                    tot_rsltdic["ALL"]["HF"]["numHIV"],
                    tot_rsltdic["ALL"]["HF"]["numAIDS"],
                    tot_rsltdic["ALL"]["HF"]["numTested"],
                    tot_rsltdic["ALL"]["HF"]["numART"],
                    tot_rsltdic["ALL"]["HF"]["inf_newInf"],
                    tot_rsltdic["ALL"]["HF"]["inf_HR6m"],
                    tot_rsltdic["ALL"]["HF"]["inf_HRever"],
                    tot_rsltdic["ALL"]["HF"]["newlyTested"],
                    tot_rsltdic["ALL"]["HF"]["deaths"],
                    tot_rsltdic["ALL"]["HF"]["numPrEP"],
                )
        )
    )

    maleReport.write(
        (
                "%d\t%d\t%d\t%d\t%d\t%d\t%d\t%d\t%d\t%d\t%d\t%d\t%d\n"
                % (
                    rseed,
                    t,
                    totalAgents._subset["SO"]._subset["HM"].num_members(),
                    tot_rsltdic["ALL"]["HM"]["numHIV"],
                    tot_rsltdic["ALL"]["HM"]["numAIDS"],
                    tot_rsltdic["ALL"]["HM"]["numTested"],
                    tot_rsltdic["ALL"]["HM"]["numART"],
                    tot_rsltdic["ALL"]["HM"]["inf_newInf"],
                    tot_rsltdic["ALL"]["HM"]["inf_HR6m"],
                    tot_rsltdic["ALL"]["HM"]["inf_HRever"],
                    tot_rsltdic["ALL"]["HM"]["newlyTested"],
                    tot_rsltdic["ALL"]["HM"]["deaths"],
                    tot_rsltdic["ALL"]["HM"]["numPrEP"],
                )
        )
    )

    msmReport.write(
        (
                "%d\t%d\t%d\t%d\t%d\t%d\t%d\t%d\t%d\t%d\t%d\t%d\t%d\n"
                % (
                    rseed,
                    t,
                    totalAgents._subset["SO"]._subset["HM"].num_members(),
                    tot_rsltdic["ALL"]["MSM"]["numHIV"],
                    tot_rsltdic["ALL"]["MSM"]["numAIDS"],
                    tot_rsltdic["ALL"]["MSM"]["numTested"],
                    tot_rsltdic["ALL"]["MSM"]["numART"],
                    tot_rsltdic["ALL"]["MSM"]["inf_newInf"],
                    tot_rsltdic["ALL"]["MSM"]["inf_HR6m"],
                    tot_rsltdic["ALL"]["MSM"]["inf_HRever"],
                    tot_rsltdic["ALL"]["MSM"]["newlyTested"],
                    tot_rsltdic["ALL"]["MSM"]["deaths"],
                    tot_rsltdic["ALL"]["MSM"]["numPrEP"],
                )
        )
    )

    nalReport.write(
        "%d\t%d\t%d\t%d\t%d\t%d\t%d\t%d\t%d\t%d\t%d\n"
        % (
            self.runseed,
            self.popseed,
            self.netseed,
            t,
            Naltrex_NIDU_M,
            Naltrex_NIDU_F,
            Naltrex_IDU_M,
            Naltrex_IDU_F,
            DOC_Naltrex_M,
            DOC_Naltrex_F,
            Prior_Year_Naltrex,
        )
    )
    oatReport.write(
        "%d\t%d\t%d\t%d\t%d\t%d\t%d\t%d\t%d\t%d\t%d\n"
        % (
            self.runseed,
            self.popseed,
            self.netseed,
            t,
            OAT_NIDU_M,
            OAT_NIDU_F,
            OAT_IDU_M,
            OAT_IDU_F,
            DOC_OAT_M,
            DOC_OAT_F,
            Prior_Year_OAT,
        )
    )

<<<<<<< HEAD
    peopleOff.write(
        "%d\t%d\t%d\t%d\t%d\t%d\n"
        % (self.netseed, t, off_HM, off_HF, kickOff_HM, kickOff_HF)
    )

=======
>>>>>>> 64d7ff46
    # msmReport.write(("%d,%s,%3.2f,%d,%d,%d,%d,%d,%d,%d,%d,%d,%d,%d,%d\n" % (rseed,params.PrEP_type,params.PrEP_Target,t, totalAgents._subset["MSM"].num_members(), numHIV_MSM, numAIDS_MSM, numTested_MSM, numART_MSM, numToMSM, infMSM_HR6m,
    # infMSM_HRever, numNewlyTested_MSM, deaths_HIV_MSM, PrEPAgents.num_members())))

    incarReport.write(
        "%d\t%d\t%d\t%d\t%d\t%d\t%d\t%d\t%d\t%d\t%d\t%d\t%d\t%d\t%d\t%d\t%d\n"
        % (
            rseed,
            t,
            IncarAgents.num_members(),
            rsltdic["WHITE"]["HM"]["incar"],
            rsltdic["BLACK"]["HM"]["incar"],
            rsltdic["WHITE"]["HF"]["incar"],
            rsltdic["BLACK"]["HF"]["incar"],
            rsltdic["WHITE"]["MSM"]["incar"],
            rsltdic["BLACK"]["MSM"]["incar"],
            rsltdic["WHITE"]["ALL"]["incarHIV"],
            rsltdic["BLACK"]["ALL"]["incarHIV"],
            rsltdic["WHITE"]["HM"]["newRelease"],
            rsltdic["WHITE"]["HF"]["newRelease"],
            rsltdic["BLACK"]["HM"]["newRelease"],
            rsltdic["BLACK"]["HF"]["newRelease"],
            rsltdic["WHITE"]["ALL"]["newReleaseHIV"],
            rsltdic["BLACK"]["ALL"]["newReleaseHIV"],
        )
    )

    iduReport.write(
        "%d\t%d\t%d\t%d\t%d\t%d\t%d\n"
        % (
            rseed,
            t,
            totalAgents._subset["DU"]._subset["IDU"].num_members(),
            tot_rsltdic["ALL"]["IDU"]["numHIV"],
            tot_rsltdic["ALL"]["IDU"]["numAIDS"],
            tot_rsltdic["ALL"]["IDU"]["numART"],
            tot_rsltdic["ALL"]["IDU"]["numTested"],
        )
    )
    # print infectionsArray['WHITE']

    whiteReport.write(
        "%d\t%d\t%d\t%d\t%d\t%d\n"
        % (
            rseed,
            t,
            rsltdic["WHITE"]["ALL"]["numHIV"],
            rsltdic["WHITE"]["MSM"]["numHIV"],
            rsltdic["WHITE"]["ALL"]["numTested"],
            rsltdic["WHITE"]["ALL"]["numART"],
        )
    )

    blackReport.write(
        "%d\t%d\t%d\t%d\t%d\t%d\n"
        % (
            rseed,
            t,
            rsltdic["BLACK"]["ALL"]["numHIV"],
            rsltdic["BLACK"]["MSM"]["numHIV"],
            rsltdic["BLACK"]["ALL"]["numTested"],
            rsltdic["BLACK"]["ALL"]["numART"],
        )
    )

    # print "Age\tN\tHIV\tTested\tART\tPrEP"
    # for i in range(1,6):
    #     ageList = [ag for ag in totalAgents._subset["MSM"]._members if ag._ageBin == i]
    #     ageN_total = len(ageList)
    #     ageN_prep = len([ag for ag in ageList if ag._PrEP_bool])
    #
    #     ageHIV_List = [ag for ag in totalAgents._subset["HIV"]._members if ag._ageBin == i]
    #     ageN_hiv =len(ageHIV_List)
    #     ageN_tested = len([ag for ag in ageHIV_List if ag._tested])
    #     ageN_ART = len([ag for ag in ageHIV_List if ag._HAART_bool])
    #     #print "%d\t%d\t%d\t%d\t%d\t%d"%(i,ageN_total,ageN_hiv,ageN_tested,ageN_ART,ageN_prep)
    #     ageNReport = open('Results/MSMReport_a%d.txt' %i, 'a')
    #     ageNReport.write("%d\t%d\t%d\t%d\t%d\t%d\t%d\n"%(rseed,t,ageN_total,ageN_hiv,ageN_tested,ageN_ART,ageN_prep))
    #     ageNReport.close()

    if t == 0:
        cumulativeI = len(NewInfections._members)
        ResultDict["Inc_c_HM"].update({t: rsltdic["WHITE"]["HM"]["inf_newInf"]})
        ResultDict["Inc_c_HF"].update({t: rsltdic["WHITE"]["HF"]["inf_newInf"]})
    else:
        cumulativeI = 0
        pass
        # cumulativeI = ResultDict['Inc_c_Tot'][t-1] + len(NewInfections._members)
        # ResultDict['Inc_c_HM'].update({t:ResultDict['Inc_c_HM'][t-1]+rsltdic['WHITE']['HM']['inf_newInf']})
        # ResultDict['Inc_c_HF'].update({t:ResultDict['Inc_c_HF'][t-1]+rsltdic['WHITE']['HF']['inf_newInf']})

    # ResultDict['ResistantCases'].update({t:len([ag for ag in NewInfections._members if ag._PrEPresistance==1])})
    ResultDict["Inc_c_Tot"].update({t: cumulativeI})

    try:
        ResultDict["Prv_HIV"].update(
            {t: (1.0 * tot_rsltdic["ALL"]["ALL"]["numHIV"] / totalAgents.num_members())}
        )
    except:
        ResultDict["Prv_HIV"].update({t: (0.0)})
    try:
        ResultDict["Prv_AIDS"].update(
            {
                t: (
                    1.0
                    * tot_rsltdic["ALL"]["ALL"]["numAIDS"]
                    / tot_rsltdic["ALL"]["ALL"]["numHIV"]
                )
            }
        )
    except:
        ResultDict["Prv_AIDS"].update({t: (0.0)})
    try:
        ResultDict["Prv_Test"].update(
            {
                t: (
                        1.0
                        * tot_rsltdic["ALL"]["ALL"]["numTested"]
                        / max(tot_rsltdic["ALL"]["ALL"]["numHIV"], 1)
                )
            }
        )
    except:
        ResultDict["Prv_Test"].update({t: (0.0)})
    try:
        ResultDict["Prv_ART"].update(
            {
                t: (
                        1.0
                        * tot_rsltdic["ALL"]["ALL"]["numART"]
                        / tot_rsltdic["ALL"]["ALL"]["numTested"]
                )
            }
        )
    except:
        ResultDict["Prv_ART"].update({t: (0.0)})
    # ResultDict['PrEP_Prev'].update({t:(1.0*PrEPAgents.num_members()/(totalAgents.num_members()-numHIV_MSM))})
    ResultDict["n_Relations"].update({t: Relationships.num_members()})
    # ResultDict['WInc_T'].update({t:rsltdic['WHITE']['MSM']['inf_newInf']})
    # ResultDict['BInc_T'].update({t:rsltdic['BLACK']['MSM']['inf_newInf']})
    ResultDict["Inc_t_HM"].update({t: rsltdic["WHITE"]["HM"]["inf_newInf"]})
    ResultDict["Inc_t_HF"].update({t: rsltdic["WHITE"]["HF"]["inf_newInf"]})
    # ResultDict['Incid_T'].update({t:len(NewInfections._members)})

    # PLOTTING FOR RUN]
    # plt.ion()
    # plt.subplot(2, 2, 1)
    # plt.plot(t, rsltdic['WHITE']['HM']['numHIV'], 'rs', color='cornflowerblue', linewidth=3)
    # plt.title('W_HM HIV')
    # plt.ylabel('N_HIV : HM')
    # plt.subplot(2, 1, 2)
    # plt.plot(t, rsltdic['WHITE']['HF']['numHIV'], 'bs')
    # plt.xlabel('Timestep (mo)')
    # plt.ylabel('W_HM HIV')
    # plt.draw()
    #
    # plt.show()
    # plt.pause(.1)
    num_partners = []
    num_partners_hr = []
    ann_num_partners = []
    turnover = []
    ann_turnover = []


def assess_before_update(
        t,
        ResultDict,
        Agents,
        HIV_agents,
        tmp_HIV_agents,
        AIDS_agents,
        tmp_AIDS_agents,
        SEPAgents,
        HAART_agents,
        tmp_HAART_agents,
        AdherenceAgents,
        num_Deaths,
        AdjMats_by_time,
        Acute_agents,
        Transmit_from_agents,
        Transmit_to_agents,
        Transmission_tracker,
        high_risk_agents,
        Incarcerated_agents,
        HIVIdentified_agents,
):
    """
    Assess population before update.
    Called in HIVABM Evolution class.
    Usage: assess_before_update(time,
                                self.Agents,
                                self.HIV_agents,
                                self.tmp_HIV_agents,
                                self.AIDS_agents,
                                self.tmp_AIDS_agents,
                                self.SEPAgents,
                                self.HAART_agents,
                                self.tmp_HAART_agents,
                                self.AdherenceAgents,
                                self.num_Deaths,
                                self.adjMat,
                                self.Acute_agents,
                                self.Transmit_from_agents)
    Output: ResultDict
    """

    incidenceReport = open("Results/IncidenceReport.txt", "a")
    prevalenceReport = open("Results/PrevalenceReport.txt", "a")
    deathReport = open("Results/DeathReport.txt", "a")
    iduReport = open("Results/iduReport.txt", "a")

    whiteReport = open("Results/W_pop_report.txt", "a")
    blackReport = open("Results/B_pop_report.txt", "a")
    num_SEP = 0

    SexTrans = {"0": {}, "1": {}}
    SexTrans["0"] = {
        "0": 0.005,
        "1": 0.005,
        "2": 0.004,
        "3": 0.002,
        "4": 0.001,
        "5": 0.0001,
    }
    SexTrans["1"] = {
        "0": 0.001,
        "1": 0.001,
        "2": 0.0008,
        "3": 0.0004,
        "4": 0.0002,
        "5": 0.0001,
    }

    NeedleTrans = {
        "0": 0.007,
        "1": 0.007,
        "2": 0.0056,
        "3": 0.0028,
        "4": 0.0014,
        "5": 0.0002,
    }

    transmissionTotalCounter = {"0": SexTrans, "1": NeedleTrans}
    transmissionAcuteCounter = {"SEX": SexTrans, "NEEDLE": NeedleTrans}

    demographicMatrix = [[[0 for x in range(2)] for x in range(2)] for x in range(2)]
    incidenceMatrix = [[[0 for x in range(3)] for x in range(2)] for x in range(2)]
    transmittedToMatrix = [[[0 for x in range(3)] for x in range(2)] for x in range(2)]
    transmittedIDUArray = 0
    transmittedAcutedArray = 0
    numHIV_MSM = 0
    numPWID = 0
    numIDU = 0
    numHIV_IDU_i = 0
    numHIV_IDU_p = 0
    numHIV_White = 0
    numHIV_Black = 0
    numAIDS_IDU_i = 0
    numAIDS_IDU_p = 0
    numHIDU = 0
    numHIDUa = 0
    numDIDU = 0

    numToND = 0
    numToIDU = 0
    numToHM = 0
    numToHF = 0
    numToMSM = 0

    num_White = 0
    numMSM_White = 0
    numHM_White = 0
    numHF_White = 0
    numPWID_White = 0
    numHIV_MSM_White = 0

    num_Black = 0
    numMSM_Black = 0
    numHM_Black = 0
    numHF_Black = 0
    numPWID_Black = 0
    numHIV_MSM_Black = 0

    numMSM = 0
    numWSW = 0
    numHF = 0
    numHM = 0

    numMSM_Black = 0

    numACUTE_IDU = 0
    numACUTE_NIDU = 0
    numACUTE_ND = 0
    numACUTE_HM = 0
    numACUTE_HF = 0
    numACUTE_MSM = 0
    numACUTE_WSW = 0

    numFROM_IDU = 0
    numFROM_NIDU = 0
    numFROM_ND = 0
    numFROM_HM = 0
    numFROM_HF = 0
    numFROM_MSM = 0
    numFROM_WSW = 0

    num_Incar_White = 0
    numMSM_Incar_White = 0
    numHM_Incar_White = 0
    numHF_Incar_White = 0
    numPWID_Incar_White = 0

    num_Incar_Black = 0
    numMSM_Incar_Black = 0
    numHM_Incar_Black = 0
    numHF_Incar_Black = 0
    numPWID_Incar_Black = 0

    numTested_White = 0
    numHAART_White = 0

    numTested_Black = 0
    numHAART_Black = 0

    numTested_IDU = 0

    num_SEP = len(list(set(SEPAgents.keys())))  # number of IDU in SEP
    # print Acute_agents
    for agent in Agents:
        agent_sex_type = Agents[agent]["Sex Type"]
        agent_drug_type = Agents[agent]["Drug Type"]
        if agent_drug_type == "IDU":
            agent_drug_bool = 1
        else:
            agent_drug_bool = 0

        agent_race_type = Agents[agent]["Race"]
        agent_HAART_adh = AdherenceAgents[agent]
        # Booleans:
        agent_HIV_bool = Agents[agent]["HIV"]  # agent in HIV_agents
        agent_HIV_tmp_bool = 0  # agent in tmp_HIV_agents
        agent_AIDS_bool = Agents[agent]["AIDS"]  # agent in AIDS_agents
        agent_AIDS_tmp_bool = 0  # agent in tmp_AIDS_agents
        agent_HAART_bool = Agents[agent]["HAARTa"]  # agent in HAART_agents
        agent_HAART_tmp_bool = 0  # agent in tmp_HAART_agents
        agent_Incar_bool = 0  # agent in Incarcerated_agents
        agent_Test_bool = Agents[agent]["Tested"]  # agent in HIVIdentified_agents

        # print "DT: %d\tST: %d\t Test: %d"%(agent_drug_bool,agent_Test_bool, agent_HAART)

        # transmissionTotalCounter[agent_drug_bool][agent_sex_type][agent_Test_bool][agent_HAART_bool]
        # transmittedTotalArray[agent_Test_bool][agent_HIV_bool][agent_HAART_bool] += 1
        # print agent_HAART_adh
        if agent in Acute_agents:
            if agent_drug_type == "ND":
                numACUTE_ND += 1
            elif agent_drug_type == "IDU":
                numACUTE_IDU += 1
            elif agent_drug_type == "NIDU":
                numACUTE_NIDU += 1
            if agent_sex_type == "HM":
                numACUTE_HM += 1
            elif agent_sex_type == "HF":
                numACUTE_HF += 1
            elif agent_sex_type == "MSM":
                numACUTE_MSM += 1
            elif agent_sex_type == "WSW":
                numACUTE_WSW += 1

        if agent in Transmit_from_agents:
            # Determine adh class. 0: nohaart, 1: haart w/ adh 1-4, 2: HAART w/ adh 5
            if agent_HAART_adh == 5:
                agent_HAART_class = 2
            elif agent_HAART_adh > 0:
                agent_HAART_class = 1
            elif agent_HAART_adh == 0:
                agent_HAART_class = 0
            else:
                print("BROKE")

            incidenceMatrix[agent_drug_bool][agent_Test_bool][agent_HAART_class] += 1
            if agent_drug_type == "ND":
                numFROM_ND += 1
            elif agent_drug_type == "IDU":
                numFROM_IDU += 1
            elif agent_drug_type == "NIDU":
                numFROM_NIDU += 1

            if agent_sex_type == "HM":
                numFROM_HM += 1
            elif agent_sex_type == "HM":
                numFROM_HF += 1
            elif agent_sex_type == "MSM":
                numFROM_MSM += 1
            elif agent_sex_type == "WSW":
                numFROM_WSW += 1

        elif agent in Transmit_to_agents:
            if agent_drug_type == "ND":
                numToND += 1
            elif agent_drug_type == "IDU":
                numToIDU += 1

            if agent_sex_type == "HM":
                numToHM += 1
            elif agent_sex_type == "HF":
                numToHF += 1
            elif agent_sex_type == "MSM":
                numToMSM += 1

        # if agent_sex_type=='MSM': numMSM += 1
        # elif agent_sex_type=='WSW': numWSW += 1
        # elif agent_sex_type=='HF': numHF += 1
        # elif agent_sex_type=='HM': numHM += 1
        if agent_drug_type == "IDU":
            numIDU += 1

            if agent_HIV_bool:
                numHIV_IDU_p += 1

                if agent_AIDS_bool:
                    numAIDS_IDU_p += 1

                if agent_HAART_bool:
                    numHIDU += 1

                if agent_Test_bool:
                    numTested_IDU += 1

        if agent_race_type == "WHITE":

            num_White += 1
            if agent_sex_type == "MSM":
                numMSM_White += 1
                numMSM += 1

                if agent_Incar_bool:
                    numMSM_Incar_White += 1
                    num_Incar_White += 1

            elif agent_sex_type == "HM":
                numHM_White += 1
                numHM += 1

                if agent_Incar_bool:
                    numHM_Incar_White += 1
                    num_Incar_White += 1

            elif agent_sex_type == "HF":
                numHF_White += 1
                numHF += 1

                if agent_Incar_bool:
                    numHF_Incar_White += 1
                    num_Incar_White += 1

            if agent_sex_type == "PWID":
                numPWID_White += 1
                numPWID += 1

                if agent_Incar_bool:
                    numPWID_Incar_White += 1

            if agent_HIV_bool:
                numHIV_White += 1
                if agent_sex_type == "MSM":
                    numHIV_MSM_White += 1

            if agent_HAART_bool:
                numHAART_White += 1
            if agent_Test_bool:
                numTested_White += 1

        elif agent_race_type == "BLACK":

            num_Black += 1
            if agent_sex_type == "MSM":
                numMSM_Black += 1
                numMSM += 1

                if agent_Incar_bool:
                    numMSM_Incar_Black += 1
                    num_Incar_Black += 1

            elif agent_sex_type == "HM":
                numHM_Black += 1
                numHM += 1

                if agent_Incar_bool:
                    numHM_Incar_Black += 1
                    num_Incar_Black += 1

            elif agent_sex_type == "HF":
                numHF_Black += 1
                numHF += 1

                if agent_Incar_bool:
                    numHF_Incar_Black += 1
                    num_Incar_Black += 1

            if agent_sex_type == "PWID":
                numPWID_Black += 1
                numPWID += 1

                if agent_Incar_bool:
                    numPWID_Incar_Black += 1

            if agent_HIV_bool:
                numHIV_Black += 1
                if agent_sex_type == "MSM":
                    numHIV_MSM_Black += 1

            if agent_HAART_bool:
                numHAART_Black += 1
            if agent_Test_bool:
                numTested_Black += 1

    # PLOTTING FOR RUN
    # plt.ion()
    plt.subplot(2, 2, 1)
    plt.plot(t, numHIV_White, "rs", color="cornflowerblue", linewidth=3)
    plt.title("Vampire Infection")
    plt.ylabel("Vampire Population")
    plt.subplot(2, 1, 2)
    plt.plot(t, numHIV_MSM, "bs")
    plt.xlabel("time (hours)")
    plt.ylabel("Human Population")
    plt.draw()

    # plt.show()
    plt.pause(0.1)

    numNEEDLE = Transmission_tracker["NEEDLE"][t]

    incidenceReport.write(
        "%d\t%d\t%d\t%d\n"
        % (t, numFROM_ND + numFROM_IDU + numFROM_NIDU, numFROM_IDU, numACUTE_IDU)
    )  # 3rd was numHIV_IDU_MSM_i + numHIV_ND_MSM_i
    prevalenceReport.write(
        "%d\t%d\t%d\t%d\t%d\t%d\n" % (t, numToND, numToIDU, numToHM, numToHF, numToMSM)
    )
    iduReport.write(
        "%d\t%d\t%d\t%d\t%d\t%d\n"
        % (t, numIDU, numHIV_IDU_p, numAIDS_IDU_p, numHIDU, numTested_IDU)
    )

    whiteReport.write(
        "%d\t%d\t%d\t%d\t%d\n"
        % (t, numHIV_White, numHIV_MSM_White, numTested_White, numHAART_White)
    )
    blackReport.write(
        "%d\t%d\t%d\t%d\t%d\n"
        % (t, numHIV_Black, numHIV_MSM_Black, numTested_Black, numHAART_Black)
    )

    num_partners = []
    num_partners_hr = []
    ann_num_partners = []
    turnover = []
    ann_turnover = []

    """
    for agent in HIV_agents:#Agents:
        current_partners = list(AdjMats_by_time[t].rows[agent])
        last_month_partners = list(AdjMats_by_time[t-1].rows[agent])
        if t > 12:
            last_year_partners = list(AdjMats_by_time[t-12].rows[agent])
            whole_year_partners = []
            for tt in range(t-11,t+1):
                whole_year_partners += list(AdjMats_by_time[tt].rows[agent])
            whole_year_partners = list(set(whole_year_partners))
        else:
            last_year_partners = []
            whole_year_partners = []

        new_partners = [p for p in current_partners if not p in last_month_partners]
        ann_new_partners = [p for p in current_partners if not p in last_year_partners]

        num_partners += [len(current_partners)]
        if agent in high_risk_agents: num_partners_hr += [len(current_partners)]
        ann_num_partners += [len(whole_year_partners)]

        if len(current_partners) > 0:
            turnover += [float(len(new_partners)) / len(current_partners)]
            ann_turnover += [float(len(ann_new_partners)) / len(current_partners)]


    if t == 1 or t == 12:
    	bc = np.bincount(num_partners)
        print np.mean(num_partners)
    	plt.bar(np.arange(len(bc)), bc, width=.5)
    	plt.show()
    """

    # ResultDict['Number Agents'].update({t:num_White})
    # ResultDict['Total Incidence'].update({t:numMSM_White})
    # ResultDict['Total IDU Incidence'].update({t:incidenceMatrix[1][0][1]})

    ResultDict["ND XMS UnDX"].update({t: incidenceMatrix[0][0][0]})
    ResultDict["ND XMS DX"].update({t: incidenceMatrix[0][1][0]})
    ResultDict["ND XMS HAART 5"].update({t: incidenceMatrix[0][1][2]})
    ResultDict["ND XMS HAART Other"].update({t: incidenceMatrix[0][1][1]})
    ResultDict["PWID XMS UnDX"].update({t: incidenceMatrix[1][0][0]})
    ResultDict["PWID XMS DX"].update({t: incidenceMatrix[1][1][0]})
    ResultDict["PWID XMS HAART 5"].update({t: incidenceMatrix[1][1][2]})
    ResultDict["PWID XMS HAART Other"].update({t: incidenceMatrix[1][1][1]})
    # ResultDict['HAART Proportion'].update({t:np.mean(ann_turnover)})
    # ResultDict['DX Proportion'].update({t:Transmission_tracker['SEX_MSM'][t]})
    # ResultDict['SEX_NMSM_transmissions'].update({t:Transmission_tracker['SEX_NMSM'][t]})
    # ResultDict['NEEDLE_transmissions'].update({t:Transmission_tracker['NEEDLE'][t]})
    return ResultDict


def assess_interaction_distribution(
        Agents,
        agent,
        agent_drug_type,
        agent_sex_type,
        partners,
        tmp_ND_NumPartners_Count,
        tmp_NIDU_NumPartners_Count,
        tmp_IDU_NumPartners_Count,
        tmp_MSM_NumPartners_Count,
        tmp_WSW_NumPartners_Count,
):
    """
    :Purpose:
        Assess distribution of connection type.
    :Usage:
        assess_interaction_distribution(self.Agents,
                                        agent, agent_drug_type, agent_sex_type,
                                        partners,
                                        self.tmp_ND_NumPartners_Count,
                                        self.tmp_NIDU_NumPartners_Count,
                                        self.tmp_IDU_NumPartners_Count,
                                        self.tmp_MSM_NumPartners_Count,
                                        self.tmp_WSW_NumPartners_Count
                                        )

    """
    if agent_drug_type == "ND":
        for p in partners:
            p_drug_type = Agents[p]["Drug Type"]
            tmp_ND_NumPartners_Count.setdefault(
                agent, {"ND": 0, "NIDU": 0, "IDU": 0, "MSM": 0}
            )[p_drug_type] += 1
            if Agents[p]["Sex Type"] == "MSM":
                tmp_ND_NumPartners_Count[agent]["MSM"] += 1
    elif agent_drug_type == "NIDU":
        for p in partners:
            p_drug_type = Agents[p]["Drug Type"]
            tmp_NIDU_NumPartners_Count.setdefault(
                agent, {"ND": 0, "NIDU": 0, "IDU": 0, "MSM": 0}
            )[p_drug_type] += 1
            if Agents[p]["Sex Type"] == "MSM":
                tmp_NIDU_NumPartners_Count[agent]["MSM"] += 1
    elif agent_drug_type == "IDU":
        for p in partners:
            p_drug_type = Agents[p]["Drug Type"]
            tmp_IDU_NumPartners_Count.setdefault(
                agent, {"ND": 0, "NIDU": 0, "IDU": 0, "MSM": 0}
            )[p_drug_type] += 1
            if Agents[p]["Sex Type"] == "MSM":
                tmp_IDU_NumPartners_Count[agent]["MSM"] += 1
    else:
        raise ValueError("Invalid drug type! %s" % agent_drug_type)

    if agent_sex_type == "MSM":
        for p in partners:
            p_drug_type = Agents[p]["Drug Type"]
            tmp_MSM_NumPartners_Count.setdefault(
                agent, {"ND": 0, "NIDU": 0, "IDU": 0, "MSM": 0}
            )[p_drug_type] += 1
    elif agent_sex_type == "WSW":
        for p in partners:
            p_drug_type = Agents[p]["Drug Type"]
            tmp_WSW_NumPartners_Count.setdefault(
                agent, {"ND": 0, "NIDU": 0, "IDU": 0, "MSM": 0}
            )[p_drug_type] += 1
    elif agent_sex_type not in ["HM", "HF"]:
        raise ValueError("Invalid sex type! %s" % agent_sex_type)

    for p in partners:
        partner_drug_type = Agents[p]["Drug Type"]
        if partner_drug_type == "ND":
            tmp_ND_NumPartners_Count.setdefault(
                p, {"ND": 0, "NIDU": 0, "IDU": 0, "MSM": 0}
            )[agent_drug_type] += 1
            if agent_sex_type == "MSM":
                tmp_ND_NumPartners_Count[p]["MSM"] += 1
        elif partner_drug_type == "NIDU":
            tmp_NIDU_NumPartners_Count.setdefault(
                p, {"ND": 0, "NIDU": 0, "IDU": 0, "MSM": 0}
            )[agent_drug_type] += 1
            if agent_sex_type == "MSM":
                tmp_NIDU_NumPartners_Count[p]["MSM"] += 1
        elif partner_drug_type == "IDU":
            tmp_IDU_NumPartners_Count.setdefault(
                p, {"ND": 0, "NIDU": 0, "IDU": 0, "MSM": 0}
            )[agent_drug_type] += 1
            if agent_sex_type == "MSM":
                tmp_IDU_NumPartners_Count[p]["MSM"] += 1
        else:
            raise ValueError("Invalid partner drug type! %s" % partner_drug_type)

    return [
        tmp_ND_NumPartners_Count,
        tmp_NIDU_NumPartners_Count,
        tmp_IDU_NumPartners_Count,
        tmp_MSM_NumPartners_Count,
        tmp_WSW_NumPartners_Count,
    ]<|MERGE_RESOLUTION|>--- conflicted
+++ resolved
@@ -102,22 +102,22 @@
 
 
 def print_stats(
-        self,
-        rseed,
-        t,
-        totalAgents,
-        HIVAgents,
-        IncarAgents,
-        PrEPAgents,
-        NewInfections,
-        NewDiagnosis,
-        deaths,
-        ResultDict,
-        Relationships,
-        newHR,
-        newIncarRelease,
-        deathSet,
-        outifle=None,
+    self,
+    rseed,
+    t,
+    totalAgents,
+    HIVAgents,
+    IncarAgents,
+    PrEPAgents,
+    NewInfections,
+    NewDiagnosis,
+    deaths,
+    ResultDict,
+    Relationships,
+    newHR,
+    newIncarRelease,
+    deathSet,
+    outifle=None,
 ):
     incidenceReport = open("results/IncidenceReport.txt", "a")
     prevalenceReport = open("results/PrevalenceReport.txt", "a")
@@ -246,13 +246,13 @@
     # PrEP reason tracker
     for tmpA in totalAgents.iter_agents():
         if tmpA._PrEP_bool:
-            rsltdic[tmpA._race][tmpA._SO]['numPrEP'] += 1
-            if 'IDU' in tmpA._PrEP_reason:
-                rsltdic[tmpA._race][tmpA._SO]['iduPartPrep'] += 1
-            if 'MSMW' in tmpA._PrEP_reason:
-                rsltdic[tmpA._race][tmpA._SO]['msmwPartPrep'] += 1
-            if 'HIV test' in tmpA._PrEP_reason:
-                rsltdic[tmpA._race][tmpA._SO]['testedPartPrep'] += 1
+            rsltdic[tmpA._race][tmpA._SO]["numPrEP"] += 1
+            if "IDU" in tmpA._PrEP_reason:
+                rsltdic[tmpA._race][tmpA._SO]["iduPartPrep"] += 1
+            if "MSMW" in tmpA._PrEP_reason:
+                rsltdic[tmpA._race][tmpA._SO]["msmwPartPrep"] += 1
+            if "HIV test" in tmpA._PrEP_reason:
+                rsltdic[tmpA._race][tmpA._SO]["testedPartPrep"] += 1
 
     # Newly diagnosed tracker statistics
     for tmpA in NewDiagnosis.iter_agents():
@@ -331,9 +331,9 @@
     for race in rsltdic:
         for param in rc_template:
             rsltdic[race]["ALL"][param] = (
-                    rsltdic[race]["MSM"][param]
-                    + rsltdic[race]["HM"][param]
-                    + rsltdic[race]["HF"][param]
+                rsltdic[race]["MSM"][param]
+                + rsltdic[race]["HM"][param]
+                + rsltdic[race]["HF"][param]
             )
     for race in rsltdic:
         for param in rc_template:
@@ -353,26 +353,27 @@
             tmpReport = open("results/" + name + ".txt", "a")
             tmpReport.write(
                 (
-                    "{:d}\t{:d}\t{:d}\t{:d}\t{:d}\t{:d}\t{:d}\t{:d}\t{:d}\t{:d}\t{:d}\t{:d}\t{:d}\t{:d}\t{:d}\t{:d}\t{:d}\t{:d}\t{:d}\n"
-                        .format(self.runseed,
-                                self.popseed,
-                                self.netseed,
-                                t,
-                                rsltdic[agentRace][agentTypes]["numAgents"],
-                                rsltdic[agentRace][agentTypes]["numHIV"],
-                                rsltdic[agentRace][agentTypes]["numAIDS"],
-                                rsltdic[agentRace][agentTypes]["numTested"],
-                                rsltdic[agentRace][agentTypes]["numART"],
-                                rsltdic[agentRace][agentTypes]["numHR"],
-                                rsltdic[agentRace][agentTypes]["inf_newInf"],
-                                rsltdic[agentRace][agentTypes]["inf_HR6m"],
-                                rsltdic[agentRace][agentTypes]["inf_HRever"],
-                                rsltdic[agentRace][agentTypes]["newlyTested"],
-                                rsltdic[agentRace][agentTypes]["deaths"],
-                                rsltdic[agentRace][agentTypes]["numPrEP"],
-                                rsltdic[agentRace][agentTypes]["iduPartPrep"],
-                                rsltdic[agentRace][agentTypes]["msmwPartPrep"],
-                                rsltdic[agentRace][agentTypes]["testedPartPrep"], )
+                    "{:d}\t{:d}\t{:d}\t{:d}\t{:d}\t{:d}\t{:d}\t{:d}\t{:d}\t{:d}\t{:d}\t{:d}\t{:d}\t{:d}\t{:d}\t{:d}\t{:d}\t{:d}\t{:d}\n".format(
+                        self.runseed,
+                        self.popseed,
+                        self.netseed,
+                        t,
+                        rsltdic[agentRace][agentTypes]["numAgents"],
+                        rsltdic[agentRace][agentTypes]["numHIV"],
+                        rsltdic[agentRace][agentTypes]["numAIDS"],
+                        rsltdic[agentRace][agentTypes]["numTested"],
+                        rsltdic[agentRace][agentTypes]["numART"],
+                        rsltdic[agentRace][agentTypes]["numHR"],
+                        rsltdic[agentRace][agentTypes]["inf_newInf"],
+                        rsltdic[agentRace][agentTypes]["inf_HR6m"],
+                        rsltdic[agentRace][agentTypes]["inf_HRever"],
+                        rsltdic[agentRace][agentTypes]["newlyTested"],
+                        rsltdic[agentRace][agentTypes]["deaths"],
+                        rsltdic[agentRace][agentTypes]["numPrEP"],
+                        rsltdic[agentRace][agentTypes]["iduPartPrep"],
+                        rsltdic[agentRace][agentTypes]["msmwPartPrep"],
+                        rsltdic[agentRace][agentTypes]["testedPartPrep"],
+                    )
                 )
             )
             tmpReport.close()
@@ -382,25 +383,25 @@
         tmpReport = open("results/" + name + ".txt", "a")
         tmpReport.write(
             (
-                    "%d\t%d\t%d\t%d\t%d\t%d\t%d\t%d\t%d\t%d\t%d\t%d\t%d\t%d\t%d\t%d\n"
-                    % (
-                        self.runseed,
-                        self.popseed,
-                        self.netseed,
-                        t,
-                        totalAgents._subset["Race"]._subset[demographicTypes].num_members(),
-                        rsltdic[demographicTypes]["ALL"]["numHIV"],
-                        rsltdic[demographicTypes]["ALL"]["numAIDS"],
-                        rsltdic[demographicTypes]["ALL"]["numTested"],
-                        rsltdic[demographicTypes]["ALL"]["numART"],
-                        rsltdic[demographicTypes]["ALL"]["numHR"],
-                        rsltdic[demographicTypes]["ALL"]["inf_newInf"],
-                        rsltdic[demographicTypes]["ALL"]["inf_HR6m"],
-                        rsltdic[demographicTypes]["ALL"]["inf_HRever"],
-                        rsltdic[demographicTypes]["ALL"]["newlyTested"],
-                        rsltdic[demographicTypes]["ALL"]["deaths"],
-                        rsltdic[demographicTypes]["ALL"]["numPrEP"],
-                    )
+                "%d\t%d\t%d\t%d\t%d\t%d\t%d\t%d\t%d\t%d\t%d\t%d\t%d\t%d\t%d\t%d\n"
+                % (
+                    self.runseed,
+                    self.popseed,
+                    self.netseed,
+                    t,
+                    totalAgents._subset["Race"]._subset[demographicTypes].num_members(),
+                    rsltdic[demographicTypes]["ALL"]["numHIV"],
+                    rsltdic[demographicTypes]["ALL"]["numAIDS"],
+                    rsltdic[demographicTypes]["ALL"]["numTested"],
+                    rsltdic[demographicTypes]["ALL"]["numART"],
+                    rsltdic[demographicTypes]["ALL"]["numHR"],
+                    rsltdic[demographicTypes]["ALL"]["inf_newInf"],
+                    rsltdic[demographicTypes]["ALL"]["inf_HR6m"],
+                    rsltdic[demographicTypes]["ALL"]["inf_HRever"],
+                    rsltdic[demographicTypes]["ALL"]["newlyTested"],
+                    rsltdic[demographicTypes]["ALL"]["deaths"],
+                    rsltdic[demographicTypes]["ALL"]["numPrEP"],
+                )
             )
         )
         tmpReport.close()
@@ -487,64 +488,64 @@
 
     femaleReport.write(
         (
-                "%d\t%d\t%d\t%d\t%d\t%d\t%d\t%d\t%d\t%d\t%d\t%d\t%d\n"
-                % (
-                    rseed,
-                    t,
-                    totalAgents._subset["SO"]._subset["HF"].num_members(),
-                    tot_rsltdic["ALL"]["HF"]["numHIV"],
-                    tot_rsltdic["ALL"]["HF"]["numAIDS"],
-                    tot_rsltdic["ALL"]["HF"]["numTested"],
-                    tot_rsltdic["ALL"]["HF"]["numART"],
-                    tot_rsltdic["ALL"]["HF"]["inf_newInf"],
-                    tot_rsltdic["ALL"]["HF"]["inf_HR6m"],
-                    tot_rsltdic["ALL"]["HF"]["inf_HRever"],
-                    tot_rsltdic["ALL"]["HF"]["newlyTested"],
-                    tot_rsltdic["ALL"]["HF"]["deaths"],
-                    tot_rsltdic["ALL"]["HF"]["numPrEP"],
-                )
+            "%d\t%d\t%d\t%d\t%d\t%d\t%d\t%d\t%d\t%d\t%d\t%d\t%d\n"
+            % (
+                rseed,
+                t,
+                totalAgents._subset["SO"]._subset["HF"].num_members(),
+                tot_rsltdic["ALL"]["HF"]["numHIV"],
+                tot_rsltdic["ALL"]["HF"]["numAIDS"],
+                tot_rsltdic["ALL"]["HF"]["numTested"],
+                tot_rsltdic["ALL"]["HF"]["numART"],
+                tot_rsltdic["ALL"]["HF"]["inf_newInf"],
+                tot_rsltdic["ALL"]["HF"]["inf_HR6m"],
+                tot_rsltdic["ALL"]["HF"]["inf_HRever"],
+                tot_rsltdic["ALL"]["HF"]["newlyTested"],
+                tot_rsltdic["ALL"]["HF"]["deaths"],
+                tot_rsltdic["ALL"]["HF"]["numPrEP"],
+            )
         )
     )
 
     maleReport.write(
         (
-                "%d\t%d\t%d\t%d\t%d\t%d\t%d\t%d\t%d\t%d\t%d\t%d\t%d\n"
-                % (
-                    rseed,
-                    t,
-                    totalAgents._subset["SO"]._subset["HM"].num_members(),
-                    tot_rsltdic["ALL"]["HM"]["numHIV"],
-                    tot_rsltdic["ALL"]["HM"]["numAIDS"],
-                    tot_rsltdic["ALL"]["HM"]["numTested"],
-                    tot_rsltdic["ALL"]["HM"]["numART"],
-                    tot_rsltdic["ALL"]["HM"]["inf_newInf"],
-                    tot_rsltdic["ALL"]["HM"]["inf_HR6m"],
-                    tot_rsltdic["ALL"]["HM"]["inf_HRever"],
-                    tot_rsltdic["ALL"]["HM"]["newlyTested"],
-                    tot_rsltdic["ALL"]["HM"]["deaths"],
-                    tot_rsltdic["ALL"]["HM"]["numPrEP"],
-                )
+            "%d\t%d\t%d\t%d\t%d\t%d\t%d\t%d\t%d\t%d\t%d\t%d\t%d\n"
+            % (
+                rseed,
+                t,
+                totalAgents._subset["SO"]._subset["HM"].num_members(),
+                tot_rsltdic["ALL"]["HM"]["numHIV"],
+                tot_rsltdic["ALL"]["HM"]["numAIDS"],
+                tot_rsltdic["ALL"]["HM"]["numTested"],
+                tot_rsltdic["ALL"]["HM"]["numART"],
+                tot_rsltdic["ALL"]["HM"]["inf_newInf"],
+                tot_rsltdic["ALL"]["HM"]["inf_HR6m"],
+                tot_rsltdic["ALL"]["HM"]["inf_HRever"],
+                tot_rsltdic["ALL"]["HM"]["newlyTested"],
+                tot_rsltdic["ALL"]["HM"]["deaths"],
+                tot_rsltdic["ALL"]["HM"]["numPrEP"],
+            )
         )
     )
 
     msmReport.write(
         (
-                "%d\t%d\t%d\t%d\t%d\t%d\t%d\t%d\t%d\t%d\t%d\t%d\t%d\n"
-                % (
-                    rseed,
-                    t,
-                    totalAgents._subset["SO"]._subset["HM"].num_members(),
-                    tot_rsltdic["ALL"]["MSM"]["numHIV"],
-                    tot_rsltdic["ALL"]["MSM"]["numAIDS"],
-                    tot_rsltdic["ALL"]["MSM"]["numTested"],
-                    tot_rsltdic["ALL"]["MSM"]["numART"],
-                    tot_rsltdic["ALL"]["MSM"]["inf_newInf"],
-                    tot_rsltdic["ALL"]["MSM"]["inf_HR6m"],
-                    tot_rsltdic["ALL"]["MSM"]["inf_HRever"],
-                    tot_rsltdic["ALL"]["MSM"]["newlyTested"],
-                    tot_rsltdic["ALL"]["MSM"]["deaths"],
-                    tot_rsltdic["ALL"]["MSM"]["numPrEP"],
-                )
+            "%d\t%d\t%d\t%d\t%d\t%d\t%d\t%d\t%d\t%d\t%d\t%d\t%d\n"
+            % (
+                rseed,
+                t,
+                totalAgents._subset["SO"]._subset["HM"].num_members(),
+                tot_rsltdic["ALL"]["MSM"]["numHIV"],
+                tot_rsltdic["ALL"]["MSM"]["numAIDS"],
+                tot_rsltdic["ALL"]["MSM"]["numTested"],
+                tot_rsltdic["ALL"]["MSM"]["numART"],
+                tot_rsltdic["ALL"]["MSM"]["inf_newInf"],
+                tot_rsltdic["ALL"]["MSM"]["inf_HR6m"],
+                tot_rsltdic["ALL"]["MSM"]["inf_HRever"],
+                tot_rsltdic["ALL"]["MSM"]["newlyTested"],
+                tot_rsltdic["ALL"]["MSM"]["deaths"],
+                tot_rsltdic["ALL"]["MSM"]["numPrEP"],
+            )
         )
     )
 
@@ -581,14 +582,6 @@
         )
     )
 
-<<<<<<< HEAD
-    peopleOff.write(
-        "%d\t%d\t%d\t%d\t%d\t%d\n"
-        % (self.netseed, t, off_HM, off_HF, kickOff_HM, kickOff_HF)
-    )
-
-=======
->>>>>>> 64d7ff46
     # msmReport.write(("%d,%s,%3.2f,%d,%d,%d,%d,%d,%d,%d,%d,%d,%d,%d,%d\n" % (rseed,params.PrEP_type,params.PrEP_Target,t, totalAgents._subset["MSM"].num_members(), numHIV_MSM, numAIDS_MSM, numTested_MSM, numART_MSM, numToMSM, infMSM_HR6m,
     # infMSM_HRever, numNewlyTested_MSM, deaths_HIV_MSM, PrEPAgents.num_members())))
 
@@ -704,9 +697,9 @@
         ResultDict["Prv_Test"].update(
             {
                 t: (
-                        1.0
-                        * tot_rsltdic["ALL"]["ALL"]["numTested"]
-                        / max(tot_rsltdic["ALL"]["ALL"]["numHIV"], 1)
+                    1.0
+                    * tot_rsltdic["ALL"]["ALL"]["numTested"]
+                    / max(tot_rsltdic["ALL"]["ALL"]["numHIV"], 1)
                 )
             }
         )
@@ -716,9 +709,9 @@
         ResultDict["Prv_ART"].update(
             {
                 t: (
-                        1.0
-                        * tot_rsltdic["ALL"]["ALL"]["numART"]
-                        / tot_rsltdic["ALL"]["ALL"]["numTested"]
+                    1.0
+                    * tot_rsltdic["ALL"]["ALL"]["numART"]
+                    / tot_rsltdic["ALL"]["ALL"]["numTested"]
                 )
             }
         )
@@ -754,26 +747,26 @@
 
 
 def assess_before_update(
-        t,
-        ResultDict,
-        Agents,
-        HIV_agents,
-        tmp_HIV_agents,
-        AIDS_agents,
-        tmp_AIDS_agents,
-        SEPAgents,
-        HAART_agents,
-        tmp_HAART_agents,
-        AdherenceAgents,
-        num_Deaths,
-        AdjMats_by_time,
-        Acute_agents,
-        Transmit_from_agents,
-        Transmit_to_agents,
-        Transmission_tracker,
-        high_risk_agents,
-        Incarcerated_agents,
-        HIVIdentified_agents,
+    t,
+    ResultDict,
+    Agents,
+    HIV_agents,
+    tmp_HIV_agents,
+    AIDS_agents,
+    tmp_AIDS_agents,
+    SEPAgents,
+    HAART_agents,
+    tmp_HAART_agents,
+    AdherenceAgents,
+    num_Deaths,
+    AdjMats_by_time,
+    Acute_agents,
+    Transmit_from_agents,
+    Transmit_to_agents,
+    Transmission_tracker,
+    high_risk_agents,
+    Incarcerated_agents,
+    HIVIdentified_agents,
 ):
     """
     Assess population before update.
@@ -1203,16 +1196,16 @@
 
 
 def assess_interaction_distribution(
-        Agents,
-        agent,
-        agent_drug_type,
-        agent_sex_type,
-        partners,
-        tmp_ND_NumPartners_Count,
-        tmp_NIDU_NumPartners_Count,
-        tmp_IDU_NumPartners_Count,
-        tmp_MSM_NumPartners_Count,
-        tmp_WSW_NumPartners_Count,
+    Agents,
+    agent,
+    agent_drug_type,
+    agent_sex_type,
+    partners,
+    tmp_ND_NumPartners_Count,
+    tmp_NIDU_NumPartners_Count,
+    tmp_IDU_NumPartners_Count,
+    tmp_MSM_NumPartners_Count,
+    tmp_WSW_NumPartners_Count,
 ):
     """
     :Purpose:
