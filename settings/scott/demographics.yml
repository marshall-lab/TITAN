demographics:
  white:
    ppl: 1.0
<<<<<<< HEAD
    age:
      1:
        prob: .221
        min: 18
        max: 29
      2:
        prob: .213
        min: 30
        max: 39
      3:
        prob: 0.234
        min: 40
        max: 49
      4:
        prob: .332
        min: 50
        max: 64
    sex_type:
      HM:
        ppl: 0.495
        sex_role:
          init:
            insertive: 1.0
        safe_sex: 0.1
        injection:
          unsafe_prob: 0.321
          num_acts: 5
        drug_type:
          Inj: &inj_drug_type_vals
            ppl: 0.0244
            hiv:
              init: 0.0
              dx:
                prob: 0.202
                init: 1.0
            haart:
              init: 1.0
              prob: 0.679
              adherence: 1.0
              discontinue: 0.000
            death_rate:
              base: 16.6
              hiv: 1.5
              haart_adherent: 1.0
              aids: 10.4
            num_partners:
              Sex:
                dist_type: poisson
                vars:
                  1:
                    value: .958
                    value_type: float
              Inj:
                dist_type: gamma
                vars:
                  1:
                    value: 1.704
                    value_type: float
                  2:
                    value: 2.755
                    value_type: float
              SexInj:
                dist_type: poisson
                vars:
                  1:
                    value: 0.784
                    value_type: float
          None: &base_drug_type_vals
            ppl: 0.9756
            hiv:
              init: 0.0014
              dx:
                init: 1.0
                prob: 0.202
            death_rate:
              base: 5.69
              hiv: 3.1
              aids: 10.4
              haart_adherent: 1.0
            haart:
              init: 1.0
              prob: 0.679
              adherence: 1.0
              discontinue: 0.000
            num_partners:
              Sex:
                dist_type: poisson
                vars:
                  1:
                    value: 1.1
                    value_type: float
      HF:
        ppl: 0.505
        sex_role:
          init:
            receptive: 1.0
        safe_sex: 0.2
        injection:
          unsafe_prob: 0.321
          num_acts: 5
        drug_type:
          Inj: *inj_drug_type_vals
          None: *base_drug_type_vals
=======
    HM:
      ppl: 0.495
      sex_role:
        init:
          insertive: 1.0
      safe_sex: 0.1
      drug_type:
        Inj:
          init: 0.0244
        None:
          init: 0.9756
      num_partners:
        Sex:
          dist_type: poisson
          vars:
            1:
              value: 1.1
              value_type: float
        Inj:
          dist_type: set_value
          vars:
            1:
              value: 0
              value_type: int
        SexInj:
          dist_type: set_value
          vars:
            1:
              value: 0
              value_type: int
      hiv:
        init: 0.0014
        dx:
          init: 1.0
          prob: 0.202
      haart: &white_haart
        init: 1.0
        prob: 0.679
        adherence:
          init: 1.0
          prob: 1.0
        discontinue: 0.000
      injection:
        unsafe_prob: 0.321
        num_acts: 5
      age:
        1:
          prob: .221
          min: 18
          max: 29
        2:
          prob: .213
          min: 30
          max: 39
        3:
          prob: 0.234
          min: 40
          max: 49
        4:
          prob: .332
          min: 50
          max: 64
      death_rate:
        base: 5.69
        hiv: 3.1
        aids: 10.4
        haart_adherent: 1.0

    HF:
      ppl: 0.505
      sex_role:
        init:
          receptive: 1.0
      safe_sex: 0.2
      drug_type:
        Inj:
          init: 0.0244
        None:
          init: 0.9756
      num_partners:
        Sex:
          dist_type: poisson
          vars:
            1:
              value: 1.1
              value_type: float
        Inj:
          dist_type: set_value
          vars:
            1:
              value: 0
              value_type: int
        SexInj:
          dist_type: set_value
          vars:
            1:
              value: 0
              value_type: int
      hiv:
        init: 0.0014
        dx:
          init: 1.0
          prob: 0.2
      haart: *white_haart
      injection:
        unsafe_prob: 0.321
        num_acts: 5
      age:
        1:
          prob: .221
          min: 18
          max: 29
        2:
          prob: .213
          min: 30
          max: 39
        3:
          prob: 0.234
          min: 40
          max: 49
        4:
          prob: .332
          min: 50
          max: 64
      death_rate:
        base: 5.69
        hiv: 3.1
        aids: 10.4
        haart_adherent: 1.0
    PWID:
      ppl: 0.017
      safe_sex: 0.1
      num_partners:
        Sex:
          dist_type: poisson
          vars:
            1:
              value: .958
              value_type: float
        Inj:
          dist_type: gamma
          vars:
            1:
              value: 1.704
              value_type: float
            2:
              value: 2.755
              value_type: float
        SexInj:
          dist_type: poisson
          vars:
            1:
              value: 0.784
              value_type: float
      hiv:
        init: 0.0
        dx:
          prob: 0.202
          init: 1.0
      haart: *white_haart
      injection:
        unsafe_prob: 0.321
        num_acts: 5
      age:
        1:
          prob: .221
          min: 18
          max: 29
        2:
          prob: .213
          min: 30
          max: 39
        3:
          prob: 0.234
          min: 40
          max: 49
        4:
          prob: .332
          min: 50
          max: 64
      death_rate:
        base: 16.6
        hiv: 1.5
        haart_adherent: 1.0
        aids: 10.4
>>>>>>> 02a97efe
<|MERGE_RESOLUTION|>--- conflicted
+++ resolved
@@ -1,7 +1,6 @@
 demographics:
   white:
     ppl: 1.0
-<<<<<<< HEAD
     age:
       1:
         prob: .221
@@ -40,7 +39,9 @@
             haart:
               init: 1.0
               prob: 0.679
-              adherence: 1.0
+              adherence:
+                init: 1.0
+                prob: 1.0
               discontinue: 0.000
             death_rate:
               base: 16.6
@@ -84,7 +85,9 @@
             haart:
               init: 1.0
               prob: 0.679
-              adherence: 1.0
+              adherence:
+                init: 1.0
+                prob: 1.0
               discontinue: 0.000
             num_partners:
               Sex:
@@ -104,191 +107,4 @@
           num_acts: 5
         drug_type:
           Inj: *inj_drug_type_vals
-          None: *base_drug_type_vals
-=======
-    HM:
-      ppl: 0.495
-      sex_role:
-        init:
-          insertive: 1.0
-      safe_sex: 0.1
-      drug_type:
-        Inj:
-          init: 0.0244
-        None:
-          init: 0.9756
-      num_partners:
-        Sex:
-          dist_type: poisson
-          vars:
-            1:
-              value: 1.1
-              value_type: float
-        Inj:
-          dist_type: set_value
-          vars:
-            1:
-              value: 0
-              value_type: int
-        SexInj:
-          dist_type: set_value
-          vars:
-            1:
-              value: 0
-              value_type: int
-      hiv:
-        init: 0.0014
-        dx:
-          init: 1.0
-          prob: 0.202
-      haart: &white_haart
-        init: 1.0
-        prob: 0.679
-        adherence:
-          init: 1.0
-          prob: 1.0
-        discontinue: 0.000
-      injection:
-        unsafe_prob: 0.321
-        num_acts: 5
-      age:
-        1:
-          prob: .221
-          min: 18
-          max: 29
-        2:
-          prob: .213
-          min: 30
-          max: 39
-        3:
-          prob: 0.234
-          min: 40
-          max: 49
-        4:
-          prob: .332
-          min: 50
-          max: 64
-      death_rate:
-        base: 5.69
-        hiv: 3.1
-        aids: 10.4
-        haart_adherent: 1.0
-
-    HF:
-      ppl: 0.505
-      sex_role:
-        init:
-          receptive: 1.0
-      safe_sex: 0.2
-      drug_type:
-        Inj:
-          init: 0.0244
-        None:
-          init: 0.9756
-      num_partners:
-        Sex:
-          dist_type: poisson
-          vars:
-            1:
-              value: 1.1
-              value_type: float
-        Inj:
-          dist_type: set_value
-          vars:
-            1:
-              value: 0
-              value_type: int
-        SexInj:
-          dist_type: set_value
-          vars:
-            1:
-              value: 0
-              value_type: int
-      hiv:
-        init: 0.0014
-        dx:
-          init: 1.0
-          prob: 0.2
-      haart: *white_haart
-      injection:
-        unsafe_prob: 0.321
-        num_acts: 5
-      age:
-        1:
-          prob: .221
-          min: 18
-          max: 29
-        2:
-          prob: .213
-          min: 30
-          max: 39
-        3:
-          prob: 0.234
-          min: 40
-          max: 49
-        4:
-          prob: .332
-          min: 50
-          max: 64
-      death_rate:
-        base: 5.69
-        hiv: 3.1
-        aids: 10.4
-        haart_adherent: 1.0
-    PWID:
-      ppl: 0.017
-      safe_sex: 0.1
-      num_partners:
-        Sex:
-          dist_type: poisson
-          vars:
-            1:
-              value: .958
-              value_type: float
-        Inj:
-          dist_type: gamma
-          vars:
-            1:
-              value: 1.704
-              value_type: float
-            2:
-              value: 2.755
-              value_type: float
-        SexInj:
-          dist_type: poisson
-          vars:
-            1:
-              value: 0.784
-              value_type: float
-      hiv:
-        init: 0.0
-        dx:
-          prob: 0.202
-          init: 1.0
-      haart: *white_haart
-      injection:
-        unsafe_prob: 0.321
-        num_acts: 5
-      age:
-        1:
-          prob: .221
-          min: 18
-          max: 29
-        2:
-          prob: .213
-          min: 30
-          max: 39
-        3:
-          prob: 0.234
-          min: 40
-          max: 49
-        4:
-          prob: .332
-          min: 50
-          max: 64
-      death_rate:
-        base: 16.6
-        hiv: 1.5
-        haart_adherent: 1.0
-        aids: 10.4
->>>>>>> 02a97efe
+          None: *base_drug_type_vals