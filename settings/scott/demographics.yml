--- conflicted
+++ resolved
@@ -127,15 +127,10 @@
       num_partners:
         Sex:
           dist_type: poisson
-<<<<<<< HEAD
-          var_1: .958
-          var_2: 1.0
-=======
           vars:
             1:
-              value: 1.1
+              value: .958
               value_type: float
->>>>>>> da19596d
         Inj:
           dist_type: gamma
           vars:
@@ -147,15 +142,13 @@
               value_type: float
         SexInj:
           dist_type: poisson
-<<<<<<< HEAD
-          var_1: 0.748
-          var_2: 1.0
-=======
           vars:
             1:
-              value: 0.0
+              value: 0.784
               value_type: float
->>>>>>> da19596d
+            2:
+              value: 1
+              value_type: int
       hiv:
         init: 0.0
         dx:
