__author__ = "MaximilianKing"

"""
Main model parameters.
"""

####################
PROCESSES = 1  # number of processes in parallel (quadcore)
rSeed_pop = (
    0  # seed for random number generator (0 for pure random, -1 for stepwise up to N_NC
)
rSeed_net = 0
rSeed_run = 0
N_MC = 1  # total number of iterations (Monte Carlo runs)
N_REPS = 1
N_POP = 17440  # population size
TIME_RANGE = 120  # total time steps to iterate
burnDuration = 36
model = "VaccinePrEP"  # Model Type for fast flag toggling
setting = "AtlantaMSM"
network_type = "scale_free"
####################

"""
Output flags and settings
"""
outputDir = ""

startAgentList = False
endingAgentList = False
intermAgentList = False
intermPrintFreq = 10
MSMreport = True
HMreport = False
HFreport = False
drawFigures = False
calcComponentStats = False
flag_agentZero = False
drawEdgeList = False

reports = [
    "basicReport",
]


"""
Calibration scaling parameters for fitting to empirical data
"""

PARTNERTURNOVER = (
    1.0 / 7.5
)  # Partner acquisition parameters (higher number more partnering)
cal_NeedlePartScaling = 1.00  # IDU partner number scaling
cal_NeedleActScaling = 1.00  # IDU act frequency scaling factor
cal_SexualPartScaling = 1.0  # Sexual partner number scaling factor
cal_SexualActScaling = 0.45  # Sexual acts  scaling factor
cal_pXmissionScaling = 1.0  # 0.92 # Global transmission probability scaling factor
cal_AcuteScaling = 4.3  # Infectivity multiplier ratio for Acute status infections
cal_RR_Dx = 0.0  # Risk reduction in transmission probability for agents diagnosed
cal_RR_HAART = 1.0  # Scaling factor for effectiveness of ART therapy on xmission P
cal_TestFreq = 0.3  # Scaling factor for testing frequency
cal_Mortality = 0.5  # Scaling factor for all cause mortality rates
cal_ProgAIDS = 0.05  # Scaling factor for all progression to AIDS from HIV rates
cal_ART_cov = 0.2  # Scaling factor for enrollment on ART probability
cal_IncarP = 1.0
cal_raceXmission = 1.95
cal_ptnrSampleDepth = 100
cal_Vaccine = 0  # determines vaccine initiation during run

"""
Network Params
"""
bond_type = []
mean_partner_type = "mean"

"""
Peer Change Params
"""
flag_PCA = False


"""
High risk params
"""
HR_partnerScale = 300  # Linear increase to partner number during HR period
HR_proportion = 0.3  # Proportion of people who enter HR group when partner incarcerated
HR_M_dur = 6  # Duration of high risk for males
HR_F_dur = 6  # Duration of high risk for females
condomUseType = "Race"  # Race or Acts

"""
Misc. params
"""
flag_AssortativeMix = True
AssortMixType = "Race"
flag_RaceAssortMix = True
AssortMixCoeff = 0.75  # Proportion of race1 mixing with race2 when partnering.
safeNeedleExchangePrev = 1.0  # Prevalence scalar on SNE
initTreatment = 0
treatmentCov = 0.0

"""
Vaccine params
"""
vaccine_type = "HVTN702"
booster = True
vaccine_start = 1
init_with_vaccine = True

# Incarceration params
inc_JailMax = 9
inc_JailMin = 1
inc_JailTestProb = 0.69
inc_PrisMax = 60
inc_PrisMin = 6
inc_PrisTestProb = 0.69
inc_PropPrison = 0.5
inc_ARTenroll = 0.51
inc_ARTadh = 0.21
inc_ARTdisc = 0.12
inc_Recidivism = 0.267

# PrEP params
PrEP_type = ["Oral", "Vaccine"]  # Oral/Inj PrEP and/or vaccine
PrEP_Target = (
    1.0  # Target coverage for PrEP therapy at 10 years (unused in non-PrEP models)
)
PrEP_startT = 0  # Start date for PrEP program (0 for start of model)
PrEP_Adherence = 0.82  # Probability of being adherent
PrEP_AdhEffic = 0.96  # Efficacy of adherence PrEP
PrEP_NonAdhEffic = 0.76  # Efficacy of non-adherence PrEP
PrEP_falloutT = 0  # During PrEP remains effective post discontinuation
PrEP_resist = 0.01
PrEP_disc = 0.15
PrEP_target_model = {"Racial"}
PrEP_init_var1 = 0.5
PrEP_init_var2 = 0.05
PrEP_clinic_cat = ""

if "Oral" in PrEP_type:
    PrEP_Adherence = "AtlantaMSM"
    PrEP_AdhEffic = 0.96
    PrEP_NonAdhEffic = 0.76
    PrEP_falloutT = 1
    PrEP_disc = 0.15
elif "Inj" in PrEP_type:
    PrEP_Adherence = 1.0
    PrEP_AdhEffic = 1.0
    PrEP_NonAdhEffic = 1.00
    PrEP_falloutT = 12
    PrEP_disc = 0.04
    PrEP_peakLoad = 4.91
    PrEP_halflife = 40.0

"""
Model Type for fast flag toggling
    flag_incar      Incarceration effects
    flag_PrEP       PrEP enrollment
    flag_high_risk         High risk behavior for incar or genPop
    flag_ART        ART therapy enrollment
    flag_DandR      Die and replace functionality

"""

####################

####################

if model == "PrEP":
    flag_incar = False
    flag_PrEP = True
    flag_high_risk = False
    flag_ART = True
    flag_DandR = True
    flag_staticN = False
elif model == "Incar":
    flag_incar = True
    flag_PrEP = False
    flag_high_risk = True
    flag_ART = True
    flag_DandR = True
    flag_staticN = False
elif model == "NoIncar":
    flag_incar = False
    flag_PrEP = False
    flag_high_risk = False
    flag_ART = True
    flag_DandR = True
    flag_staticN = False
elif model == "VaccinePrEP":
    flag_incar = False
    flag_PrEP = True
    flag_high_risk = False
    flag_ART = True
    flag_DandR = True
    flag_staticN = False
    flag_booster = True
elif model == "Custom":
    flag_incar = False
    flag_PrEP = True
    flag_high_risk = False
    flag_ART = True
    flag_DandR = True
    flag_staticN = False

agentPopulations = ["MSM", "HF", "HM", "IDU"]
agentSexTypes = ["MSM", "HF", "HM", "IDU"]

"""
RaceClass is a distinct racial/ethnic/social classification for demographics of the population.
ID is the specific mode of partnership the agent engages in (ie MSM, HM, HF, PWID)
RaceClass agent classifier template
"""
RC_template = {
    "Race": None,  # Race of demographic
    "Class": None,  # Classification of networking
    "POP": 0.0,  # Percentage of total agent population that are ID
    "HIV": 0.0,  # Proportion of total ID population that are HIV
    "AIDS": 0.0,  # Proportion of total HIV_ID that are AIDS
    "HAARTprev": 0.0,  # Proportion of HIV_TESTED_ID that are enrolled on ART
    "INCARprev": 0.0,  # Proportion of ID that are incarcerated
    "TestedPrev": 0.0,  # Proportion of HIV_ID that are tested positively
    "mNPart": 0.0,  # Mean number of sex partners
    "NUMPartn": 0.0,  # Number of partners (redundant)
    "NUMSexActs": 0.0,  # Mean number of sex acts with each partner
    "SAFESEX": 0.0,  # Probability of engaging in safe sex (per act)
    "NEEDLESH": 0.0,  # Probability of sharing syringes during join drug use (per act)
    "HIVTEST": 0.0,  # Probability of testing for HIV
    "INCAR": 0.0,  # Probability of becoming incarcerated (rate)
    "HAARTprev": 0.0,
    "HAARTadh": 0.0,  # Adherence to ART therapy
    "HAARTdisc": 0.0,  # Probability of discontinuing ART therapy
    "EligSE_PartnerType": [],  # List of agent SO types the agent cant partner with
    "PrEPdisc": 0.0,  # Probability of discontinuing PrEP treatment
    "HighRiskPrev": 0.0,
    "EligSE_PartnerType": [],
    "PrEPadh": 1.0,
    "PrEP_coverage": 0,
    "boosterInterval": 0,
    "vaccinePrev": 0,
}

# RaceClass1 = {'MSM':{}, 'HM':{}, 'HF':{}, 'PWID':{}, 'ALL':{}}
RaceClass1 = {"MSM": {}, "HM": {}, "HF": {}, "IDU": {}, "ALL": {}}
RaceClass2 = {"MSM": {}, "HM": {}, "HF": {}, "IDU": {}, "ALL": {}}
for a in ["MSM", "HM", "HF", "IDU"]:
    RaceClass1[a] = dict(RC_template)
    RaceClass2[a] = dict(RC_template)

RaceClass1["MSM"]["POP"] = 1.0
RaceClass1["MSM"]["HIV"] = 0.4
# StratW['MSM'] = {'POP':0.035, 'HIV':0.132, 'AIDS':0.048, 'HAARTprev':0.57, 'INCARprev':0.005, 'TestedPrev':0.84}

RaceClass1["MSM"].update(
    {
        "POP": 1.00,
        "HIV": 0.132,
        "AIDS": 0.07,
        "HAARTprev": 0.583,
        "INCARprev": 0.000,
        "TestedPrev": 0.826,
        "mNPart": 7.0,
        "NUMPartn": 7.0,
        "NUMSexActs": 5.0,
<<<<<<< HEAD
        "UNSAFESEX": 0.6608,
=======
        "SAFESEX": 0.432,
>>>>>>> 26a97eaa
        "NEEDLESH": 0.43,
        "HIVTEST": 0.055,
        "INCAR": 0.00,  # 0.00014,
        "HAARTadh": 0.885,  # 0.693,#0.57,
        "HAARTdisc": 0.10,
        "PrEPdisc": 0.13,
        "EligSE_PartnerType": "MSM",
        "PrEPadh": 0.911,
        "PrEP_coverage": 0.415,
        "boosterInterval": 0,
        "boosterProb": 0.0,
        "vaccinePrev": 0.0,
    }
)

RaceClass1["ALL"].update(
    {"Proportion": 0.611, "HAARTdisc": 0.018, "PrEPdisc": 0.0, "AssortMixCoeff": 0.722}
)

# RaceClass2 = {'MSM':{}, 'HM':{}, 'HF':{}, 'PWID':{}, 'ALL':{}}
RaceClass2["MSM"].update(
    {
        "POP": 1.00,  # 0.028,
        "HIV": 0.434,
        "AIDS": 0.232,
        "HAARTprev": 0.627,
        "INCARprev": 0.00,
        "TestedPrev": 0.655,
        "mNPart": 5.0,
        "NUMPartn": 5.0,
        "NUMSexActs": 5.0,
        "SAFESEX": 0.312,
        "NEEDLESH": 0.27,
        "HIVTEST": 0.06,
        "INCAR": 0.00,  # 0.0011,
        "HAARTadh": 0.817,  # 0.598,#0.34,
        "HAARTdisc": 0.07,
        "PrEPdisc": 0.10,
        "EligSE_PartnerType": "MSM",
        "PrEPadh": 0.568,
        "PrEP_coverage": 0.258,
        "boosterInterval": 0,
        "boosterProb": 0.0,
        "vaccinePrev": 0.0,
    }
)

RaceClass2["ALL"].update(
    {"Proportion": 0.389, "HAARTdisc": 0.018, "PrEPdisc": 0.0, "AssortMixCoeff": 0.765}
)

DemographicParams = {"WHITE": RaceClass1, "BLACK": RaceClass2}

"""
Partnership durations and
"""
sexualDurations = {1: {}, 2: {}, 3: {}, 4: {}, 5: {}}
sexualDurations[1] = {"p_value": 0.525, "min": 1, "max": 3}
sexualDurations[2] = {"p_value": (0.525 + 0.300), "min": 3, "max": 12}
sexualDurations[3] = {"p_value": (0.525 + 0.300 + 0.245), "min": 13, "max": 24}
sexualDurations[4] = {"p_value": (0.281 + 0.209 + 0.281 + 0.230), "min": 13, "max": 24}
sexualDurations[5] = {"min": 13, "max": 24}

needleDurations = {1: {}, 2: {}, 3: {}, 4: {}, 5: {}}
needleDurations[1] = {"p_value": 1.0, "min": 1, "max": 6}
needleDurations[2] = {"p_value": (0.323 + 0.262), "min": 1, "max": 6}
needleDurations[3] = {"p_value": (0.323 + 0.262), "min": 1, "max": 6}
needleDurations[4] = {"p_value": (0.323 + 0.262), "min": 1, "max": 6}
needleDurations[5] = {"min": 1, "max": 6}

PartnershipDurations = {"SEX": sexualDurations, "NEEDLE": needleDurations}

"""
Partnership acts and
"""
# todo FINISH THESE AND IMPORT HTEM INTO SEXACTS
sexualFrequency = {1: {}, 2: {}, 3: {}, 4: {}, 5: {}}
sexualFrequency[1] = {"p_value": (0.244), "min": 1, "max": 2}
sexualFrequency[2] = {"p_value": (0.244 + 0.493), "min": 3, "max": 4}
sexualFrequency[3] = {"p_value": (0.244 + 0.493 + 0.123), "min": 5, "max": 12}
sexualFrequency[4] = {"p_value": (0.244 + 0.493 + 0.123 + 0.14), "min": 13, "max": 20}
sexualFrequency[5] = {"p_value": (0.244 + 0.493 + 0.123 + 0.14), "min": 13, "max": 20}
sexualFrequency[6] = {"p_value": (0.244 + 0.493 + 0.123 + 0.14), "min": 13, "max": 20}
sexualFrequency[7] = {"p_value": (0.244 + 0.493 + 0.123 + 0.14), "min": 13, "max": 20}
sexualFrequency[8] = {"p_value": (0.244 + 0.493 + 0.123 + 0.14), "min": 13, "max": 20}
sexualFrequency[9] = {"min": 13, "max": 20}

needleFrequency = {1: {}, 2: {}, 3: {}, 4: {}, 5: {}}
needleFrequency[1] = {"p_value": 1.0, "min": 1, "max": 6}
needleFrequency[2] = {"p_value": (0.323 + 0.262), "min": 1, "max": 6}
needleFrequency[3] = {"p_value": (0.323 + 0.262), "min": 1, "max": 6}
needleFrequency[4] = {"p_value": (0.323 + 0.262), "min": 1, "max": 6}
needleFrequency[5] = {"min": 1, "max": 6}

PartnershipDurations = {"SEX": sexualDurations, "NEEDLE": needleDurations}

"""
Sexual and injection transmission probabilities
"""
SexTrans = {"MSM": {}, "HM": {}, "HF": {}}
SexTrans["MSM"] = {
    "0": 0.00745,
    "1": 0.00745 * 0.81,
    "2": 0.00745 * 0.81,
    "3": 0.00745 * 0.81,
    "4": 0.00745 * 0.81,
    "5": 0.000,
}
SexTrans["HM"] = {
    "0": 0.001,
    "1": 0.001,
    "2": 0.0008,
    "3": 0.0004,
    "4": 0.0002,
    "5": 0.000,
}
SexTrans["HF"] = {
    "0": 0.001,
    "1": 0.001,
    "2": 0.0008,
    "3": 0.0004,
    "4": 0.0002,
    "5": 0.000,
}

NeedleTrans = {
    "0": 0.007,
    "1": 0.007,
    "2": 0.0056,
    "3": 0.0028,
    "4": 0.0014,
    "5": 0.0002,
}

TransmissionProbabilities = {"SEX": SexTrans, "NEEDLE": NeedleTrans}

# ageMatrix[race][2]['Prop']

ageMatrix = {"WHITE": {}, "BLACK": {}}
ageMatrix["WHITE"] = {
    "Prop": {
        0: 0.0,
        1: 0.085,
        2: 0.085 + 0.206,
        3: 0.085 + 0.206 + 0.222,
        4: 0.085 + 0.206 + 0.222 + 0.493,
        5: 2,
    },
    "HIV": {0: 0.0, 1: 0.006, 2: 0.029, 3: 0.055, 4: 0.069, 5: 0.025},
}
ageMatrix["BLACK"] = {
    "Prop": {
        0: 0.0,
        1: 0.105,
        2: 0.105 + 0.225,
        3: 0.105 + 0.225 + 0.215,
        4: 0.105 + 0.225 + 0.215 + 0.455,
        5: 0.28 + 0.24 + 0.19 + 0.15 + 0.14,
    },
    "HIV": {0: 0.0, 1: 0.144, 2: 0.144, 3: 0.250, 4: 0.377, 5: 0.194},
}

mixingMatrix = {1: {}, 2: {}, 3: {}, 4: {}, 5: {}}
mixingMatrix[1] = {1: 0.500, 2: 0.226, 3: 0.123, 4: 0.088, 5: 0.064}
mixingMatrix[2] = {1: 0.156, 2: 0.500, 3: 0.185, 4: 0.099, 5: 0.061}
mixingMatrix[3] = {1: 0.074, 2: 0.162, 3: 0.500, 4: 0.184, 5: 0.079}
mixingMatrix[4] = {1: 0.057, 2: 0.093, 3: 0.199, 4: 0.500, 5: 0.150}
mixingMatrix[5] = {1: 0.062, 2: 0.086, 3: 0.128, 4: 0.224, 5: 0.500}

# Bins represent partner numbers of the following category 0:0, 1:1, 2:2,  3:3-4, 4:5-9, 5:10+
clinicAgents = {"Racial": {}, "Mid": {}, "High": {}}
clinicAgents["Racial"] = {
    0: {"Prob": 10.0, "min": 0, "max": 0},
    1: {"Prob": 10.054, "min": 0, "max": 1},
    2: {"Prob": 10.061, "min": 1, "max": 2},
    3: {"Prob": 10.168, "min": 3, "max": 4},
    4: {"Prob": 10.246, "min": 5, "max": 9},
    5: {"Prob": 10.471, "min": 10, "max": 120},
}
clinicAgents["Mid"] = {
    0: {"Prob": 0.0, "min": 0, "max": 0},
    1: {"Prob": 0.054, "min": 0, "max": 1},
    2: {"Prob": 0.061, "min": 1, "max": 2},
    3: {"Prob": 0.168, "min": 3, "max": 4},
    4: {"Prob": 0.246, "min": 5, "max": 9},
    5: {"Prob": 0.471, "min": 10, "max": 120},
}<|MERGE_RESOLUTION|>--- conflicted
+++ resolved
@@ -262,11 +262,7 @@
         "mNPart": 7.0,
         "NUMPartn": 7.0,
         "NUMSexActs": 5.0,
-<<<<<<< HEAD
         "UNSAFESEX": 0.6608,
-=======
-        "SAFESEX": 0.432,
->>>>>>> 26a97eaa
         "NEEDLESH": 0.43,
         "HIVTEST": 0.055,
         "INCAR": 0.00,  # 0.00014,
