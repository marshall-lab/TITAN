demographics:
  BLACK:
    ppl: 0.389
    MSM:
      ppl: 1.0
      sex_role:
        init:
          vers: 0.437
          top: 0.242
          bottom: 0.321
      num_partners: 5.0
      hiv:
        init: 0.434
        dx:
          init: 0.655
          prob: 0.06
        transmission: 3.75
      aids:
        init: 0.232
      haart:
        init: 0.583
        prob: 0.2
        adherence: 0.885
        discontinue: 0.10
      safe_sex: 0.688
      prep:
        discontinue: 0.10
        adherence: 0.568
        coverage: 0.258
      death_rate:
  WHITE:
    ppl: 0.611
    MSM:
      ppl: 1.0
      hiv:
        ppl: 1.0
      num_partners: 7.0
<<<<<<< HEAD
      sex_role:
        init:
          vers: 0.544
          top: 0.228
          bottom: 0.228
      HIV:
        init: 0.132
        dx:
          init: 0.826
=======
>>>>>>> 7268a88b
      aids:
        init: 0.07
        prob: 0.05
      haart:
        init: 0.627
        prob: 0.2
        adherence: 0.817
        discontinue: 0.07
      safe_sex: 0.528
      prep:
        discontinue: 0.13
        adherence: 0.911
        coverage: 0.415

hiv:
  aids:
    prob: 0.05<|MERGE_RESOLUTION|>--- conflicted
+++ resolved
@@ -32,21 +32,16 @@
     ppl: 0.611
     MSM:
       ppl: 1.0
-      hiv:
-        ppl: 1.0
       num_partners: 7.0
-<<<<<<< HEAD
       sex_role:
         init:
           vers: 0.544
           top: 0.228
           bottom: 0.228
-      HIV:
+      hiv:
         init: 0.132
         dx:
           init: 0.826
-=======
->>>>>>> 7268a88b
       aids:
         init: 0.07
         prob: 0.05
