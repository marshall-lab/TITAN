--- conflicted
+++ resolved
@@ -14,20 +14,9 @@
     type: max_k_comp_size
     component_size:
       max: 100
-<<<<<<< HEAD
-  population:
-    num_partners:
-      type: bins
 outputs:
   print_frequency: 12
   network:
-    draw_figures: false
-=======
-      min: 1
-outputs:
-  print_frequency: 12
-  network:
->>>>>>> c6f0e184
     calc_component_stats: true
   reports:
   - prepReport
