#!/bin/bash

#Read in source code path, then shift for optargs
titanPath=$PWD
paramPath="$1"
shift

setting="custom"
date=`date +%Y-%m-%d-T%H-%M-%S`
user=${USER}
walltime=12:00:00
memory=12g
outfile="Jobname.o"
repeats=1
nMC=1
model=${PWD##*/}
basePath=$PWD
useBase="True"
jobname=""
folderName=""
sweepDefs=""
force=false
num_cores=1

<<<<<<< HEAD
while getopts m:S:T:j:r:n:f:w:F:c: option
=======
while getopts m:S:T:j:r:n:f:w:F:t: option
>>>>>>> 4f94ba57
do
    case "${option}"
        in
	m) memory=${OPTARG};;
  j) jobname=${OPTARG};;
	T) walltime=${OPTARG};;
	S) setting=${OPTARG};;
	r) repeats=${OPTARG};;
	n) nMC=${OPTARG};;
	b) useBase=${OPTARG};;
	f) folderName=${OPTARG};;
	w) sweepDefs+="-w ${OPTARG} ";;
	F) force=true;;
<<<<<<< HEAD
	c) num_cores=${OPTARG};;
=======
	t) titanPath=${OPTARG};;
>>>>>>> 4f94ba57
    esac
done

if [[ $jobname == "" ]]; then
	jobname="Analysis_$setting_$date"
fi

if [[ $folderName == "" ]]; then
	folderName="$setting/"
fi

srcCode="${titanPath}/titan/"
outPath="$HOME/scratch/$folderName"

usage() {
echo "
<<<<<<< HEAD
usage: subtitan {Parameter file or directory}[-T walltime] [-m memory] [-S setting] [-j jobname] [-r repeats] [-n iterations] [-b use_base] [-f folder_name] [-w sweep_defs] [-F force] [-c num_cores ]
=======
usage: subtitan {Parameter file or directory}[-T walltime] [-m memory] [-S setting] [-j jobname] [-r repeats] [-n iterations] [-b use_base] [-f folder_name] [-w sweep_defs] [-F force] [-t titanPath ]
>>>>>>> 4f94ba57

Starts a TITAN simulation in ~/scratch/{SourceFolder}/{jobname}

options:
  -j jobname	  name of analysis for organization (default: {SourceFolder}_date)
  -T walltime     as hh:mm:ss, max compute time (default: $walltime)
  -m memory       as #[k|m|g] (default: $memory)
	-S setting      name of setting for this model
	-r repeats      number of times to repeat the analysis (default: $repeats)
  -n iterations   number of mode iterations per job (default: $nMC)
	-b use_base     whether to use the base setting as True or False (default: $useBase)
	-f folder_name	What the parent folder for the model run outputs should be called (default: <setting>)
	-w sweep_defs   Optionally, definitions of sweep parameters in the format param:start:stop[:step]
	-F force				If the number of sweep combinations exceeds 100, run anyway
<<<<<<< HEAD
	-c num_cores		How many cores to request and run the job on (default: $num_cores)
=======
	-t titanPath		where the code is
>>>>>>> 4f94ba57
"
exit 0
}

updateParams() {
echo "

    Updating params:
	savePath	$PWD
	sourceCode	$srcCode
	jobname 	$jobname
	walltime	$walltime
	memory		$memory
	num_cores	$num_cores
"

#Submit script params
sed -i "s/MODEL_NAME/$jobname/g" scripts/bs_Core.sh
sed -i "s/WALL_TIME/$walltime/g" scripts/bs_Core.sh
sed -i "s/MEMORY/$memory/g" scripts/bs_Core.sh
sed -i "s/NCORES/$num_cores/g" scripts/bs_Core.sh

}

prepSubmit() {

    #Copy source code into parent path
    echo -e "\n\tCopying $srcCode to $finalPath"
    mkdir -p $finalPath
    cp $titanPath/run_titan.py $finalPath
    cp -rT $titanPath/titan $finalPath/titan
    cp -rT $titanPath/scripts $finalPath/scripts
	  cp -rT $titanPath/settings $finalPath/settings
    #Move into new source code folder
    echo -e "\n\tMoving to model folder directory"
    cd $finalPath
    echo -e "\t$PWD"
    updateParams;

		# set up sweeping flags
		forceFlag=""
		if [ $force = true ]; then
			forceFlag=" -F"
		fi


    #Submit job to cluster
    sbatch scripts/bs_Core.sh -S $setting -p $paramPath -n $nMC -b $useBase $forceFlag $sweepDefs

    #Move back to base directory
    cd $basePath
}


# User and Date will be ignored if job ID is specified

if [ ! $paramPath ]; then
    usage;
fi

if [[ ${paramPath:0:1} != "/" ]] || [[ ${paramPath:0:1} == "~" ]]; then
	paramPath="${pwd}/$paramPath"
fi

if [ ! -d $srcCode ]; then
    echo -e "\n\n$srcCode is not a directory! Source code must be provided as a directory\n"
    exit 0
fi

if [ -d $outPath$jobname ]; then
    echo -e "\n\n!! WARNING !!\nThe folder $jobname already exists and will be OVERWRITTEN!\n"
    read -p "Continue (y/n)?" choice
    case "$choice" in
      y|Y ) echo "Proceeding";;
      n|N|* ) echo "Aborting"
	    exit 0;;
    esac
fi

if [ $srcCode ]; then

    echo "
        jobname     $jobname
        outPath	    $outPath
        paramPath   $paramPath
        user	    $user
        date        $date
        walltime    $walltime
        memory      $memory
        outfile     $outfile
        model       $model"
    echo -e "\n"

    echo -e "\tMaking parent directory in scratch"
    mkdir -p $outPath
    echo -e "\t $outPath"

    if [ $repeats -gt 1 ]; then
        # mkdir -p $outPath$jobname
        basejobname=$jobname
        for ((i=1; i<=repeats; i++)); do
            echo -e "\n\nWorking on repeat $i"
            jobname=$basejobname"_"$i
            finalPath=$outPath"/"$basejobname"/"$jobname
            prepSubmit;
        done
    else
        finalPath=$outPath"/"$jobname
        prepSubmit;
    fi

else
    echo -e "\nSOMETHING WENT WRONG!!! Abort"
    exit 1;
fi<|MERGE_RESOLUTION|>--- conflicted
+++ resolved
@@ -22,11 +22,7 @@
 force=false
 num_cores=1
 
-<<<<<<< HEAD
-while getopts m:S:T:j:r:n:f:w:F:c: option
-=======
-while getopts m:S:T:j:r:n:f:w:F:t: option
->>>>>>> 4f94ba57
+while getopts m:S:T:j:r:n:f:w:F:c:t: option
 do
     case "${option}"
         in
@@ -40,11 +36,8 @@
 	f) folderName=${OPTARG};;
 	w) sweepDefs+="-w ${OPTARG} ";;
 	F) force=true;;
-<<<<<<< HEAD
 	c) num_cores=${OPTARG};;
-=======
 	t) titanPath=${OPTARG};;
->>>>>>> 4f94ba57
     esac
 done
 
@@ -61,11 +54,7 @@
 
 usage() {
 echo "
-<<<<<<< HEAD
-usage: subtitan {Parameter file or directory}[-T walltime] [-m memory] [-S setting] [-j jobname] [-r repeats] [-n iterations] [-b use_base] [-f folder_name] [-w sweep_defs] [-F force] [-c num_cores ]
-=======
-usage: subtitan {Parameter file or directory}[-T walltime] [-m memory] [-S setting] [-j jobname] [-r repeats] [-n iterations] [-b use_base] [-f folder_name] [-w sweep_defs] [-F force] [-t titanPath ]
->>>>>>> 4f94ba57
+usage: subtitan {Parameter file or directory}[-T walltime] [-m memory] [-S setting] [-j jobname] [-r repeats] [-n iterations] [-b use_base] [-f folder_name] [-w sweep_defs] [-F force] [-c num_cores ] [-t titanPath ]
 
 Starts a TITAN simulation in ~/scratch/{SourceFolder}/{jobname}
 
@@ -80,11 +69,8 @@
 	-f folder_name	What the parent folder for the model run outputs should be called (default: <setting>)
 	-w sweep_defs   Optionally, definitions of sweep parameters in the format param:start:stop[:step]
 	-F force				If the number of sweep combinations exceeds 100, run anyway
-<<<<<<< HEAD
 	-c num_cores		How many cores to request and run the job on (default: $num_cores)
-=======
 	-t titanPath		where the code is
->>>>>>> 4f94ba57
 "
 exit 0
 }
