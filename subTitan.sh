#!/bin/bash

#Read in source code path, then shift for optargs
<<<<<<< HEAD
titanPath="/gpfs/data/bm8/sbessey/TITAN/"
=======
titanPath="/gpfs/data/s/TITAN/TITAN/"
>>>>>>> c99df71a
paramPath="$1"
shift

setting="custom"
date=`date +%Y-%m-%d-T%H-%M-%S`
user=${USER}
walltime=12:00:00
memory=12g
outfile="Jobname.o"
repeats=1
nMC=1
model=${PWD##*/}
basePath=$PWD
useBase="True"
jobname=""
folderName=""
sweepDefs="null"
force=false

<<<<<<< HEAD
while getopts m:S:T:j:r:n:f: option
=======
while getopts m:S:T:j:r:n:f:w:F: option
>>>>>>> c99df71a
do
    case "${option}"
        in
	m) memory=${OPTARG};;
        j) jobname=${OPTARG};;
	T) walltime=${OPTARG};;
	S) setting=${OPTARG};;
	r) repeats=${OPTARG};;
	n) nMC=${OPTARG};;
	b) useBase=${OPTARG};;
	f) folderName=${OPTARG};;
	w) sweepDefs=${OPTARG};;
	F) force=true;;
    esac
done


if [ $jobname == ""]; then
	jobname="Analysis_$setting_$date"
fi

<<<<<<< HEAD
if [ folderName == ""]; then
	folderName="$setting"
=======
if [ $folderName == ""]; then
	folderName="$setting/"
>>>>>>> c99df71a
fi

srcCode="${titanPath}titan/"
outPath="$HOME/scratch/$folderName/"


usage() {
echo "
usage: subtitan {Parameter file or directory}[-T walltime] [-m memory] [-S setting] [-j jobname] [-r repeats] [-n iterations] [-b use_base] [-f folder_name] [-w sweep_defs] [-F force]

Starts a TITAN simulation in ~/scratch/{SourceFolder}/{jobname}

options:
  -j jobname	  name of analysis for organization (default: {SourceFolder}_date)
  -T walltime     as hh:mm:ss, max compute time (default: $walltime)
  -m memory       as #[k|m|g] (default: $memory)
	-S setting      name of setting for this model
	-r repeats      number of times to repeat the analysis (default: $repeats)
  -n iterations   number of mode iterations per job (default: $nMC)
	-b use_base     whether to use the base setting as True or False (default: $useBase)
	-f folder_name	What the parent folder for the model run outputs should be called (default: <setting>)
	-w sweep_defs   Optionally, definitions of sweep parameters in the format param:start:stop[:step]
	-F force				If the number of sweep combinations exceeds 100, run anyway
"
exit 0
}

updateParams() {
echo "

    Updating params:
	savePath	$PWD
	sourceCode	$srcCode
	jobname: 	$jobname
	walltime	$walltime
	memory		$memory
"

#Submit script params
sed -i "s/MODEL_NAME/$jobname/g" scripts/bs_Core.sh
sed -i "s/WALL_TIME/$walltime/g" scripts/bs_Core.sh
sed -i "s/MEMORY/$memory/g" scripts/bs_Core.sh

}

prepSubmit() {

    #Copy source code into parent path
    echo -e "\n\tCopying $srcCode to $finalPath"
    mkdir -p $finalPath
    cp $titanPath/run_titan.py $finalPath
    cp -rT $titanPath/titan $finalPath/titan
    cp -rT $titanPath/scripts $finalPath/scripts
	  cp -rT $titanPath/settings $finalPath/settings
    #Move into new source code folder
    echo -e "\n\tMoving to model folder directory"
    cd $finalPath
    echo -e "\t$PWD"
    updateParams;

		# set up sweeping flags
		forceFlag=""
		if [ $force = true ]; then
			forceFlag=" -F"
		fi

		sweepFlag=""
		if [ $sweepDefs != "null" ]; then
			sweepFlag=" -w $sweepDefs"
		fi

    #Submit job to cluster
    sbatch scripts/bs_Core.sh -S $setting -p $paramPath -n $nMC -b $useBase $forceFlag $sweepFlag

    #Move back to base directory
    cd $basePath
}


# User and Date will be ignored if job ID is specified

if [ ! $paramPath ]; then
    usage;
fi

if [[ ${paramPath:0:1} != "/" ]] || [[ ${paramPath:0:1} == "~" ]]; then
	paramPath="${pwd}/$paramPath"
fi

if [ ! -d $srcCode ]; then
    echo -e "\n\n$srcCode is not a directory! Source code must be provided as a directory\n"
    exit 0
fi

if [ -d $outPath$jobname ]; then
    echo -e "\n\n!! WARNING !!\nThe folder $jobname already exists and will be OVERWRITTEN!\n"
    read -p "Continue (y/n)?" choice
    case "$choice" in
      y|Y ) echo "Proceeding";;
      n|N|* ) echo "Aborting"
	    exit 0;;
    esac
fi

if [ $srcCode ]; then

    echo "
        jobname     $jobname
        outPath	    $outPath
				paramPath   $paramPath
        user	    $user
        date        $date
        walltime    $walltime
        memory      $memory
        outfile     $outfile
        model       $model"
    echo -e "\n"

    echo -e "\tMaking parent directory in scratch"
    mkdir -p $outPath
    echo -e "\t $outPath"

    if [ $repeats -gt 1 ]; then
        # mkdir -p $outPath$jobname
        basejobname=$jobname
        for ((i=1; i<=repeats; i++)); do
            echo -e "\n\nWorking on repeat $i"
            jobname=$basejobname"_"$i
            finalPath=$outPath"/"$basejobname"/"$jobname
            prepSubmit;
        done
    else
        finalPath=$outPath"/"$jobname
        prepSubmit;
    fi

else
    echo -e "\nSOMETHING WENT WRONG!!! Abort"
    exit 1;
fi<|MERGE_RESOLUTION|>--- conflicted
+++ resolved
@@ -1,11 +1,7 @@
 #!/bin/bash
 
 #Read in source code path, then shift for optargs
-<<<<<<< HEAD
-titanPath="/gpfs/data/bm8/sbessey/TITAN/"
-=======
 titanPath="/gpfs/data/s/TITAN/TITAN/"
->>>>>>> c99df71a
 paramPath="$1"
 shift
 
@@ -25,11 +21,7 @@
 sweepDefs="null"
 force=false
 
-<<<<<<< HEAD
-while getopts m:S:T:j:r:n:f: option
-=======
 while getopts m:S:T:j:r:n:f:w:F: option
->>>>>>> c99df71a
 do
     case "${option}"
         in
@@ -51,13 +43,8 @@
 	jobname="Analysis_$setting_$date"
 fi
 
-<<<<<<< HEAD
-if [ folderName == ""]; then
-	folderName="$setting"
-=======
 if [ $folderName == ""]; then
 	folderName="$setting/"
->>>>>>> c99df71a
 fi
 
 srcCode="${titanPath}titan/"
